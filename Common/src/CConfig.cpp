/*!
 * \file CConfig.cpp
 * \brief Main file for managing the config file
 * \author F. Palacios, T. Economon, B. Tracey, H. Kline
 * \version 7.0.3 "Blackbird"
 *
 * SU2 Project Website: https://su2code.github.io
 *
 * The SU2 Project is maintained by the SU2 Foundation
 * (http://su2foundation.org)
 *
 * Copyright 2012-2020, SU2 Contributors (cf. AUTHORS.md)
 *
 * SU2 is free software; you can redistribute it and/or
 * modify it under the terms of the GNU Lesser General Public
 * License as published by the Free Software Foundation; either
 * version 2.1 of the License, or (at your option) any later version.
 *
 * SU2 is distributed in the hope that it will be useful,
 * but WITHOUT ANY WARRANTY; without even the implied warranty of
 * MERCHANTABILITY or FITNESS FOR A PARTICULAR PURPOSE. See the GNU
 * Lesser General Public License for more details.
 *
 * You should have received a copy of the GNU Lesser General Public
 * License along with SU2. If not, see <http://www.gnu.org/licenses/>.
 */

#define ENABLE_MAPS
#include "../include/CConfig.hpp"
#undef ENABLE_MAPS

#include "../include/fem_gauss_jacobi_quadrature.hpp"
#include "../include/fem_geometry_structure.hpp"

#include "../include/ad_structure.hpp"
#include "../include/toolboxes/printing_toolbox.hpp"

using namespace PrintingToolbox;

#ifdef PROFILE
#ifdef HAVE_MKL
#include "mkl.h"
#endif
#endif

vector<string> Profile_Function_tp;       /*!< \brief Vector of string names for profiled functions. */
vector<double> Profile_Time_tp;           /*!< \brief Vector of elapsed time for profiled functions. */
vector<double> Profile_ID_tp;             /*!< \brief Vector of group ID number for profiled functions. */
map<string, vector<int> > Profile_Map_tp; /*!< \brief Map containing the final results for profiled functions. */

map<CLong3T, int> GEMM_Profile_MNK;       /*!< \brief Map, which maps the GEMM size to the index where
                                                      the data for this GEMM is stored in several vectors. */
vector<long>   GEMM_Profile_NCalls;       /*!< \brief Vector, which stores the number of calls to this
                                                      GEMM size. */
vector<double> GEMM_Profile_TotTime;      /*!< \brief Total time spent for this GEMM size. */
vector<double> GEMM_Profile_MinTime;      /*!< \brief Minimum time spent for this GEMM size. */
vector<double> GEMM_Profile_MaxTime;      /*!< \brief Maximum time spent for this GEMM size. */

//#pragma omp threadprivate(Profile_Function_tp, Profile_Time_tp, Profile_ID_tp, Profile_Map_tp)


CConfig::CConfig(char case_filename[MAX_STRING_SIZE], unsigned short val_software, bool verb_high) {

  /*--- Set the case name to the base config file name without extension ---*/

  caseName = PrintingToolbox::split(string(case_filename),'.')[0];

  base_config = true;

  /*--- Store MPI rank and size ---*/

  rank = SU2_MPI::GetRank();
  size = SU2_MPI::GetSize();

  iZone = 0;
  nZone = 1;

  /*--- Initialize pointers to Null---*/

  SetPointersNull();

  /*--- Reading config options  ---*/

  SetConfig_Options();

  /*--- Parsing the config file  ---*/

  SetConfig_Parsing(case_filename);

  /*--- Set the default values for all of the options that weren't set ---*/

  SetDefault();

  /*--- Set number of zone ---*/

  SetnZone();

  /*--- Configuration file postprocessing ---*/

  SetPostprocessing(val_software, iZone, 0);

  /*--- Configuration file boundaries/markers setting ---*/

  SetMarkers(val_software);

  /*--- Configuration file output ---*/

  if ((rank == MASTER_NODE) && verb_high)
    SetOutput(val_software, iZone);

}

CConfig::CConfig(CConfig* config, char case_filename[MAX_STRING_SIZE], unsigned short val_software,
                 unsigned short val_iZone, unsigned short val_nZone, bool verb_high) {

  caseName = config->GetCaseName();

  unsigned short val_nDim;

  base_config = false;

  /*--- Store MPI rank and size ---*/

  rank = SU2_MPI::GetRank();
  size = SU2_MPI::GetSize();

  iZone = val_iZone;
  nZone = val_nZone;

  /*--- Initialize pointers to Null---*/

  SetPointersNull();

  /*--- Reading config options  ---*/

  SetConfig_Options();

  /*--- Parsing the config file  ---*/

  SetConfig_Parsing(case_filename);

  /*--- Set default options from base config ---*/

  SetDefaultFromConfig(config);

  /*--- Set the default values for all of the options that weren't set ---*/

  SetDefault();

  /*--- Get the dimension --- */

  val_nDim = GetnDim(Mesh_FileName, Mesh_FileFormat);

  /*--- Configuration file postprocessing ---*/

  SetPostprocessing(val_software, val_iZone, val_nDim);

  /*--- Configuration file boundaries/markers setting ---*/

  SetMarkers(val_software);

  /*--- Configuration file output ---*/

  if ((rank == MASTER_NODE) && verb_high)
    SetOutput(val_software, val_iZone);

  Multizone_Problem = config->GetMultizone_Problem();

}

CConfig::CConfig(char case_filename[MAX_STRING_SIZE], unsigned short val_software) {

  /*--- Set the case name to the base config file name without extension ---*/

  caseName = PrintingToolbox::split(string(case_filename),'.')[0];

  base_config = true;

  nZone = 1;
  iZone = 0;

  /*--- Store MPI rank and size ---*/

  rank = SU2_MPI::GetRank();
  size = SU2_MPI::GetSize();

  /*--- Initialize pointers to Null---*/

  SetPointersNull();

  /*--- Reading config options  ---*/

  SetConfig_Options();

  /*--- Parsing the config file  ---*/

  SetConfig_Parsing(case_filename);

  /*--- Set the default values for all of the options that weren't set ---*/

  SetDefault();

  /*--- Set number of zones --- */

  SetnZone();

  /*--- Configuration file postprocessing ---*/

  SetPostprocessing(val_software, 0, 1);

  /*--- Configuration file boundaries/markers setting ---*/

  SetMarkers(val_software);

  /*--- Print the header --- */

  SetHeader(val_software);

}

CConfig::CConfig(char case_filename[MAX_STRING_SIZE], CConfig *config) {

  /*--- Set the case name to the base config file name without extension ---*/

  caseName = PrintingToolbox::split(string(case_filename),'.')[0];

  base_config = true;

  /*--- Store MPI rank and size ---*/

  rank = SU2_MPI::GetRank();
  size = SU2_MPI::GetSize();

  bool runtime_file = false;

  /*--- Initialize pointers to Null---*/

  SetPointersNull();

  /*--- Reading config options  ---*/

  SetRunTime_Options();

  /*--- Parsing the config file  ---*/

  runtime_file = SetRunTime_Parsing(case_filename);

  /*--- Set the default values for all of the options that weren't set ---*/

  SetDefault();

  /*--- Update original config file ---*/

  if (runtime_file) {
    if (all_options.find("TIME_ITER") == all_options.end())
      config->SetnTime_Iter(nTimeIter);
  }
}

SU2_MPI::Comm CConfig::GetMPICommunicator() {

  return SU2_Communicator;

}

void CConfig::SetMPICommunicator(SU2_MPI::Comm Communicator) {

  SU2_Communicator = Communicator;

}

void CConfig::addDoubleOption(const string name, su2double & option_field, su2double default_value) {
  // Check if the key is already in the map. If this fails, it is coder error
  // and not user error, so throw.
  assert(option_map.find(name) == option_map.end());

  // Add this option to the list of all the options
  all_options.insert(pair<string, bool>(name, true));

  // Create the parser for a su2double option with a reference to the option_field and the desired
  // default value. This will take the string in the config file, convert it to a su2double, and
  // place that su2double in the memory location specified by the reference.
  COptionBase* val = new COptionDouble(name, option_field, default_value);

  // Create an association between the option name ("CFL") and the parser generated above.
  // During configuration, the parsing script will get the option name, and use this map
  // to find how to parse that option.
  option_map.insert(pair<string, COptionBase *>(name, val));
}

void CConfig::addStringOption(const string name, string & option_field, string default_value) {
  assert(option_map.find(name) == option_map.end());
  all_options.insert(pair<string, bool>(name, true));
  COptionBase* val = new COptionString(name, option_field, default_value);
  option_map.insert(pair<string, COptionBase *>(name, val));
}

void CConfig::addIntegerOption(const string name, int & option_field, int default_value) {
  assert(option_map.find(name) == option_map.end());
  all_options.insert(pair<string, bool>(name, true));
  COptionBase* val = new COptionInt(name, option_field, default_value);
  option_map.insert(pair<string, COptionBase *>(name, val));
}

void CConfig::addUnsignedLongOption(const string name, unsigned long & option_field, unsigned long default_value) {
  assert(option_map.find(name) == option_map.end());
  all_options.insert(pair<string, bool>(name, true));
  COptionBase* val = new COptionULong(name, option_field, default_value);
  option_map.insert(pair<string, COptionBase *>(name, val));
}

void CConfig::addUnsignedShortOption(const string name, unsigned short & option_field, unsigned short default_value) {
  assert(option_map.find(name) == option_map.end());
  all_options.insert(pair<string, bool>(name, true));
  COptionBase* val = new COptionUShort(name, option_field, default_value);
  option_map.insert(pair<string, COptionBase *>(name, val));
}

void CConfig::addLongOption(const string name, long & option_field, long default_value) {
  assert(option_map.find(name) == option_map.end());
  all_options.insert(pair<string, bool>(name, true));
  COptionBase* val = new COptionLong(name, option_field, default_value);
  option_map.insert(pair<string, COptionBase *>(name, val));
}

void CConfig::addBoolOption(const string name, bool & option_field, bool default_value) {
  assert(option_map.find(name) == option_map.end());
  all_options.insert(pair<string, bool>(name, true));
  COptionBase* val = new COptionBool(name, option_field, default_value);
  option_map.insert(pair<string, COptionBase *>(name, val));
}

// enum types work differently than all of the others because there are a small number of valid
// string entries for the type. One must also provide a list of all the valid strings of that type.
template <class Tenum>
void CConfig::addEnumOption(const string name, unsigned short & option_field, const map<string, Tenum> & enum_map, Tenum default_value) {
  assert(option_map.find(name) == option_map.end());
  all_options.insert(pair<string, bool>(name, true));
  COptionBase* val = new COptionEnum<Tenum>(name, enum_map, option_field, default_value);
  option_map.insert(pair<string, COptionBase *>(name, val));
  return;
}


// input_size is the number of options read in from the config file
template <class Tenum>
void CConfig::addEnumListOption(const string name, unsigned short & input_size, unsigned short * & option_field, const map<string, Tenum> & enum_map) {
  input_size = 0;
  assert(option_map.find(name) == option_map.end());
  all_options.insert(pair<string, bool>(name, true));
  COptionBase* val = new COptionEnumList<Tenum>(name, enum_map, option_field, input_size);
  option_map.insert( pair<string, COptionBase*>(name, val) );
}

void CConfig::addDoubleArrayOption(const string name, const int size, su2double * & option_field, su2double * default_value) {
  assert(option_map.find(name) == option_map.end());
  all_options.insert(pair<string, bool>(name, true));
  COptionBase* val = new COptionDoubleArray(name, size, option_field, default_value);
  option_map.insert(pair<string, COptionBase *>(name, val));
}

void CConfig::addDoubleListOption(const string name, unsigned short & size, su2double * & option_field) {
  assert(option_map.find(name) == option_map.end());
  all_options.insert(pair<string, bool>(name, true));
  COptionBase* val = new COptionDoubleList(name, size, option_field);
  option_map.insert(pair<string, COptionBase *>(name, val));
}

void CConfig::addShortListOption(const string name, unsigned short & size, short * & option_field) {
  assert(option_map.find(name) == option_map.end());
  all_options.insert(pair<string, bool>(name, true));
  COptionBase* val = new COptionShortList(name, size, option_field);
  option_map.insert(pair<string, COptionBase *>(name, val));
}

void CConfig::addUShortListOption(const string name, unsigned short & size, unsigned short * & option_field) {
  assert(option_map.find(name) == option_map.end());
  all_options.insert(pair<string, bool>(name, true));
  COptionBase* val = new COptionUShortList(name, size, option_field);
  option_map.insert(pair<string, COptionBase *>(name, val));
}

void CConfig::addStringListOption(const string name, unsigned short & num_marker, string* & option_field) {
  assert(option_map.find(name) == option_map.end());
  all_options.insert(pair<string, bool>(name, true));
  COptionBase* val = new COptionStringList(name, num_marker, option_field);
  option_map.insert(pair<string, COptionBase *>(name, val));
}

void CConfig::addConvectOption(const string name, unsigned short & space_field, unsigned short & centered_field, unsigned short & upwind_field) {
  assert(option_map.find(name) == option_map.end());
  all_options.insert(pair<string, bool>(name, true));
  COptionBase* val = new COptionConvect(name, space_field, centered_field, upwind_field);
  option_map.insert(pair<string, COptionBase *>(name, val));
}

void CConfig::addConvectFEMOption(const string name, unsigned short & space_field, unsigned short & fem_field) {
  assert(option_map.find(name) == option_map.end());
  all_options.insert(pair<string, bool>(name, true));
  COptionBase* val = new COptionFEMConvect(name, space_field, fem_field);
  option_map.insert(pair<string, COptionBase *>(name, val));
}

void CConfig::addMathProblemOption(const string name, bool & ContinuousAdjoint, const bool & ContinuousAdjoint_default,
                          bool & DiscreteAdjoint, const bool & DiscreteAdjoint_default,
                          bool & Restart_Flow, const bool & Restart_Flow_default) {
  assert(option_map.find(name) == option_map.end());
  all_options.insert(pair<string, bool>(name, true));
  COptionBase* val = new COptionMathProblem(name, ContinuousAdjoint, ContinuousAdjoint_default, DiscreteAdjoint, DiscreteAdjoint_default, Restart_Flow, Restart_Flow_default);
  option_map.insert(pair<string, COptionBase *>(name, val));
}

void CConfig::addDVParamOption(const string name, unsigned short & nDV_field, su2double** & paramDV, string* & FFDTag,
                      unsigned short* & design_variable) {
  assert(option_map.find(name) == option_map.end());
  all_options.insert(pair<string, bool>(name, true));
  COptionBase* val = new COptionDVParam(name, nDV_field, paramDV, FFDTag, design_variable);
  option_map.insert(pair<string, COptionBase *>(name, val));
}

void CConfig::addDVValueOption(const string name, unsigned short* & nDVValue_field, su2double** & valueDV, unsigned short & nDV_field,  su2double** & paramDV,
                      unsigned short* & design_variable) {
  assert(option_map.find(name) == option_map.end());
  all_options.insert(pair<string, bool>(name, true));
  COptionBase* val = new COptionDVValue(name, nDVValue_field, valueDV, nDV_field, paramDV, design_variable);
  option_map.insert(pair<string, COptionBase *>(name, val));
}

void CConfig::addFFDDefOption(const string name, unsigned short & nFFD_field, su2double** & coordFFD, string* & FFDTag) {
  assert(option_map.find(name) == option_map.end());
  all_options.insert(pair<string, bool>(name, true));
  COptionBase* val = new COptionFFDDef(name, nFFD_field, coordFFD, FFDTag);
  option_map.insert(pair<string, COptionBase *>(name, val));
}

void CConfig::addFFDDegreeOption(const string name, unsigned short & nFFD_field, unsigned short** & degreeFFD) {
  assert(option_map.find(name) == option_map.end());
  all_options.insert(pair<string, bool>(name, true));
  COptionBase* val = new COptionFFDDegree(name, nFFD_field, degreeFFD);
  option_map.insert(pair<string, COptionBase *>(name, val));
}

void CConfig::addStringDoubleListOption(const string name, unsigned short & list_size, string * & string_field,
                               su2double* & double_field) {
  assert(option_map.find(name) == option_map.end());
  all_options.insert(pair<string, bool>(name, true));
  COptionBase* val = new COptionStringDoubleList(name, list_size, string_field, double_field);
  option_map.insert(pair<string, COptionBase *>(name, val));
}

void CConfig::addInletOption(const string name, unsigned short & nMarker_Inlet, string * & Marker_Inlet,
                    su2double* & Ttotal, su2double* & Ptotal, su2double** & FlowDir) {
  assert(option_map.find(name) == option_map.end());
  all_options.insert(pair<string, bool>(name, true));
  COptionBase* val = new COptionInlet(name, nMarker_Inlet, Marker_Inlet, Ttotal, Ptotal, FlowDir);
  option_map.insert(pair<string, COptionBase *>(name, val));
}

template <class Tenum>
void CConfig::addRiemannOption(const string name, unsigned short & nMarker_Riemann, string * & Marker_Riemann, unsigned short* & option_field, const map<string, Tenum> & enum_map,
                               su2double* & var1, su2double* & var2, su2double** & FlowDir) {
  assert(option_map.find(name) == option_map.end());
  all_options.insert(pair<string, bool>(name, true));
  COptionBase* val = new COptionRiemann<Tenum>(name, nMarker_Riemann, Marker_Riemann, option_field, enum_map, var1, var2, FlowDir);
  option_map.insert(pair<string, COptionBase *>(name, val));
}

template <class Tenum>
void CConfig::addGilesOption(const string name, unsigned short & nMarker_Giles, string * & Marker_Giles, unsigned short* & option_field, const map<string, Tenum> & enum_map,
                             su2double* & var1, su2double* & var2, su2double** & FlowDir, su2double* & relaxfactor1, su2double* & relaxfactor2) {
  assert(option_map.find(name) == option_map.end());
  all_options.insert(pair<string, bool>(name, true));
  COptionBase* val = new COptionGiles<Tenum>(name, nMarker_Giles, Marker_Giles, option_field, enum_map, var1, var2, FlowDir, relaxfactor1, relaxfactor2);
  option_map.insert(pair<string, COptionBase *>(name, val));
}

void CConfig::addExhaustOption(const string name, unsigned short & nMarker_Exhaust, string * & Marker_Exhaust,
                               su2double* & Ttotal, su2double* & Ptotal) {
  assert(option_map.find(name) == option_map.end());
  all_options.insert(pair<string, bool>(name, true));
  COptionBase* val = new COptionExhaust(name, nMarker_Exhaust, Marker_Exhaust, Ttotal, Ptotal);
  option_map.insert(pair<string, COptionBase *>(name, val));
}

void CConfig::addPeriodicOption(const string & name, unsigned short & nMarker_PerBound,
                                string* & Marker_PerBound, string* & Marker_PerDonor,
                                su2double** & RotCenter, su2double** & RotAngles, su2double** & Translation) {
  assert(option_map.find(name) == option_map.end());
  all_options.insert(pair<string, bool>(name, true));
  COptionBase* val = new COptionPeriodic(name, nMarker_PerBound, Marker_PerBound, Marker_PerDonor, RotCenter, RotAngles, Translation);
  option_map.insert(pair<string, COptionBase *>(name, val));
}

void CConfig::addTurboPerfOption(const string & name, unsigned short & nMarker_TurboPerf,
                                 string* & Marker_TurboBoundIn, string* & Marker_TurboBoundOut) {
  assert(option_map.find(name) == option_map.end());
  all_options.insert(pair<string, bool>(name, true));
  COptionBase* val = new COptionTurboPerformance(name, nMarker_TurboPerf, Marker_TurboBoundIn, Marker_TurboBoundOut);
  option_map.insert(pair<string, COptionBase *>(name, val));
}

void CConfig::addActDiskOption(const string & name, unsigned short & nMarker_ActDiskInlet,
                               unsigned short & nMarker_ActDiskOutlet, string* & Marker_ActDiskInlet,
                               string* & Marker_ActDiskOutlet, su2double** & ActDisk_PressJump,
                               su2double** & ActDisk_TempJump, su2double** & ActDisk_Omega) {
  assert(option_map.find(name) == option_map.end());
  all_options.insert(pair<string, bool>(name, true));
  COptionBase* val = new COptionActDisk(name, nMarker_ActDiskInlet, nMarker_ActDiskOutlet, Marker_ActDiskInlet,
                                        Marker_ActDiskOutlet, ActDisk_PressJump, ActDisk_TempJump, ActDisk_Omega);
  option_map.insert(pair<string, COptionBase *>(name, val));
}

void CConfig::addWallFunctionOption(const string &name, unsigned short &list_size, string* &string_field,
                                    unsigned short* &val_Kind_WF, unsigned short** &val_IntInfo_WF,
                                    su2double** &val_DoubleInfo_WF) {
  assert(option_map.find(name) == option_map.end());
  all_options.insert(pair<string, bool>(name, true));
  COptionBase* val = new COptionWallFunction(name, list_size, string_field, val_Kind_WF,
                                             val_IntInfo_WF, val_DoubleInfo_WF);
  option_map.insert(pair<string, COptionBase *>(name, val));
}

void CConfig::addPythonOption(const string name) {
  assert(option_map.find(name) == option_map.end());
  all_options.insert(pair<string, bool>(name, true));
  COptionBase* val = new COptionPython(name);
  option_map.insert(pair<string, COptionBase *>(name, val));
}

unsigned short CConfig::GetnZone(string val_mesh_filename, unsigned short val_format) {

  int nZone = 1; /* Default value if nothing is specified. */

  switch (val_format) {
    case SU2: {

      /*--- Local variables for reading the SU2 file. ---*/
      string text_line;
      ifstream mesh_file;

      /*--- Check if the mesh file can be opened for reading. ---*/
      mesh_file.open(val_mesh_filename.c_str(), ios::in);
      if (mesh_file.fail())
        SU2_MPI::Error(string("There is no geometry file called ") + val_mesh_filename,
                              CURRENT_FUNCTION);

      /*--- Read the SU2 mesh file until the zone data is reached or
            when it can be decided that it is not present. ---*/
      while( getline (mesh_file, text_line) ) {

        /*--- Search for the "NZONE" keyword to see if there are multiple Zones ---*/
        if(text_line.find ("NZONE=",0) != string::npos) {
          text_line.erase (0,6); nZone = atoi(text_line.c_str());
          break;
        }

        /*--- If one of the keywords IZONE, NELEM or NPOIN, NMARK is encountered,
              it can be assumed that the NZONE keyword is not present and the loop
              can be terminated. ---*/
        if(text_line.find ("IZONE=",0) != string::npos) break;
        if(text_line.find ("NELEM=",0) != string::npos) break;
        if(text_line.find ("NPOIN=",0) != string::npos) break;
        if(text_line.find ("NMARK=",0) != string::npos) break;
      }

      mesh_file.close();
      break;

    }

    case CGNS_GRID: {

#ifdef HAVE_CGNS

      /*--- Local variables which are needed when calling the CGNS mid-level API. ---*/

      int fn, nbases = 0, nzones = 0, file_type;
      int cell_dim = 0, phys_dim = 0;
      char basename[CGNS_STRING_SIZE];

      /*--- Check whether the supplied file is truly a CGNS file. ---*/

      if ( cg_is_cgns(val_mesh_filename.c_str(), &file_type) != CG_OK ) {
        SU2_MPI::Error(val_mesh_filename +
                       string(" was not found or is not a properly formatted CGNS file.\n") +
                       string("Note that SU2 expects unstructured CGNS files in ADF data format."),
                       CURRENT_FUNCTION);
      }

      /*--- Open the CGNS file for reading. The value of fn returned
       is the specific index number for this file and will be
       repeatedly used in the function calls. ---*/

      if (cg_open(val_mesh_filename.c_str(), CG_MODE_READ, &fn)) cg_error_exit();

      /*--- Get the number of databases. This is the highest node
       in the CGNS heirarchy. ---*/

      if (cg_nbases(fn, &nbases)) cg_error_exit();

      /*--- Check if there is more than one database. Throw an
       error if there is because this reader can currently
       only handle one database. ---*/

      if ( nbases > 1 ) {
        SU2_MPI::Error("CGNS reader currently incapable of handling more than 1 database." ,
                       CURRENT_FUNCTION);
      }

      /*--- Read the databases. Note that the indexing starts at 1. ---*/

      for ( int i = 1; i <= nbases; i++ ) {

        if (cg_base_read(fn, i, basename, &cell_dim, &phys_dim)) cg_error_exit();

        /*--- Get the number of zones for this base. ---*/

        if (cg_nzones(fn, i, &nzones)) cg_error_exit();

      }

      /*--- Close the CGNS file. ---*/

      if ( cg_close(fn) ) cg_error_exit();

      /*--- Set the number of zones as read from the CGNS file ---*/

      nZone = nzones;

#else
      SU2_MPI::Error(string(" SU2 built without CGNS support. \n") +
                     string(" To use CGNS, build SU2 accordingly."),
                     CURRENT_FUNCTION);
#endif

      break;
    }
    case RECTANGLE: {
      nZone = 1;
      break;
    }
    case BOX: {
      nZone = 1;
      break;
    }
  }

  return (unsigned short) nZone;

}

unsigned short CConfig::GetnDim(string val_mesh_filename, unsigned short val_format) {

  short nDim = -1;

  switch (val_format) {
    case SU2: {

      /*--- Local variables for reading the SU2 file. ---*/
      string text_line;
      ifstream mesh_file;

      /*--- Open grid file ---*/
      mesh_file.open(val_mesh_filename.c_str(), ios::in);
      if (mesh_file.fail()) {
        SU2_MPI::Error(string("The SU2 mesh file named ") + val_mesh_filename + string(" was not found."), CURRENT_FUNCTION);
      }

      /*--- Read the SU2 mesh file until the dimension data is reached
            or when it can be decided that it is not present. ---*/
      while( getline (mesh_file, text_line) ) {

        /*--- Search for the "NDIME" keyword to determine the number
              of dimensions.  ---*/
        if(text_line.find ("NDIME=",0) != string::npos) {
          text_line.erase (0,6); nDim = atoi(text_line.c_str());
          break;
        }

        /*--- If one of the keywords NELEM or NPOIN, NMARK is encountered,
              it can be assumed that the NZONE keyword is not present and
              the loop can be terminated. ---*/
        if(text_line.find ("NELEM=",0) != string::npos) break;
        if(text_line.find ("NPOIN=",0) != string::npos) break;
        if(text_line.find ("NMARK=",0) != string::npos) break;
      }

      mesh_file.close();

      /*--- Throw an error if the dimension was not found. ---*/
      if (nDim == -1) {
        SU2_MPI::Error(val_mesh_filename + string(" is not an SU2 mesh file or has the wrong format \n ('NDIME=' not found). Please check."),
                       CURRENT_FUNCTION);
      }

      break;
    }

    case CGNS_GRID: {

#ifdef HAVE_CGNS

      /*--- Local variables which are needed when calling the CGNS mid-level API. ---*/
      int fn, nbases, file_type;
      int cell_dim, phys_dim;
      char basename[CGNS_STRING_SIZE];

      /*--- Check whether the supplied file is truly a CGNS file. ---*/
      if ( cg_is_cgns(val_mesh_filename.c_str(), &file_type) != CG_OK ) {
        SU2_MPI::Error(val_mesh_filename +
                       string(" was not found or is not a properly formatted CGNS file.\n") +
                       string("Note that SU2 expects unstructured CGNS files in ADF data format."),
                       CURRENT_FUNCTION);
      }

      /*--- Open the CGNS file for reading. The value of fn returned
            is the specific index number for this file and will be
            repeatedly used in the function calls. ---*/
      if (cg_open(val_mesh_filename.c_str(), CG_MODE_READ, &fn) != CG_OK) cg_error_exit();

      /*--- Get the number of databases. This is the highest node
            in the CGNS heirarchy. ---*/
      if (cg_nbases(fn, &nbases) != CG_OK) cg_error_exit();

      /*--- Check if there is more than one database. Throw an
            error if there is because this reader can currently
            only handle one database. ---*/
      if ( nbases > 1 )
        SU2_MPI::Error("CGNS reader currently incapable of handling more than 1 database." ,
                       CURRENT_FUNCTION);

      /*--- Read the database. Note that the indexing starts at 1.
            Afterwards close the file again. ---*/
      if (cg_base_read(fn, 1, basename, &cell_dim, &phys_dim) != CG_OK) cg_error_exit();
      if (cg_close(fn) != CG_OK) cg_error_exit();

      /*--- Set the problem dimension as read from the CGNS file ---*/
      nDim = cell_dim;

#else
      SU2_MPI::Error(string(" SU2 built without CGNS support. \n") +
                     string(" To use CGNS, build SU2 accordingly."),
                     CURRENT_FUNCTION);
#endif

      break;
    }
    case RECTANGLE: {
      nDim = 2;
      break;
    }
    case BOX: {
      nDim = 3;
      break;
    }
  }

  /*--- After reading the mesh, assert that the dimension is equal to 2 or 3. ---*/
  assert((nDim == 2) || (nDim == 3));

  return (unsigned short) nDim;
}

void CConfig::SetPointersNull(void) {

  Marker_CfgFile_GeoEval      = NULL;   Marker_All_GeoEval       = NULL;
  Marker_CfgFile_Monitoring   = NULL;   Marker_All_Monitoring    = NULL;
  Marker_CfgFile_Designing    = NULL;   Marker_All_Designing     = NULL;
  Marker_CfgFile_Plotting     = NULL;   Marker_All_Plotting      = NULL;
  Marker_CfgFile_Analyze      = NULL;   Marker_All_Analyze       = NULL;
  Marker_CfgFile_DV           = NULL;   Marker_All_DV            = NULL;
  Marker_CfgFile_Moving       = NULL;   Marker_All_Moving        = NULL;
  Marker_CfgFile_PerBound     = NULL;   Marker_All_PerBound      = NULL;    Marker_PerBound   = NULL;
  Marker_CfgFile_Turbomachinery = NULL; Marker_All_Turbomachinery = NULL;
  Marker_CfgFile_TurbomachineryFlag = NULL; Marker_All_TurbomachineryFlag = NULL;
  Marker_CfgFile_MixingPlaneInterface = NULL; Marker_All_MixingPlaneInterface = NULL;
  Marker_CfgFile_ZoneInterface = NULL;
  Marker_CfgFile_Deform_Mesh   = NULL;  Marker_All_Deform_Mesh   = NULL;
  Marker_CfgFile_Fluid_Load    = NULL;  Marker_All_Fluid_Load    = NULL;

  Marker_CfgFile_Turbomachinery       = NULL; Marker_All_Turbomachinery       = NULL;
  Marker_CfgFile_TurbomachineryFlag   = NULL; Marker_All_TurbomachineryFlag   = NULL;
  Marker_CfgFile_MixingPlaneInterface = NULL; Marker_All_MixingPlaneInterface = NULL;

  Marker_CfgFile_PyCustom     = NULL;   Marker_All_PyCustom      = NULL;

  Marker_DV                   = NULL;   Marker_Moving            = NULL;    Marker_Monitoring = NULL;
  Marker_Designing            = NULL;   Marker_GeoEval           = NULL;    Marker_Plotting   = NULL;
  Marker_Analyze              = NULL;   Marker_PyCustom          = NULL;    Marker_WallFunctions        = NULL;
  Marker_CfgFile_KindBC       = NULL;   Marker_All_KindBC        = NULL;

  Kind_WallFunctions       = NULL;
  IntInfo_WallFunctions    = NULL;
  DoubleInfo_WallFunctions = NULL;

  Config_Filenames = NULL;

  /*--- Marker Pointers ---*/

  Marker_Euler                = NULL;    Marker_FarField         = NULL;    Marker_Custom         = NULL;
  Marker_SymWall              = NULL;    Marker_PerBound         = NULL;
  Marker_PerDonor             = NULL;    Marker_NearFieldBound   = NULL;
  Marker_Deform_Mesh          = NULL;    Marker_Fluid_Load       = NULL;
  Marker_Inlet                = NULL;    Marker_Outlet           = NULL;
  Marker_Supersonic_Inlet     = NULL;    Marker_Supersonic_Outlet= NULL;
  Marker_Isothermal           = NULL;    Marker_HeatFlux         = NULL;    Marker_EngineInflow   = NULL;
  Marker_Load                 = NULL;    Marker_Disp_Dir         = NULL;
  Marker_EngineExhaust        = NULL;    Marker_Displacement     = NULL;    Marker_Load           = NULL;
  Marker_Load_Dir             = NULL;    Marker_Load_Sine        = NULL;    Marker_Clamped        = NULL;
  Marker_FlowLoad             = NULL;    Marker_Internal         = NULL;
  Marker_All_TagBound         = NULL;    Marker_CfgFile_TagBound = NULL;    Marker_All_KindBC     = NULL;
  Marker_CfgFile_KindBC       = NULL;    Marker_All_SendRecv     = NULL;    Marker_All_PerBound   = NULL;
  Marker_ZoneInterface        = NULL;    Marker_All_ZoneInterface= NULL;    Marker_Riemann        = NULL;
  Marker_Fluid_InterfaceBound = NULL;    Marker_CHTInterface     = NULL;    Marker_Damper         = NULL;
  Marker_Emissivity           = NULL;

    /*--- Boundary Condition settings ---*/

  Isothermal_Temperature = NULL;
  Heat_Flux              = NULL;    Displ_Value            = NULL;    Load_Value      = NULL;
  FlowLoad_Value         = NULL;    Damper_Constant        = NULL;    Wall_Emissivity = NULL;

  /*--- Inlet Outlet Boundary Condition settings ---*/

  Inlet_Ttotal    = NULL;    Inlet_Ptotal      = NULL;
  Inlet_FlowDir   = NULL;    Inlet_Temperature = NULL;    Inlet_Pressure = NULL;
  Inlet_Velocity  = NULL;
  Outlet_Pressure = NULL;

  /*--- Engine Boundary Condition settings ---*/

  Inflow_Pressure      = NULL;    Inflow_MassFlow    = NULL;    Inflow_ReverseMassFlow  = NULL;
  Inflow_TotalPressure = NULL;    Inflow_Temperature = NULL;    Inflow_TotalTemperature = NULL;
  Inflow_RamDrag       = NULL;    Inflow_Force       = NULL;    Inflow_Power            = NULL;
  Inflow_Mach          = NULL;

  Exhaust_Pressure        = NULL;   Exhaust_Temperature        = NULL;    Exhaust_MassFlow = NULL;
  Exhaust_TotalPressure   = NULL;   Exhaust_TotalTemperature   = NULL;
  Exhaust_GrossThrust     = NULL;   Exhaust_Force              = NULL;
  Exhaust_Power           = NULL;   Exhaust_Temperature_Target = NULL;
  Exhaust_Pressure_Target = NULL;

  Engine_Mach  = NULL;    Engine_Force        = NULL;
  Engine_Power = NULL;    Engine_NetThrust    = NULL;    Engine_GrossThrust = NULL;
  Engine_Area  = NULL;    EngineInflow_Target = NULL;

  Exhaust_Temperature_Target  = NULL;     Exhaust_Temperature   = NULL;
  Exhaust_Pressure_Target   = NULL;     Inlet_Ttotal                = NULL;     Inlet_Ptotal          = NULL;
  Inlet_FlowDir             = NULL;     Inlet_Temperature           = NULL;     Inlet_Pressure        = NULL;
  Inlet_Velocity            = NULL;     Inflow_Mach                 = NULL;     Inflow_Pressure       = NULL;
  Exhaust_Pressure          = NULL;     Outlet_Pressure             = NULL;     Isothermal_Temperature= NULL;
  Heat_Flux                 = NULL;     Displ_Value                 = NULL;     Load_Value            = NULL;
  FlowLoad_Value            = NULL;

  ElasticityMod             = NULL;     PoissonRatio                = NULL;     MaterialDensity       = NULL;

  Load_Dir = NULL;            Load_Dir_Value = NULL;          Load_Dir_Multiplier = NULL;
  Disp_Dir = NULL;            Disp_Dir_Value = NULL;          Disp_Dir_Multiplier = NULL;
  Load_Sine_Dir = NULL;       Load_Sine_Amplitude = NULL;     Load_Sine_Frequency = NULL;
  Electric_Field_Mod = NULL;  Electric_Field_Dir = NULL;      RefNode_Displacement = NULL;

  Electric_Constant = NULL;

  /*--- Actuator Disk Boundary Condition settings ---*/

  ActDiskInlet_Pressure         = NULL;    ActDiskInlet_TotalPressure = NULL;    ActDiskInlet_Temperature = NULL;
  ActDiskInlet_TotalTemperature = NULL;    ActDiskInlet_MassFlow      = NULL;    ActDiskInlet_RamDrag     = NULL;
  ActDiskInlet_Force            = NULL;    ActDiskInlet_Power         = NULL;

  ActDiskOutlet_Pressure      = NULL;
  ActDiskOutlet_TotalPressure = NULL;   ActDiskOutlet_GrossThrust = NULL;  ActDiskOutlet_Force            = NULL;
  ActDiskOutlet_Power         = NULL;   ActDiskOutlet_Temperature = NULL;  ActDiskOutlet_TotalTemperature = NULL;
  ActDiskOutlet_MassFlow      = NULL;

  ActDisk_DeltaPress      = NULL;    ActDisk_DeltaTemp      = NULL;
  ActDisk_TotalPressRatio = NULL;    ActDisk_TotalTempRatio = NULL;    ActDisk_StaticPressRatio = NULL;
  ActDisk_StaticTempRatio = NULL;    ActDisk_NetThrust      = NULL;    ActDisk_GrossThrust      = NULL;
  ActDisk_Power           = NULL;    ActDisk_MassFlow       = NULL;    ActDisk_Area             = NULL;
  ActDisk_ReverseMassFlow = NULL;    Surface_MassFlow        = NULL;   Surface_Mach             = NULL;
  Surface_Temperature      = NULL;   Surface_Pressure         = NULL;  Surface_Density          = NULL;   Surface_Enthalpy          = NULL;
  Surface_NormalVelocity   = NULL;   Surface_TotalTemperature = NULL;  Surface_TotalPressure    = NULL;   Surface_PressureDrop    = NULL;
  Surface_DC60             = NULL;    Surface_IDC = NULL;

  Outlet_MassFlow      = NULL;       Outlet_Density      = NULL;      Outlet_Area     = NULL;

  Surface_Uniformity = NULL; Surface_SecondaryStrength = NULL; Surface_SecondOverUniform = NULL;
  Surface_MomentumDistortion = NULL;

  Surface_IDC_Mach        = NULL;    Surface_IDR            = NULL;    ActDisk_Mach             = NULL;
  ActDisk_Force           = NULL;    ActDisk_BCThrust       = NULL;    ActDisk_BCThrust_Old     = NULL;

  /*--- Miscellaneous/unsorted ---*/

  Aeroelastic_plunge  = NULL;
  Aeroelastic_pitch   = NULL;
  MassFrac_FreeStream = NULL;
  Velocity_FreeStream = NULL;
  Inc_Velocity_Init   = NULL;

  RefOriginMoment     = NULL;
  CFL_AdaptParam      = NULL;
  CFL                 = NULL;
  HTP_Axis = NULL;
  PlaneTag            = NULL;
  Kappa_Flow          = NULL;
  Kappa_AdjFlow       = NULL;
  Kappa_Heat          = NULL;
  Stations_Bounds     = NULL;
  ParamDV             = NULL;
  DV_Value            = NULL;
  Design_Variable     = NULL;

  Hold_GridFixed_Coord      = NULL;
  SubsonicEngine_Cyl        = NULL;
  EA_IntLimit               = NULL;
  TimeDOFsADER_DG           = NULL;
  TimeIntegrationADER_DG    = NULL;
  WeightsIntegrationADER_DG = NULL;
  RK_Alpha_Step             = NULL;
  MG_CorrecSmooth           = NULL;
  MG_PreSmooth              = NULL;
  MG_PostSmooth             = NULL;
  Int_Coeffs                = NULL;

  Kind_Inc_Inlet = NULL;
  Kind_Inc_Outlet = NULL;

  Kind_ObjFunc   = NULL;

  Weight_ObjFunc = NULL;

  /*--- Moving mesh pointers ---*/

  nKind_SurfaceMovement = 0;
  Kind_SurfaceMovement = NULL;
  LocationStations   = NULL;
  Motion_Origin     = NULL;
  Translation_Rate       = NULL;
  Rotation_Rate     = NULL;
  Pitching_Omega    = NULL;
  Pitching_Ampl     = NULL;
  Pitching_Phase    = NULL;
  Plunging_Omega    = NULL;
  Plunging_Ampl     = NULL;
  MarkerMotion_Origin     = NULL;
  MarkerTranslation_Rate       = NULL;
  MarkerRotation_Rate     = NULL;
  MarkerPitching_Omega    = NULL;
  MarkerPitching_Ampl     = NULL;
  MarkerPitching_Phase    = NULL;
  MarkerPlunging_Omega    = NULL;
  MarkerPlunging_Ampl     = NULL;
  RefOriginMoment_X   = NULL;    RefOriginMoment_Y   = NULL;    RefOriginMoment_Z   = NULL;
  MoveMotion_Origin   = NULL;

  /*--- Periodic BC pointers. ---*/

  Periodic_Translate  = NULL;    Periodic_Rotation   = NULL;    Periodic_Center     = NULL;
  Periodic_Translation= NULL;    Periodic_RotAngles  = NULL;    Periodic_RotCenter  = NULL;

  /* Harmonic Balance Frequency pointer */

  Omega_HB = NULL;

  /*--- Initialize some default arrays to NULL. ---*/

  default_cp_polycoeffs = NULL;
  default_mu_polycoeffs = NULL;
  default_kt_polycoeffs = NULL;
  CpPolyCoefficientsND  = NULL;
  MuPolyCoefficientsND  = NULL;
  KtPolyCoefficientsND  = NULL;

  Riemann_FlowDir       = NULL;
  Giles_FlowDir         = NULL;
  CoordFFDBox           = NULL;
  DegreeFFDBox          = NULL;
  FFDTag                = NULL;
  nDV_Value             = NULL;
  TagFFDBox             = NULL;

  Kind_Data_Riemann        = NULL;
  Riemann_Var1             = NULL;
  Riemann_Var2             = NULL;
  Kind_Data_Giles          = NULL;
  Giles_Var1               = NULL;
  Giles_Var2               = NULL;
  RelaxFactorAverage       = NULL;
  RelaxFactorFourier       = NULL;
  nSpan_iZones             = NULL;
  ExtraRelFacGiles         = NULL;
  Mixedout_Coeff           = NULL;
  RampRotatingFrame_Coeff  = NULL;
  RampOutletPressure_Coeff = NULL;
  Kind_TurboMachinery      = NULL;
  SineLoad_Coeff           = NULL;

  Marker_MixingPlaneInterface  = NULL;
  Marker_TurboBoundIn          = NULL;
  Marker_TurboBoundOut         = NULL;
  Marker_Giles                 = NULL;
  Marker_Shroud                = NULL;

  nBlades                      = NULL;
  FreeStreamTurboNormal        = NULL;

  ConvHistFile                 = NULL;

  top_optim_kernels       = NULL;
  top_optim_kernel_params = NULL;
  top_optim_filter_radius = NULL;

  ScreenOutput = NULL;
  HistoryOutput = NULL;
  VolumeOutput = NULL;
  VolumeOutputFiles = NULL;
  ConvField = NULL;

  /*--- Variable initialization ---*/

  TimeIter    = 0;
  InnerIter    = 0;
  nIntCoeffs = 0;
  OuterIter  = 0;

  AoA_Offset = 0;
  AoS_Offset = 0;

  nMarker_PerBound = 0;
  nPeriodic_Index  = 0;

  Aeroelastic_Simulation = false;

  nSpanMaxAllZones = 1;

  Restart_Bandwidth_Agg = 0.0;

  Mesh_Box_Size = NULL;

  Time_Ref = 1.0;

  Delta_UnstTime   = 0.0;
  Delta_UnstTimeND = 0.0;
  Total_UnstTime   = 0.0;
  Total_UnstTimeND = 0.0;

}

void CConfig::SetRunTime_Options(void) {

  /* DESCRIPTION: Number of external iterations */

  addUnsignedLongOption("TIME_ITER", nTimeIter, 999999);

  /* DESCRIPTION: CFL Number */

  addDoubleOption("CFL_NUMBER", CFLFineGrid, 10);

}

void CConfig::SetConfig_Options() {


  /*--- Allocate some default arrays needed for lists of doubles. ---*/


  /*--- All temperature polynomial fits for the fluid models currently
   assume a quartic form (5 coefficients). For example,
   Cp(T) = b0 + b1*T + b2*T^2 + b3*T^3 + b4*T^4. By default, all coeffs
   are set to zero and will be properly non-dim. in the solver. ---*/

  nPolyCoeffs = 5;
  default_cp_polycoeffs = new su2double[nPolyCoeffs]();
  default_mu_polycoeffs = new su2double[nPolyCoeffs]();
  default_kt_polycoeffs = new su2double[nPolyCoeffs]();
  CpPolyCoefficientsND  = new su2double[nPolyCoeffs]();
  MuPolyCoefficientsND  = new su2double[nPolyCoeffs]();
  KtPolyCoefficientsND  = new su2double[nPolyCoeffs]();

  // This config file is parsed by a number of programs to make it easy to write SU2
  // wrapper scripts (in python, go, etc.) so please do
  // the best you can to follow the established format. It's very hard to parse c++ code
  // and none of us that write the parsers want to write a full c++ interpreter. Please
  // play nice with the existing format so that you don't break the existing scripts.

  /* BEGIN_CONFIG_OPTIONS */

  /*!\par CONFIG_CATEGORY: Problem Definition \ingroup Config */
  /*--- Options related to problem definition and partitioning ---*/

  /*!\brief SOLVER \n DESCRIPTION: Type of solver \n Options: see \link Solver_Map \endlink \n DEFAULT: NO_SOLVER \ingroup Config*/
  addEnumOption("SOLVER", Kind_Solver, Solver_Map, NO_SOLVER);
  /*!\brief MULTIZONE \n DESCRIPTION: Enable multizone mode \ingroup Config*/
  addBoolOption("MULTIZONE", Multizone_Problem, NO);
  /*!\brief PHYSICAL_PROBLEM \n DESCRIPTION: Physical governing equations \n Options: see \link Solver_Map \endlink \n DEFAULT: NO_SOLVER \ingroup Config*/
  addEnumOption("MULTIZONE_SOLVER", Kind_MZSolver, Multizone_Map, MZ_BLOCK_GAUSS_SEIDEL);
  /*!\brief MATH_PROBLEM  \n DESCRIPTION: Mathematical problem \n  Options: DIRECT, ADJOINT \ingroup Config*/
  addMathProblemOption("MATH_PROBLEM", ContinuousAdjoint, false, DiscreteAdjoint, false, Restart_Flow, false);
  /*!\brief FULL_TAPE \n DESCRIPTION: Use full (coupled) tapes for multiphysics discrete adjoint. \ingroup Config*/
  addBoolOption("FULL_TAPE", FullTape, YES);
  /*!\brief KIND_TURB_MODEL \n DESCRIPTION: Specify turbulence model \n Options: see \link Turb_Model_Map \endlink \n DEFAULT: NO_TURB_MODEL \ingroup Config*/
  addEnumOption("KIND_TURB_MODEL", Kind_Turb_Model, Turb_Model_Map, NO_TURB_MODEL);
  /*!\brief KIND_TRANS_MODEL \n DESCRIPTION: Specify transition model OPTIONS: see \link Trans_Model_Map \endlink \n DEFAULT: NO_TRANS_MODEL \ingroup Config*/
  addEnumOption("KIND_TRANS_MODEL", Kind_Trans_Model, Trans_Model_Map, NO_TRANS_MODEL);

  /*!\brief KIND_SGS_MODEL \n DESCRIPTION: Specify subgrid scale model OPTIONS: see \link SGS_Model_Map \endlink \n DEFAULT: NO_SGS_MODEL \ingroup Config*/
  addEnumOption("KIND_SGS_MODEL", Kind_SGS_Model, SGS_Model_Map, NO_SGS_MODEL);

  /*!\brief KIND_FEM_DG_SHOCK \n DESCRIPTION: Specify shock capturing method for DG OPTIONS: see \link ShockCapturingDG_Map \endlink \n DEFAULT: NO_SHOCK_CAPTURING \ingroup Config*/
  addEnumOption("KIND_FEM_DG_SHOCK", Kind_FEM_DG_Shock, ShockCapturingDG_Map, NO_SHOCK_CAPTURING);

  /*!\brief KIND_VERIFICATION_SOLUTION \n DESCRIPTION: Specify the verification solution OPTIONS: see \link Verification_Solution_Map \endlink \n DEFAULT: NO_VERIFICATION_SOLUTION \ingroup Config*/
  addEnumOption("KIND_VERIFICATION_SOLUTION", Kind_Verification_Solution, Verification_Solution_Map, NO_VERIFICATION_SOLUTION);

  /*!\brief KIND_MATRIX_COLORING \n DESCRIPTION: Specify the method for matrix coloring for Jacobian computations OPTIONS: see \link MatrixColoring_Map \endlink \n DEFAULT GREEDY_COLORING \ingroup Config*/
  addEnumOption("KIND_MATRIX_COLORING", Kind_Matrix_Coloring, MatrixColoring_Map, GREEDY_COLORING);

  /*!\brief WEAKLY_COUPLED_HEAT_EQUATION \n DESCRIPTION: Enable heat equation for incompressible flows. \ingroup Config*/
  addBoolOption("WEAKLY_COUPLED_HEAT_EQUATION", Weakly_Coupled_Heat, NO);

  addBoolOption("ADJ_FSI", FSI_Problem, NO);

  /*\brief AXISYMMETRIC \n DESCRIPTION: Axisymmetric simulation \n DEFAULT: false \ingroup Config */
  addBoolOption("AXISYMMETRIC", Axisymmetric, false);
  /* DESCRIPTION: Add the gravity force */
  addBoolOption("GRAVITY_FORCE", GravityForce, false);
  /* DESCRIPTION: Apply a body force as a source term (NO, YES) */
  addBoolOption("BODY_FORCE", Body_Force, false);
  default_body_force[0] = 0.0; default_body_force[1] = 0.0; default_body_force[2] = 0.0;
  /* DESCRIPTION: Vector of body force values (BodyForce_X, BodyForce_Y, BodyForce_Z) */
  addDoubleArrayOption("BODY_FORCE_VECTOR", 3, Body_Force_Vector, default_body_force);
  /*!\brief RESTART_SOL \n DESCRIPTION: Restart solution from native solution file \n Options: NO, YES \ingroup Config */
  addBoolOption("RESTART_SOL", Restart, false);
  /*!\brief BINARY_RESTART \n DESCRIPTION: Read / write binary SU2 native restart files. \n Options: YES, NO \ingroup Config */
  addBoolOption("WRT_BINARY_RESTART", Wrt_Binary_Restart, true);
  /*!\brief BINARY_RESTART \n DESCRIPTION: Read / write binary SU2 native restart files. \n Options: YES, NO \ingroup Config */
  addBoolOption("READ_BINARY_RESTART", Read_Binary_Restart, true);
  /*!\brief SYSTEM_MEASUREMENTS \n DESCRIPTION: System of measurements \n OPTIONS: see \link Measurements_Map \endlink \n DEFAULT: SI \ingroup Config*/
  addEnumOption("SYSTEM_MEASUREMENTS", SystemMeasurements, Measurements_Map, SI);

  /*!\par CONFIG_CATEGORY: FluidModel \ingroup Config*/
  /*!\brief FLUID_MODEL \n DESCRIPTION: Fluid model \n OPTIONS: See \link FluidModel_Map \endlink \n DEFAULT: STANDARD_AIR \ingroup Config*/
  addEnumOption("FLUID_MODEL", Kind_FluidModel, FluidModel_Map, STANDARD_AIR);


  /*!\par CONFIG_CATEGORY: Freestream Conditions \ingroup Config*/
  /*--- Options related to freestream specification ---*/

  /*!\brief GAS_CONSTANT \n DESCRIPTION: Specific gas constant (287.058 J/kg*K (air), only for compressible flows) \ingroup Config*/
  addDoubleOption("GAS_CONSTANT", Gas_Constant, 287.058);
  /*!\brief GAMMA_VALUE  \n DESCRIPTION: Ratio of specific heats (1.4 (air), only for compressible flows) \ingroup Config*/
  addDoubleOption("GAMMA_VALUE", Gamma, 1.4);
  /*!\brief CP_VALUE  \n DESCRIPTION: Specific heat at constant pressure, Cp (1004.703 J/kg*K (air), constant density incompressible fluids only) \ingroup Config*/
  addDoubleOption("SPECIFIC_HEAT_CP", Specific_Heat_Cp, 1004.703);
  /*!\brief CP_VALUE  \n DESCRIPTION: Specific heat at constant volume, Cp (717.645 J/kg*K (air), constant density incompressible fluids only) \ingroup Config*/
  addDoubleOption("SPECIFIC_HEAT_CV", Specific_Heat_Cv, 717.645);
  /*!\brief THERMAL_EXPANSION_COEFF  \n DESCRIPTION: Thermal expansion coefficient (0.00347 K^-1 (air), used for Boussinesq approximation for liquids/non-ideal gases) \ingroup Config*/
  addDoubleOption("THERMAL_EXPANSION_COEFF", Thermal_Expansion_Coeff, 0.00347);
  /*!\brief MOLECULAR_WEIGHT \n DESCRIPTION: Molecular weight for an incompressible ideal gas (28.96 g/mol (air) default) \ingroup Config*/
  addDoubleOption("MOLECULAR_WEIGHT", Molecular_Weight, 28.96);

  /*--- Options related to VAN der WAALS MODEL and PENG ROBINSON ---*/

  /* DESCRIPTION: Critical Temperature, default value for AIR */
  addDoubleOption("CRITICAL_TEMPERATURE", Temperature_Critical, 131.00);
  /* DESCRIPTION: Critical Pressure, default value for MDM */
  addDoubleOption("CRITICAL_PRESSURE", Pressure_Critical, 3588550.0);
  /* DESCRIPTION: Critical Density, default value for MDM */
  addDoubleOption("CRITICAL_DENSITY", Density_Critical, 263.0);

  /*--- Options related to VAN der WAALS MODEL and PENG ROBINSON ---*/
  /* DESCRIPTION: Critical Density, default value for MDM */
   addDoubleOption("ACENTRIC_FACTOR", Acentric_Factor, 0.035);

   /*--- Options related to Viscosity Model ---*/
  /*!\brief VISCOSITY_MODEL \n DESCRIPTION: model of the viscosity \n OPTIONS: See \link ViscosityModel_Map \endlink \n DEFAULT: SUTHERLAND \ingroup Config*/
  addEnumOption("VISCOSITY_MODEL", Kind_ViscosityModel, ViscosityModel_Map, SUTHERLAND);

  /*--- Options related to Constant Viscosity Model ---*/

  /* DESCRIPTION: default value for AIR */
  addDoubleOption("MU_CONSTANT", Mu_Constant , 1.716E-5);

  /*--- Options related to Sutherland Viscosity Model ---*/

  /* DESCRIPTION: Sutherland Viscosity Ref default value for AIR SI */
  addDoubleOption("MU_REF", Mu_Ref, 1.716E-5);
  /* DESCRIPTION: Sutherland Temperature Ref, default value for AIR SI */
  addDoubleOption("MU_T_REF", Mu_Temperature_Ref, 273.15);
  /* DESCRIPTION: Sutherland constant, default value for AIR SI */
  addDoubleOption("SUTHERLAND_CONSTANT", Mu_S, 110.4);

  /*--- Options related to Thermal Conductivity Model ---*/

  addEnumOption("CONDUCTIVITY_MODEL", Kind_ConductivityModel, ConductivityModel_Map, CONSTANT_PRANDTL);

  /* DESCRIPTION: Definition of the turbulent thermal conductivity model (CONSTANT_PRANDTL_TURB (default), NONE). */
  addEnumOption("TURBULENT_CONDUCTIVITY_MODEL", Kind_ConductivityModel_Turb, TurbConductivityModel_Map, CONSTANT_PRANDTL_TURB);

 /*--- Options related to Constant Thermal Conductivity Model ---*/

 /* DESCRIPTION: default value for AIR */
  addDoubleOption("KT_CONSTANT", Kt_Constant , 0.0257);

  /*--- Options related to temperature polynomial coefficients for fluid models. ---*/

  /* DESCRIPTION: Definition of the temperature polynomial coefficients for specific heat Cp. */
  addDoubleArrayOption("CP_POLYCOEFFS", nPolyCoeffs, CpPolyCoefficients, default_cp_polycoeffs);
  /* DESCRIPTION: Definition of the temperature polynomial coefficients for specific heat Cp. */
  addDoubleArrayOption("MU_POLYCOEFFS", nPolyCoeffs, MuPolyCoefficients, default_mu_polycoeffs);
  /* DESCRIPTION: Definition of the temperature polynomial coefficients for specific heat Cp. */
  addDoubleArrayOption("KT_POLYCOEFFS", nPolyCoeffs, KtPolyCoefficients, default_kt_polycoeffs);

  /*!\brief REYNOLDS_NUMBER \n DESCRIPTION: Reynolds number (non-dimensional, based on the free-stream values). Needed for viscous solvers. For incompressible solvers the Reynolds length will always be 1.0 \n DEFAULT: 0.0 \ingroup Config */
  addDoubleOption("REYNOLDS_NUMBER", Reynolds, 0.0);
  /*!\brief REYNOLDS_LENGTH \n DESCRIPTION: Reynolds length (1 m by default). Used for compressible solver: incompressible solver will use 1.0. \ingroup Config */
  addDoubleOption("REYNOLDS_LENGTH", Length_Reynolds, 1.0);
  /*!\brief PRANDTL_LAM \n DESCRIPTION: Laminar Prandtl number (0.72 (air), only for compressible flows) \n DEFAULT: 0.72 \ingroup Config*/
  addDoubleOption("PRANDTL_LAM", Prandtl_Lam, 0.72);
  /*!\brief PRANDTL_TURB \n DESCRIPTION: Turbulent Prandtl number (0.9 (air), only for compressible flows) \n DEFAULT 0.90 \ingroup Config*/
  addDoubleOption("PRANDTL_TURB", Prandtl_Turb, 0.90);
  /*!\brief BULK_MODULUS \n DESCRIPTION: Value of the Bulk Modulus  \n DEFAULT 1.42E5 \ingroup Config*/
  addDoubleOption("BULK_MODULUS", Bulk_Modulus, 1.42E5);
  /* DESCRIPTION: Epsilon^2 multipier in Beta calculation for incompressible preconditioner.  */
  addDoubleOption("BETA_FACTOR", Beta_Factor, 4.1);
  /*!\brief MACH_NUMBER  \n DESCRIPTION:  Mach number (non-dimensional, based on the free-stream values). 0.0 by default \ingroup Config*/
  addDoubleOption("MACH_NUMBER", Mach, 0.0);
  /*!\brief INIT_OPTION \n DESCRIPTION: Init option to choose between Reynolds or thermodynamics quantities for initializing the solution \n OPTIONS: see \link InitOption_Map \endlink \n DEFAULT REYNOLDS \ingroup Config*/
  addEnumOption("INIT_OPTION", Kind_InitOption, InitOption_Map, REYNOLDS);
  /* DESCRIPTION: Free-stream option to choose between density and temperature for initializing the solution */
  addEnumOption("FREESTREAM_OPTION", Kind_FreeStreamOption, FreeStreamOption_Map, TEMPERATURE_FS);
  /*!\brief FREESTREAM_PRESSURE\n DESCRIPTION: Free-stream pressure (101325.0 N/m^2 by default) \ingroup Config*/
  addDoubleOption("FREESTREAM_PRESSURE", Pressure_FreeStream, 101325.0);
  /*!\brief FREESTREAM_DENSITY\n DESCRIPTION: Free-stream density (1.2886 Kg/m^3 (air), 998.2 Kg/m^3 (water)) \n DEFAULT -1.0 (calculated from others) \ingroup Config*/
  addDoubleOption("FREESTREAM_DENSITY", Density_FreeStream, -1.0);
  /*!\brief FREESTREAM_TEMPERATURE\n DESCRIPTION: Free-stream temperature (288.15 K by default) \ingroup Config*/
  addDoubleOption("FREESTREAM_TEMPERATURE", Temperature_FreeStream, 288.15);

  /*--- Options related to incompressible flow solver ---*/

  /* DESCRIPTION: Option to choose the density model used in the incompressible flow solver. */
  addEnumOption("INC_DENSITY_MODEL", Kind_DensityModel, DensityModel_Map, CONSTANT);
    /*!\brief ENERGY_EQUATION \n DESCRIPTION: Solve the energy equation in the incompressible flow solver. \ingroup Config*/
  addBoolOption("INC_ENERGY_EQUATION", Energy_Equation, false);
  /*!\brief INC_DENSITY_REF \n DESCRIPTION: Reference density for incompressible flows  \ingroup Config*/
  addDoubleOption("INC_DENSITY_REF", Inc_Density_Ref, 1.0);
  /*!\brief INC_VELOCITY_REF \n DESCRIPTION: Reference velocity for incompressible flows (1.0 by default) \ingroup Config*/
  addDoubleOption("INC_VELOCITY_REF", Inc_Velocity_Ref, 1.0);
  /*!\brief INC_TEMPERATURE_REF \n DESCRIPTION: Reference temperature for incompressible flows with the energy equation (1.0 by default) \ingroup Config*/
  addDoubleOption("INC_TEMPERATURE_REF", Inc_Temperature_Ref, 1.0);
  /*!\brief INC_DENSITY_INIT \n DESCRIPTION: Initial density for incompressible flows (1.2886 kg/m^3 by default) \ingroup Config*/
  addDoubleOption("INC_DENSITY_INIT", Inc_Density_Init, 1.2886);
  /*!\brief INC_VELOCITY_INIT \n DESCRIPTION: Initial velocity for incompressible flows (1.0,0,0 m/s by default) \ingroup Config*/
  default_vel_inf[0] = 1.0; default_vel_inf[1] = 0.0; default_vel_inf[2] = 0.0;
  addDoubleArrayOption("INC_VELOCITY_INIT", 3, Inc_Velocity_Init, default_vel_inf);
  /*!\brief INC_TEMPERATURE_INIT \n DESCRIPTION: Initial temperature for incompressible flows with the energy equation (288.15 K by default) \ingroup Config*/
  addDoubleOption("INC_TEMPERATURE_INIT", Inc_Temperature_Init, 288.15);
  /*!\brief INC_NONDIM \n DESCRIPTION: Non-dimensionalization scheme for incompressible flows. \ingroup Config*/
  addEnumOption("INC_NONDIM", Ref_Inc_NonDim, NonDim_Map, INITIAL_VALUES);
    /*!\brief INC_INLET_USENORMAL \n DESCRIPTION: Use the local boundary normal for the flow direction with the incompressible pressure inlet. \ingroup Config*/
  addBoolOption("INC_INLET_USENORMAL", Inc_Inlet_UseNormal, false);
  /*!\brief INC_INLET_DAMPING \n DESCRIPTION: Damping factor applied to the iterative updates to the velocity at a pressure inlet in incompressible flow (0.1 by default). \ingroup Config*/
  addDoubleOption("INC_INLET_DAMPING", Inc_Inlet_Damping, 0.1);
  /*!\brief INC_OUTLET_DAMPING \n DESCRIPTION: Damping factor applied to the iterative updates to the pressure at a mass flow outlet in incompressible flow (0.1 by default). \ingroup Config*/
  addDoubleOption("INC_OUTLET_DAMPING", Inc_Outlet_Damping, 0.1);

  /*!\brief FREESTREAM_TEMPERATURE_VE\n DESCRIPTION: Free-stream vibrational-electronic temperature (288.15 K by default) \ingroup Config*/
  addDoubleOption("FREESTREAM_TEMPERATURE_VE", Temperature_ve_FreeStream, 288.15);
  default_vel_inf[0] = 1.0; default_vel_inf[1] = 0.0; default_vel_inf[2] = 0.0;
  /*!\brief FREESTREAM_VELOCITY\n DESCRIPTION: Free-stream velocity (m/s) */
  addDoubleArrayOption("FREESTREAM_VELOCITY", 3, Velocity_FreeStream, default_vel_inf);
  /* DESCRIPTION: Free-stream viscosity (1.853E-5 Ns/m^2 (air), 0.798E-3 Ns/m^2 (water)) */
  addDoubleOption("FREESTREAM_VISCOSITY", Viscosity_FreeStream, -1.0);
  /* DESCRIPTION: Thermal conductivity used for heat equation */
  addDoubleOption("SOLID_THERMAL_CONDUCTIVITY", Thermal_Conductivity_Solid, 0.0);
  /* DESCRIPTION: Solids temperature at freestream conditions */
  addDoubleOption("SOLID_TEMPERATURE_INIT", Temperature_Freestream_Solid, 288.15);
  /* DESCRIPTION: Density used in solids */
  addDoubleOption("SOLID_DENSITY", Density_Solid, 2710.0);
  /* DESCRIPTION:  */
  addDoubleOption("FREESTREAM_INTERMITTENCY", Intermittency_FreeStream, 1.0);
  /* DESCRIPTION:  */
  addDoubleOption("FREESTREAM_TURBULENCEINTENSITY", TurbulenceIntensity_FreeStream, 0.05);
  /* DESCRIPTION:  */
  addDoubleOption("FREESTREAM_NU_FACTOR", NuFactor_FreeStream, 3.0);
  /* DESCRIPTION:  */
  addDoubleOption("ENGINE_NU_FACTOR", NuFactor_Engine, 3.0);
  /* DESCRIPTION:  */
  addDoubleOption("ACTDISK_SECONDARY_FLOW", SecondaryFlow_ActDisk, 0.0);
  /* DESCRIPTION:  */
  addDoubleOption("INITIAL_BCTHRUST", Initial_BCThrust, 4000.0);
  /* DESCRIPTION:  */
  addDoubleOption("FREESTREAM_TURB2LAMVISCRATIO", Turb2LamViscRatio_FreeStream, 10.0);
  /* DESCRIPTION: Side-slip angle (degrees, only for compressible flows) */
  addDoubleOption("SIDESLIP_ANGLE", AoS, 0.0);
  /*!\brief AOA  \n DESCRIPTION: Angle of attack (degrees, only for compressible flows) \ingroup Config*/
  addDoubleOption("AOA", AoA, 0.0);
  /* DESCRIPTION: Activate fixed CL mode (specify a CL instead of AoA). */
  addBoolOption("FIXED_CL_MODE", Fixed_CL_Mode, false);
  /* DESCRIPTION: Activate fixed CM mode (specify a CM instead of iH). */
  addBoolOption("FIXED_CM_MODE", Fixed_CM_Mode, false);
  /* DESCRIPTION: Evaluate the dOF_dCL or dOF_dCMy during run time. */
  addBoolOption("EVAL_DOF_DCX", Eval_dOF_dCX, false);
  /* DESCRIPTION: DIscard the angle of attack in the solution and the increment in the geometry files. */
  addBoolOption("DISCARD_INFILES", Discard_InFiles, false);
  /* DESCRIPTION: Specify a fixed coefficient of lift instead of AoA (only for compressible flows) */
  addDoubleOption("TARGET_CL", Target_CL, 0.0);
  /* DESCRIPTION: Specify a fixed coefficient of lift instead of AoA (only for compressible flows) */
  addDoubleOption("TARGET_CM", Target_CM, 0.0);
  /* DESCRIPTION: Damping factor for fixed CL mode. */
  addDoubleOption("DCL_DALPHA", dCL_dAlpha, 0.2);
  /* DESCRIPTION: Damping factor for fixed CL mode. */
  addDoubleOption("DCM_DIH", dCM_diH, 0.05);
  /* DESCRIPTION: Maximum number of iterations between AoA updates for fixed CL problem. */
  addUnsignedLongOption("UPDATE_AOA_ITER_LIMIT", Update_AoA_Iter_Limit, 200);
  /* DESCRIPTION: Number of times Alpha is updated in a fix CL problem. */
  addUnsignedLongOption("UPDATE_IH", Update_iH, 5);
  /* DESCRIPTION: Number of iterations to evaluate dCL_dAlpha . */
  addUnsignedLongOption("ITER_DCL_DALPHA", Iter_dCL_dAlpha, 500);
  /* DESCRIPTION: Damping factor for fixed CL mode. */
  addDoubleOption("DNETTHRUST_DBCTHRUST", dNetThrust_dBCThrust, 1.0);
  /* DESCRIPTION: Number of times Alpha is updated in a fix CL problem. */
  addUnsignedLongOption("UPDATE_BCTHRUST", Update_BCThrust, 5);


  /*!\par CONFIG_CATEGORY: Reference Conditions \ingroup Config*/
  /*--- Options related to reference values for nondimensionalization ---*/

  Length_Ref = 1.0; //<---- NOTE: this should be given an option or set as a const

  /*!\brief REF_ORIGIN_MOMENT_X\n DESCRIPTION: X Reference origin for moment computation \ingroup Config*/
  addDoubleListOption("REF_ORIGIN_MOMENT_X", nRefOriginMoment_X, RefOriginMoment_X);
  /*!\brief REF_ORIGIN_MOMENT_Y\n DESCRIPTION: Y Reference origin for moment computation \ingroup Config*/
  addDoubleListOption("REF_ORIGIN_MOMENT_Y", nRefOriginMoment_Y, RefOriginMoment_Y);
  /*!\brief REF_ORIGIN_MOMENT_Z\n DESCRIPTION: Z Reference origin for moment computation \ingroup Config*/
  addDoubleListOption("REF_ORIGIN_MOMENT_Z", nRefOriginMoment_Z, RefOriginMoment_Z);
  /*!\brief REF_AREA\n DESCRIPTION: Reference area for force coefficients (0 implies automatic calculation) \ingroup Config*/
  addDoubleOption("REF_AREA", RefArea, 1.0);
  /*!\brief SEMI_SPAN\n DESCRIPTION: Wing semi-span (0 implies automatic calculation) \ingroup Config*/
  addDoubleOption("SEMI_SPAN", SemiSpan, 0.0);
  /*!\brief REF_LENGTH\n DESCRIPTION: Reference length for pitching, rolling, and yawing non-dimensional moment \ingroup Config*/
  addDoubleOption("REF_LENGTH", RefLength, 1.0);
  /*!\brief REF_SHARP_EDGES\n DESCRIPTION: Reference coefficient for detecting sharp edges \ingroup Config*/
  addDoubleOption("REF_SHARP_EDGES", RefSharpEdges, 3.0);
  /*!\brief REF_VELOCITY\n DESCRIPTION: Reference velocity (incompressible only)  \ingroup Config*/
  addDoubleOption("REF_VELOCITY", Velocity_Ref, -1.0);
  /* !\brief REF_VISCOSITY  \n DESCRIPTION: Reference viscosity (incompressible only)  \ingroup Config*/
  addDoubleOption("REF_VISCOSITY", Viscosity_Ref, -1.0);
  /* DESCRIPTION: Type of mesh motion */
  addEnumOption("REF_DIMENSIONALIZATION", Ref_NonDim, NonDim_Map, DIMENSIONAL);

  /*!\par CONFIG_CATEGORY: Boundary Markers \ingroup Config*/
  /*--- Options related to various boundary markers ---*/

  /*!\brief HTP_AXIS\n DESCRIPTION: Location of the HTP axis*/
  default_htp_axis[0] = 0.0; default_htp_axis[1] = 0.0;
  addDoubleArrayOption("HTP_AXIS", 2, HTP_Axis, default_htp_axis);
  /*!\brief MARKER_PLOTTING\n DESCRIPTION: Marker(s) of the surface in the surface flow solution file  \ingroup Config*/
  addStringListOption("MARKER_PLOTTING", nMarker_Plotting, Marker_Plotting);
  /*!\brief MARKER_MONITORING\n DESCRIPTION: Marker(s) of the surface where evaluate the non-dimensional coefficients \ingroup Config*/
  addStringListOption("MARKER_MONITORING", nMarker_Monitoring, Marker_Monitoring);
  /*!\brief MARKER_CONTROL_VOLUME\n DESCRIPTION: Marker(s) of the surface in the surface flow solution file  \ingroup Config*/
  addStringListOption("MARKER_ANALYZE", nMarker_Analyze, Marker_Analyze);
  /*!\brief MARKER_DESIGNING\n DESCRIPTION: Marker(s) of the surface where objective function (design problem) will be evaluated \ingroup Config*/
  addStringListOption("MARKER_DESIGNING", nMarker_Designing, Marker_Designing);
  /*!\brief GEO_MARKER\n DESCRIPTION: Marker(s) of the surface where evaluate the geometrical functions \ingroup Config*/
  addStringListOption("GEO_MARKER", nMarker_GeoEval, Marker_GeoEval);
  /*!\brief MARKER_EULER\n DESCRIPTION: Euler wall boundary marker(s) \ingroup Config*/
  addStringListOption("MARKER_EULER", nMarker_Euler, Marker_Euler);
  /*!\brief MARKER_FAR\n DESCRIPTION: Far-field boundary marker(s) \ingroup Config*/
  addStringListOption("MARKER_FAR", nMarker_FarField, Marker_FarField);
  /*!\brief MARKER_SYM\n DESCRIPTION: Symmetry boundary condition \ingroup Config*/
  addStringListOption("MARKER_SYM", nMarker_SymWall, Marker_SymWall);
  /*!\brief MARKER_NEARFIELD\n DESCRIPTION: Near-Field boundary condition \ingroup Config*/
  addStringListOption("MARKER_NEARFIELD", nMarker_NearFieldBound, Marker_NearFieldBound);
  /*!\brief MARKER_FLUID_INTERFACE\n DESCRIPTION: Fluid interface boundary marker(s) \ingroup Config*/
  addStringListOption("MARKER_FLUID_INTERFACE", nMarker_Fluid_InterfaceBound, Marker_Fluid_InterfaceBound);
  /*!\brief MARKER_DEFORM_MESH\n DESCRIPTION: Deformable marker(s) at the interface \ingroup Config*/
  addStringListOption("MARKER_DEFORM_MESH", nMarker_Deform_Mesh, Marker_Deform_Mesh);
  /*!\brief MARKER_FLUID_LOAD\n DESCRIPTION: Marker(s) in which the flow load is computed/applied \ingroup Config*/
  addStringListOption("MARKER_FLUID_LOAD", nMarker_Fluid_Load, Marker_Fluid_Load);
  /*!\brief MARKER_FSI_INTERFACE \n DESCRIPTION: ZONE interface boundary marker(s) \ingroup Config*/
  addStringListOption("MARKER_ZONE_INTERFACE", nMarker_ZoneInterface, Marker_ZoneInterface);
  /*!\brief MARKER_CHT_INTERFACE \n DESCRIPTION: CHT interface boundary marker(s) \ingroup Config*/
  addStringListOption("MARKER_CHT_INTERFACE", nMarker_CHTInterface, Marker_CHTInterface);
  /* DESCRIPTION: Internal boundary marker(s) */
  addStringListOption("MARKER_INTERNAL", nMarker_Internal, Marker_Internal);
  /* DESCRIPTION: Custom boundary marker(s) */
  addStringListOption("MARKER_CUSTOM", nMarker_Custom, Marker_Custom);
  /* DESCRIPTION: Periodic boundary marker(s) for use with SU2_MSH
   Format: ( periodic marker, donor marker, rotation_center_x, rotation_center_y,
   rotation_center_z, rotation_angle_x-axis, rotation_angle_y-axis,
   rotation_angle_z-axis, translation_x, translation_y, translation_z, ... ) */
  addPeriodicOption("MARKER_PERIODIC", nMarker_PerBound, Marker_PerBound, Marker_PerDonor,
                    Periodic_RotCenter, Periodic_RotAngles, Periodic_Translation);

  /*!\brief MARKER_PYTHON_CUSTOM\n DESCRIPTION: Python customizable marker(s) \ingroup Config*/
  addStringListOption("MARKER_PYTHON_CUSTOM", nMarker_PyCustom, Marker_PyCustom);

  /*!\brief MARKER_WALL_FUNCTIONS\n DESCRIPTION: Viscous wall markers for which wall functions must be applied.
   Format: (Wall function marker, wall function type, ...) \ingroup Config*/
  addWallFunctionOption("MARKER_WALL_FUNCTIONS", nMarker_WallFunctions, Marker_WallFunctions,
                        Kind_WallFunctions, IntInfo_WallFunctions, DoubleInfo_WallFunctions);

  /*!\brief ACTDISK_TYPE  \n DESCRIPTION: Actuator Disk boundary type \n OPTIONS: see \link ActDisk_Map \endlink \n Default: VARIABLES_JUMP \ingroup Config*/
  addEnumOption("ACTDISK_TYPE", Kind_ActDisk, ActDisk_Map, VARIABLES_JUMP);

  /*!\brief MARKER_ACTDISK\n DESCRIPTION: Periodic boundary marker(s) for use with SU2_MSH
   Format: ( periodic marker, donor marker, rotation_center_x, rotation_center_y,
   rotation_center_z, rotation_angle_x-axis, rotation_angle_y-axis,
   rotation_angle_z-axis, translation_x, translation_y, translation_z, ... ) \ingroup Config*/
  addActDiskOption("MARKER_ACTDISK",
                   nMarker_ActDiskInlet, nMarker_ActDiskOutlet,  Marker_ActDiskInlet, Marker_ActDiskOutlet,
                   ActDisk_PressJump, ActDisk_TempJump, ActDisk_Omega);

  /*!\brief INLET_TYPE  \n DESCRIPTION: Inlet boundary type \n OPTIONS: see \link Inlet_Map \endlink \n DEFAULT: TOTAL_CONDITIONS \ingroup Config*/
  addEnumOption("INLET_TYPE", Kind_Inlet, Inlet_Map, TOTAL_CONDITIONS);
  /*!\brief INC_INLET_TYPE \n DESCRIPTION: List of inlet types for incompressible flows. List length must match number of inlet markers. Options: VELOCITY_INLET, PRESSURE_INLET. \ingroup Config*/
  addEnumListOption("INC_INLET_TYPE", nInc_Inlet, Kind_Inc_Inlet, Inlet_Map);
  addBoolOption("SPECIFIED_INLET_PROFILE", Inlet_From_File, false);
  /*!\brief INLET_FILENAME \n DESCRIPTION: Input file for a specified inlet profile (w/ extension) \n DEFAULT: inlet.dat \ingroup Config*/
  addStringOption("INLET_FILENAME", Inlet_Filename, string("inlet.dat"));
  /*!\brief INLET_MATCHING_TOLERANCE
   * \n DESCRIPTION: If a file is provided to specify the inlet profile,
   * this tolerance will be used to match the coordinates in the input file to
   * the points on the grid. \n DEFAULT: 1E-6 \ingroup Config*/
  addDoubleOption("INLET_MATCHING_TOLERANCE", Inlet_Matching_Tol, 1e-6);
  /*!\brief MARKER_INLET  \n DESCRIPTION: Inlet boundary marker(s) with the following formats,
   Total Conditions: (inlet marker, total temp, total pressure, flow_direction_x,
   flow_direction_y, flow_direction_z, ... ) where flow_direction is
   a unit vector.
   Mass Flow: (inlet marker, density, velocity magnitude, flow_direction_x,
   flow_direction_y, flow_direction_z, ... ) where flow_direction is
   a unit vector. \ingroup Config*/
  addInletOption("MARKER_INLET", nMarker_Inlet, Marker_Inlet, Inlet_Ttotal, Inlet_Ptotal, Inlet_FlowDir);

  /*!\brief MARKER_RIEMANN \n DESCRIPTION: Riemann boundary marker(s) with the following formats, a unit vector.
   * \n OPTIONS: See \link Riemann_Map \endlink. The variables indicated by the option and the flow direction unit vector must be specified. \ingroup Config*/
  addRiemannOption("MARKER_RIEMANN", nMarker_Riemann, Marker_Riemann, Kind_Data_Riemann, Riemann_Map, Riemann_Var1, Riemann_Var2, Riemann_FlowDir);
  /*!\brief MARKER_GILES \n DESCRIPTION: Giles boundary marker(s) with the following formats, a unit vector. */
  /* \n OPTIONS: See \link Giles_Map \endlink. The variables indicated by the option and the flow direction unit vector must be specified. \ingroup Config*/
  addGilesOption("MARKER_GILES", nMarker_Giles, Marker_Giles, Kind_Data_Giles, Giles_Map, Giles_Var1, Giles_Var2, Giles_FlowDir, RelaxFactorAverage, RelaxFactorFourier);
  /*!\brief SPATIAL_FOURIER \n DESCRIPTION: Option to compute the spatial fourier trasformation for the Giles BC. */
  addBoolOption("SPATIAL_FOURIER", SpatialFourier, false);
  /*!\brief GILES_EXTRA_RELAXFACTOR \n DESCRIPTION: the 1st coeff the value of the under relaxation factor to apply to the shroud and hub,
   * the 2nd coefficient is the the percentage of span-wise height influenced by this extra under relaxation factor.*/
  default_extrarelfac[0] = 0.1; default_extrarelfac[1] = 0.1;
  addDoubleArrayOption("GILES_EXTRA_RELAXFACTOR", 2, ExtraRelFacGiles, default_extrarelfac);
  /*!\brief AVERAGE_PROCESS_TYPE \n DESCRIPTION: types of mixing process for averaging quantities at the boundaries.
    \n OPTIONS: see \link MixingProcess_Map \endlink \n DEFAULT: AREA_AVERAGE \ingroup Config*/
  addEnumOption("MIXINGPLANE_INTERFACE_KIND", Kind_MixingPlaneInterface, MixingPlaneInterface_Map, NEAREST_SPAN);
  /*!\brief AVERAGE_PROCESS_KIND \n DESCRIPTION: types of mixing process for averaging quantities at the boundaries.
    \n OPTIONS: see \link MixingProcess_Map \endlink \n DEFAULT: AREA_AVERAGE \ingroup Config*/
  addEnumOption("AVERAGE_PROCESS_KIND", Kind_AverageProcess, AverageProcess_Map, AREA);
  /*!\brief PERFORMANCE_AVERAGE_PROCESS_KIND \n DESCRIPTION: types of mixing process for averaging quantities at the boundaries for performance computation.
      \n OPTIONS: see \link MixingProcess_Map \endlink \n DEFAULT: AREA_AVERAGE \ingroup Config*/
  addEnumOption("PERFORMANCE_AVERAGE_PROCESS_KIND", Kind_PerformanceAverageProcess, AverageProcess_Map, AREA);
  default_mixedout_coeff[0] = 1.0; default_mixedout_coeff[1] = 1.0E-05; default_mixedout_coeff[2] = 15.0;
  /*!\brief MIXEDOUT_COEFF \n DESCRIPTION: the 1st coeff is an under relaxation factor for the Newton method,
   * the 2nd coefficient is the tolerance for the Newton method, 3rd coefficient is the maximum number of
   * iteration for the Newton Method.*/
  addDoubleArrayOption("MIXEDOUT_COEFF", 3, Mixedout_Coeff, default_mixedout_coeff);
  /*!\brief RAMP_ROTATING_FRAME\n DESCRIPTION: option to ramp up or down the rotating frame velocity value*/
  addBoolOption("RAMP_ROTATING_FRAME", RampRotatingFrame, false);
  default_rampRotFrame_coeff[0] = 0; default_rampRotFrame_coeff[1] = 1.0; default_rampRotFrame_coeff[2] = 1000.0;
      /*!\brief RAMP_ROTATING_FRAME_COEFF \n DESCRIPTION: the 1st coeff is the staring velocity,
   * the 2nd coeff is the number of iterations for the update, 3rd is the number of iteration */
  addDoubleArrayOption("RAMP_ROTATING_FRAME_COEFF", 3, RampRotatingFrame_Coeff, default_rampRotFrame_coeff);
  /* DESCRIPTION: AVERAGE_MACH_LIMIT is a limit value for average procedure based on the mass flux. */
  addDoubleOption("AVERAGE_MACH_LIMIT", AverageMachLimit, 0.03);
  /*!\brief RAMP_OUTLET_PRESSURE\n DESCRIPTION: option to ramp up or down the rotating frame velocity value*/
  addBoolOption("RAMP_OUTLET_PRESSURE", RampOutletPressure, false);
  default_rampOutPres_coeff[0] = 100000.0; default_rampOutPres_coeff[1] = 1.0; default_rampOutPres_coeff[2] = 1000.0;
  /*!\brief RAMP_OUTLET_PRESSURE_COEFF \n DESCRIPTION: the 1st coeff is the staring outlet pressure,
   * the 2nd coeff is the number of iterations for the update, 3rd is the number of total iteration till reaching the final outlet pressure value */
  addDoubleArrayOption("RAMP_OUTLET_PRESSURE_COEFF", 3, RampOutletPressure_Coeff, default_rampOutPres_coeff);
  /*!\brief MARKER_MIXINGPLANE \n DESCRIPTION: Identify the boundaries in which the mixing plane is applied. \ingroup Config*/
  addStringListOption("MARKER_MIXINGPLANE_INTERFACE", nMarker_MixingPlaneInterface, Marker_MixingPlaneInterface);
  /*!\brief TURBULENT_MIXINGPLANE \n DESCRIPTION: Activate mixing plane also for turbulent quantities \ingroup Config*/
  addBoolOption("TURBULENT_MIXINGPLANE", turbMixingPlane, false);
  /*!\brief MARKER_TURBOMACHINERY \n DESCRIPTION: Identify the inflow and outflow boundaries in which the turbomachinery settings are  applied. \ingroup Config*/
  addTurboPerfOption("MARKER_TURBOMACHINERY", nMarker_Turbomachinery, Marker_TurboBoundIn, Marker_TurboBoundOut);
  /*!\brief NUM_SPANWISE_SECTIONS \n DESCRIPTION: Integer number of spanwise sections to compute 3D turbo BC and Performance for turbomachinery */
  addUnsignedShortOption("NUM_SPANWISE_SECTIONS", nSpanWiseSections_User, 1);
  /*!\brief SPANWISE_KIND \n DESCRIPTION: type of algorithm to identify the span-wise sections at the turbo boundaries.
   \n OPTIONS: see \link SpanWise_Map \endlink \n Default: AUTOMATIC */
  addEnumOption("SPANWISE_KIND", Kind_SpanWise, SpanWise_Map, AUTOMATIC);
  /*!\brief TURBOMACHINERY_KIND \n DESCRIPTION: types of turbomachynery architecture.
      \n OPTIONS: see \link TurboMachinery_Map \endlink \n Default: AXIAL */
  addEnumListOption("TURBOMACHINERY_KIND",nTurboMachineryKind, Kind_TurboMachinery, TurboMachinery_Map);
  /*!\brief MARKER_SHROUD \n DESCRIPTION: markers in which velocity is forced to 0.0 .
   * \n Format: (shroud1, shroud2, ...)*/
  addStringListOption("MARKER_SHROUD", nMarker_Shroud, Marker_Shroud);
  /*!\brief MARKER_SUPERSONIC_INLET  \n DESCRIPTION: Supersonic inlet boundary marker(s)
   * \n   Format: (inlet marker, temperature, static pressure, velocity_x,   velocity_y, velocity_z, ... ), i.e. primitive variables specified. \ingroup Config*/
  addInletOption("MARKER_SUPERSONIC_INLET", nMarker_Supersonic_Inlet, Marker_Supersonic_Inlet, Inlet_Temperature, Inlet_Pressure, Inlet_Velocity);
  /*!\brief MARKER_SUPERSONIC_OUTLET \n DESCRIPTION: Supersonic outlet boundary marker(s) \ingroup Config*/
  addStringListOption("MARKER_SUPERSONIC_OUTLET", nMarker_Supersonic_Outlet, Marker_Supersonic_Outlet);
  /*!\brief MARKER_OUTLET  \n DESCRIPTION: Outlet boundary marker(s)\n
   Format: ( outlet marker, back pressure (static), ... ) \ingroup Config*/
  addStringDoubleListOption("MARKER_OUTLET", nMarker_Outlet, Marker_Outlet, Outlet_Pressure);
  /*!\brief INC_INLET_TYPE \n DESCRIPTION: List of inlet types for incompressible flows. List length must match number of inlet markers. Options: VELOCITY_INLET, PRESSURE_INLET. \ingroup Config*/
  addEnumListOption("INC_OUTLET_TYPE", nInc_Outlet, Kind_Inc_Outlet, Outlet_Map);
  /*!\brief MARKER_ISOTHERMAL DESCRIPTION: Isothermal wall boundary marker(s)\n
   * Format: ( isothermal marker, wall temperature (static), ... ) \ingroup Config  */
  addStringDoubleListOption("MARKER_ISOTHERMAL", nMarker_Isothermal, Marker_Isothermal, Isothermal_Temperature);
  /*!\brief MARKER_HEATFLUX  \n DESCRIPTION: Specified heat flux wall boundary marker(s)
   Format: ( Heat flux marker, wall heat flux (static), ... ) \ingroup Config*/
  addStringDoubleListOption("MARKER_HEATFLUX", nMarker_HeatFlux, Marker_HeatFlux, Heat_Flux);
  /*!\brief MARKER_ENGINE_INFLOW  \n DESCRIPTION: Engine inflow boundary marker(s)
   Format: ( nacelle inflow marker, fan face Mach, ... ) \ingroup Config*/
  addStringDoubleListOption("MARKER_ENGINE_INFLOW", nMarker_EngineInflow, Marker_EngineInflow, EngineInflow_Target);
  /* DESCRIPTION: Highlite area */
  addDoubleOption("HIGHLITE_AREA", Highlite_Area, 1.0);
  /* DESCRIPTION: Fan poly efficiency */
  addDoubleOption("FAN_POLY_EFF", Fan_Poly_Eff, 1.0);
  /*!\brief SUBSONIC_ENGINE\n DESCRIPTION: Engine subsonic intake region \ingroup Config*/
  addBoolOption("INTEGRATED_HEATFLUX", Integrated_HeatFlux, false);
  /*!\brief SUBSONIC_ENGINE\n DESCRIPTION: Engine subsonic intake region \ingroup Config*/
  addBoolOption("SUBSONIC_ENGINE", SubsonicEngine, false);
  /* DESCRIPTION: Actuator disk double surface */
  addBoolOption("ACTDISK_DOUBLE_SURFACE", ActDisk_DoubleSurface, false);
  /* DESCRIPTION: Only half engine is in the computational grid */
  addBoolOption("ENGINE_HALF_MODEL", Engine_HalfModel, false);
  /* DESCRIPTION: Actuator disk double surface */
  addBoolOption("ACTDISK_SU2_DEF", ActDisk_SU2_DEF, false);
  /* DESCRIPTION: Definition of the distortion rack (radial number of proves / circumferential density (degree) */
  default_distortion[0] =  5.0; default_distortion[1] =  15.0;
  addDoubleArrayOption("DISTORTION_RACK", 2, DistortionRack, default_distortion);
  /* DESCRIPTION: Values of the box to impose a subsonic nacellle (mach, Pressure, Temperature) */
  default_eng_val[0]=0.0; default_eng_val[1]=0.0; default_eng_val[2]=0.0;
  default_eng_val[3]=0.0;  default_eng_val[4]=0.0;
  addDoubleArrayOption("SUBSONIC_ENGINE_VALUES", 5, SubsonicEngine_Values, default_eng_val);
  /* DESCRIPTION: Coordinates of the box to impose a subsonic nacellle cylinder (Xmin, Ymin, Zmin, Xmax, Ymax, Zmax, Radius) */
  default_eng_cyl[0] = 0.0; default_eng_cyl[1] = 0.0; default_eng_cyl[2] = 0.0;
  default_eng_cyl[3] =  1E15; default_eng_cyl[4] =  1E15; default_eng_cyl[5] =  1E15; default_eng_cyl[6] =  1E15;
  addDoubleArrayOption("SUBSONIC_ENGINE_CYL", 7, SubsonicEngine_Cyl, default_eng_cyl);
  /* DESCRIPTION: Engine exhaust boundary marker(s)
   Format: (nacelle exhaust marker, total nozzle temp, total nozzle pressure, ... )*/
  addExhaustOption("MARKER_ENGINE_EXHAUST", nMarker_EngineExhaust, Marker_EngineExhaust, Exhaust_Temperature_Target, Exhaust_Pressure_Target);
  /* DESCRIPTION: Clamped boundary marker(s) */
  addStringListOption("MARKER_CLAMPED", nMarker_Clamped, Marker_Clamped);
  /* DESCRIPTION: Displacement boundary marker(s) */
  addStringDoubleListOption("MARKER_NORMAL_DISPL", nMarker_Displacement, Marker_Displacement, Displ_Value);
  /* DESCRIPTION: Load boundary marker(s) - uniform pressure in Pa */
  addStringDoubleListOption("MARKER_PRESSURE", nMarker_Load, Marker_Load, Load_Value);
  /* DESCRIPTION: Load boundary marker(s) */
  addStringDoubleListOption("MARKER_DAMPER", nMarker_Damper, Marker_Damper, Damper_Constant);
  /* DESCRIPTION: Load boundary marker(s)
   Format: (inlet marker, load, multiplier, dir_x, dir_y, dir_z, ... ), i.e. primitive variables specified. */
  addInletOption("MARKER_LOAD", nMarker_Load_Dir, Marker_Load_Dir, Load_Dir_Value, Load_Dir_Multiplier, Load_Dir);
  /* DESCRIPTION: Load boundary marker(s)
   Format: (inlet marker, load, multiplier, dir_x, dir_y, dir_z, ... ), i.e. primitive variables specified. */
  addInletOption("MARKER_DISPLACEMENT", nMarker_Disp_Dir, Marker_Disp_Dir, Disp_Dir_Value, Disp_Dir_Multiplier, Disp_Dir);
  /* DESCRIPTION: Sine load boundary marker(s)
   Format: (inlet marker, load, multiplier, dir_x, dir_y, dir_z, ... ), i.e. primitive variables specified. */
  addInletOption("MARKER_SINE_LOAD", nMarker_Load_Sine, Marker_Load_Sine, Load_Sine_Amplitude, Load_Sine_Frequency, Load_Sine_Dir);
  /*!\brief SINE_LOAD\n DESCRIPTION: option to apply the load as a sine*/
  addBoolOption("SINE_LOAD", Sine_Load, false);
  default_sineload_coeff[0] = 0.0; default_sineload_coeff[1] = 0.0; default_sineload_coeff[2] = 0.0;
  /*!\brief SINE_LOAD_COEFF \n DESCRIPTION: the 1st coeff is the amplitude, the 2nd is the frequency, 3rd is the phase in radians */
  addDoubleArrayOption("SINE_LOAD_COEFF", 3, SineLoad_Coeff, default_sineload_coeff);
  /*!\brief RAMP_AND_RELEASE\n DESCRIPTION: release the load after applying the ramp*/
  addBoolOption("RAMP_AND_RELEASE_LOAD", RampAndRelease, false);

  /* DESCRIPTION: Flow load boundary marker(s) */
  addStringDoubleListOption("MARKER_FLOWLOAD", nMarker_FlowLoad, Marker_FlowLoad, FlowLoad_Value);
  /* DESCRIPTION: Damping factor for engine inlet condition */
  addDoubleOption("DAMP_ENGINE_INFLOW", Damp_Engine_Inflow, 0.95);
  /* DESCRIPTION: Damping factor for engine exhaust condition */
  addDoubleOption("DAMP_ENGINE_EXHAUST", Damp_Engine_Exhaust, 0.95);
  /*!\brief ENGINE_INFLOW_TYPE  \n DESCRIPTION: Inlet boundary type \n OPTIONS: see \link Engine_Inflow_Map \endlink \n Default: FAN_FACE_MACH \ingroup Config*/
  addEnumOption("ENGINE_INFLOW_TYPE", Kind_Engine_Inflow, Engine_Inflow_Map, FAN_FACE_MACH);
  /* DESCRIPTION: Evaluate a problem with engines */
  addBoolOption("ENGINE", Engine, false);

  /* DESCRIPTION:  Compute buffet sensor */
  addBoolOption("BUFFET_MONITORING", Buffet_Monitoring, false);
  /* DESCRIPTION:  Sharpness coefficient for the buffet sensor */
  addDoubleOption("BUFFET_K", Buffet_k, 10.0);
  /* DESCRIPTION:  Offset parameter for the buffet sensor */
  addDoubleOption("BUFFET_LAMBDA", Buffet_lambda, 0.0);


  /*!\par CONFIG_CATEGORY: Time-marching \ingroup Config*/
  /*--- Options related to time-marching ---*/

  /* DESCRIPTION: Unsteady simulation  */
  addEnumOption("TIME_MARCHING", TimeMarching, TimeMarching_Map, STEADY);
  /* DESCRIPTION:  Courant-Friedrichs-Lewy condition of the finest grid */
  addDoubleOption("CFL_NUMBER", CFLFineGrid, 1.25);
  /* DESCRIPTION:  Max time step in local time stepping simulations */
  addDoubleOption("MAX_DELTA_TIME", Max_DeltaTime, 1000000);
  /* DESCRIPTION: Activate The adaptive CFL number. */
  addBoolOption("CFL_ADAPT", CFL_Adapt, false);
  /* !\brief CFL_ADAPT_PARAM
   * DESCRIPTION: Parameters of the adaptive CFL number (factor down, factor up, CFL limit (min and max) )
   * Factor down generally >1.0, factor up generally < 1.0 to cause the CFL to increase when residual is decreasing,
   * and decrease when the residual is increasing or stalled. \ingroup Config*/
  default_cfl_adapt[0] = 0.0; default_cfl_adapt[1] = 0.0; default_cfl_adapt[2] = 1.0; default_cfl_adapt[3] = 100.0;
  addDoubleArrayOption("CFL_ADAPT_PARAM", 4, CFL_AdaptParam, default_cfl_adapt);
  /* DESCRIPTION: Reduction factor of the CFL coefficient in the adjoint problem */
  addDoubleOption("CFL_REDUCTION_ADJFLOW", CFLRedCoeff_AdjFlow, 0.8);
  /* DESCRIPTION: Reduction factor of the CFL coefficient in the level set problem */
  addDoubleOption("CFL_REDUCTION_TURB", CFLRedCoeff_Turb, 1.0);
  /* DESCRIPTION: Reduction factor of the CFL coefficient in the turbulent adjoint problem */
  addDoubleOption("CFL_REDUCTION_ADJTURB", CFLRedCoeff_AdjTurb, 1.0);
  /* DESCRIPTION: External iteration offset due to restart */
  addUnsignedLongOption("EXT_ITER_OFFSET", ExtIter_OffSet, 0);
  // these options share nRKStep as their size, which is not a good idea in general
  /* DESCRIPTION: Runge-Kutta alpha coefficients */
  addDoubleListOption("RK_ALPHA_COEFF", nRKStep, RK_Alpha_Step);
  /* DESCRIPTION: Number of time levels for time accurate local time stepping. */
  addUnsignedShortOption("LEVELS_TIME_ACCURATE_LTS", nLevels_TimeAccurateLTS, 1);
  /* DESCRIPTION: Number of time DOFs used in the predictor step of ADER-DG. */
  addUnsignedShortOption("TIME_DOFS_ADER_DG", nTimeDOFsADER_DG, 2);
  /* DESCRIPTION: Unsteady Courant-Friedrichs-Lewy number of the finest grid */
  addDoubleOption("UNST_CFL_NUMBER", Unst_CFL, 0.0);
  /* DESCRIPTION: Integer number of periodic time instances for Harmonic Balance */
  addUnsignedShortOption("TIME_INSTANCES", nTimeInstances, 1);
  /* DESCRIPTION: Time period for Harmonic Balance wihtout moving meshes */
  addDoubleOption("HB_PERIOD", HarmonicBalance_Period, -1.0);
  /* DESCRIPTION:  Turn on/off harmonic balance preconditioning */
  addBoolOption("HB_PRECONDITION", HB_Precondition, false);
  /* DESCRIPTION: Iteration number to begin unsteady restarts (dual time method) */
  addLongOption("UNST_RESTART_ITER", Unst_RestartIter, 0);
  /* DESCRIPTION: Starting direct solver iteration for the unsteady adjoint */
  addLongOption("UNST_ADJOINT_ITER", Unst_AdjointIter, 0);
  /* DESCRIPTION: Number of iterations to average the objective */
  addLongOption("ITER_AVERAGE_OBJ", Iter_Avg_Objective , 0);
  /* DESCRIPTION: Iteration number to begin unsteady restarts (structural analysis) */
  addLongOption("DYN_RESTART_ITER", Dyn_RestartIter, 0);
  /* DESCRIPTION: Time discretization */
  addEnumOption("TIME_DISCRE_FLOW", Kind_TimeIntScheme_Flow, Time_Int_Map, EULER_IMPLICIT);
  /* DESCRIPTION: Time discretization */
  addEnumOption("TIME_DISCRE_FEM_FLOW", Kind_TimeIntScheme_FEM_Flow, Time_Int_Map, RUNGE_KUTTA_EXPLICIT);
  /* DESCRIPTION: ADER-DG predictor step */
  addEnumOption("ADER_PREDICTOR", Kind_ADER_Predictor, Ader_Predictor_Map, ADER_ALIASED_PREDICTOR);
  /* DESCRIPTION: Time discretization */
  addEnumOption("TIME_DISCRE_ADJFLOW", Kind_TimeIntScheme_AdjFlow, Time_Int_Map, EULER_IMPLICIT);
  /* DESCRIPTION: Time discretization */
  addEnumOption("TIME_DISCRE_TURB", Kind_TimeIntScheme_Turb, Time_Int_Map, EULER_IMPLICIT);
  /* DESCRIPTION: Time discretization */
  addEnumOption("TIME_DISCRE_ADJTURB", Kind_TimeIntScheme_AdjTurb, Time_Int_Map, EULER_IMPLICIT);
  /* DESCRIPTION: Time discretization */
  addEnumOption("TIME_DISCRE_FEA", Kind_TimeIntScheme_FEA, Time_Int_Map_FEA, NEWMARK_IMPLICIT);
  /* DESCRIPTION: Time discretization for radiation problems*/
  addEnumOption("TIME_DISCRE_RADIATION", Kind_TimeIntScheme_Radiation, Time_Int_Map, EULER_IMPLICIT);
  /* DESCRIPTION: Time discretization */
  addEnumOption("TIME_DISCRE_HEAT", Kind_TimeIntScheme_Heat, Time_Int_Map, EULER_IMPLICIT);
  /* DESCRIPTION: Time discretization */
  addEnumOption("TIMESTEP_HEAT", Kind_TimeStep_Heat, Heat_TimeStep_Map, MINIMUM);

  /*!\par CONFIG_CATEGORY: Linear solver definition \ingroup Config*/
  /*--- Options related to the linear solvers ---*/

  /*!\brief LINEAR_SOLVER
   *  \n DESCRIPTION: Linear solver for the implicit, mesh deformation, or discrete adjoint systems \n OPTIONS: see \link Linear_Solver_Map \endlink \n DEFAULT: FGMRES \ingroup Config*/
  addEnumOption("LINEAR_SOLVER", Kind_Linear_Solver, Linear_Solver_Map, FGMRES);
  /*!\brief LINEAR_SOLVER_PREC
   *  \n DESCRIPTION: Preconditioner for the Krylov linear solvers \n OPTIONS: see \link Linear_Solver_Prec_Map \endlink \n DEFAULT: LU_SGS \ingroup Config*/
  addEnumOption("LINEAR_SOLVER_PREC", Kind_Linear_Solver_Prec, Linear_Solver_Prec_Map, ILU);
  /* DESCRIPTION: Minimum error threshold for the linear solver for the implicit formulation */
  addDoubleOption("LINEAR_SOLVER_ERROR", Linear_Solver_Error, 1E-6);
  /* DESCRIPTION: Maximum number of iterations of the linear solver for the implicit formulation */
  addUnsignedLongOption("LINEAR_SOLVER_ITER", Linear_Solver_Iter, 10);
  /* DESCRIPTION: Fill in level for the ILU preconditioner */
  addUnsignedShortOption("LINEAR_SOLVER_ILU_FILL_IN", Linear_Solver_ILU_n, 0);
  /* DESCRIPTION: Maximum number of iterations of the linear solver for the implicit formulation */
  addUnsignedLongOption("LINEAR_SOLVER_RESTART_FREQUENCY", Linear_Solver_Restart_Frequency, 10);
  /* DESCRIPTION: Relaxation factor for iterative linear smoothers (SMOOTHER_ILU/JACOBI/LU-SGS/LINELET) */
  addDoubleOption("LINEAR_SOLVER_SMOOTHER_RELAXATION", Linear_Solver_Smoother_Relaxation, 1.0);
  /* DESCRIPTION: Custom number of threads used for additive domain decomposition for ILU and LU_SGS (0 is "auto"). */
  addUnsignedLongOption("LINEAR_SOLVER_PREC_THREADS", Linear_Solver_Prec_Threads, 0);
  /* DESCRIPTION: Relaxation of the flow equations solver for the implicit formulation */
  addDoubleOption("RELAXATION_FACTOR_ADJFLOW", Relaxation_Factor_AdjFlow, 1.0);
  /* DESCRIPTION: Relaxation of the CHT coupling */
  addDoubleOption("RELAXATION_FACTOR_CHT", Relaxation_Factor_CHT, 1.0);
  /* DESCRIPTION: Roe coefficient */
  addDoubleOption("ROE_KAPPA", Roe_Kappa, 0.5);
  /* DESCRIPTION: Roe-Turkel preconditioning for low Mach number flows */
  addBoolOption("LOW_MACH_PREC", Low_Mach_Precon, false);
  /* DESCRIPTION: Post-reconstruction correction for low Mach number flows */
  addBoolOption("LOW_MACH_CORR", Low_Mach_Corr, false);
  /* DESCRIPTION: Time Step for dual time stepping simulations (s) */
  addDoubleOption("MIN_ROE_TURKEL_PREC", Min_Beta_RoeTurkel, 0.01);
  /* DESCRIPTION: Time Step for dual time stepping simulations (s) */
  addDoubleOption("MAX_ROE_TURKEL_PREC", Max_Beta_RoeTurkel, 0.2);
  /* DESCRIPTION: Linear solver for the turbulent adjoint systems */
  addEnumOption("ADJTURB_LIN_SOLVER", Kind_AdjTurb_Linear_Solver, Linear_Solver_Map, FGMRES);
  /* DESCRIPTION: Preconditioner for the turbulent adjoint Krylov linear solvers */
  addEnumOption("ADJTURB_LIN_PREC", Kind_AdjTurb_Linear_Prec, Linear_Solver_Prec_Map, ILU);
  /* DESCRIPTION: Minimum error threshold for the turbulent adjoint linear solver for the implicit formulation */
  addDoubleOption("ADJTURB_LIN_ERROR", AdjTurb_Linear_Error, 1E-5);
  /* DESCRIPTION: Maximum number of iterations of the turbulent adjoint linear solver for the implicit formulation */
  addUnsignedShortOption("ADJTURB_LIN_ITER", AdjTurb_Linear_Iter, 10);
  /* DESCRIPTION: Entropy fix factor */
  addDoubleOption("ENTROPY_FIX_COEFF", EntropyFix_Coeff, 0.001);
  /* DESCRIPTION: Linear solver for the discete adjoint systems */
  addEnumOption("DISCADJ_LIN_SOLVER", Kind_DiscAdj_Linear_Solver, Linear_Solver_Map, FGMRES);
  /* DESCRIPTION: Preconditioner for the discrete adjoint Krylov linear solvers */
  addEnumOption("DISCADJ_LIN_PREC", Kind_DiscAdj_Linear_Prec, Linear_Solver_Prec_Map, ILU);
  /* DESCRIPTION: Linear solver for the discete adjoint systems */
  addEnumOption("FSI_DISCADJ_LIN_SOLVER_STRUC", Kind_DiscAdj_Linear_Solver_FSI_Struc, Linear_Solver_Map, CONJUGATE_GRADIENT);
  /* DESCRIPTION: Preconditioner for the discrete adjoint Krylov linear solvers */
  addEnumOption("FSI_DISCADJ_LIN_PREC_STRUC", Kind_DiscAdj_Linear_Prec_FSI_Struc, Linear_Solver_Prec_Map, JACOBI);

  /*!\par CONFIG_CATEGORY: Convergence\ingroup Config*/
  /*--- Options related to convergence ---*/

  /*!\brief CONV_CRITERIA
   *  \n DESCRIPTION: Convergence criteria \n OPTIONS: see \link Converge_Crit_Map \endlink \n DEFAULT: RESIDUAL \ingroup Config*/
  addEnumOption("CONV_CRITERIA", ConvCriteria, Converge_Crit_Map, RESIDUAL);
  /*!\brief CONV_RESIDUAL_MINVAL\n DESCRIPTION: Min value of the residual (log10 of the residual)\n DEFAULT: -14.0 \ingroup Config*/
  addDoubleOption("CONV_RESIDUAL_MINVAL", MinLogResidual, -14.0);
  /*!\brief CONV_STARTITER\n DESCRIPTION: Iteration number to begin convergence monitoring\n DEFAULT: 5 \ingroup Config*/
  addUnsignedLongOption("CONV_STARTITER", StartConv_Iter, 5);
  /*!\brief CONV_CAUCHY_ELEMS\n DESCRIPTION: Number of elements to apply the criteria. \n DEFAULT 100 \ingroup Config*/
  addUnsignedShortOption("CONV_CAUCHY_ELEMS", Cauchy_Elems, 100);
  /*!\brief CONV_CAUCHY_EPS\n DESCRIPTION: Epsilon to control the series convergence \n DEFAULT: 1e-10 \ingroup Config*/
  addDoubleOption("CONV_CAUCHY_EPS", Cauchy_Eps, 1E-10);
  /*!\brief CONV_FIELD\n DESCRIPTION: Output field to monitor \n Default: depends on solver \ingroup Config*/
  addStringListOption("CONV_FIELD", nConvField, ConvField);

  /*!\brief CONV_WINDOW_STARTITER\n DESCRIPTION: Iteration number after START_ITER_WND  to begin convergence monitoring\n DEFAULT: 15 \ingroup Config*/
  addUnsignedLongOption("CONV_WINDOW_STARTITER", Wnd_StartConv_Iter, 15);
  /*!\brief CONV_WINDOW_CAUCHY_ELEMS\n DESCRIPTION: Number of elements to apply the criteria. \n DEFAULT 100 \ingroup Config*/
  addUnsignedShortOption("CONV_WINDOW_CAUCHY_ELEMS", Wnd_Cauchy_Elems, 100);
  /*!\brief CONV_WINDOW_CAUCHY_EPS\n DESCRIPTION: Epsilon to control the series convergence \n DEFAULT: 1e-3 \ingroup Config*/
  addDoubleOption("CONV_WINDOW_CAUCHY_EPS", Wnd_Cauchy_Eps, 1E-3);
  /*!\brief WINDOW_CAUCHY_CRIT \n DESCRIPTION: Determines, if the cauchy convergence criterion should be used for windowed time averaged objective functions*/
  addBoolOption("WINDOW_CAUCHY_CRIT",Wnd_Cauchy_Crit, false);
  /*!\brief CONV_WINDOW_FIELD
   * \n DESCRIPTION: Output fields  for the Cauchy criterium for the TIME iteration. The criterium is applied to the windowed time average of the chosen funcion. */
  addStringListOption("CONV_WINDOW_FIELD",nWndConvField, WndConvField);
  /*!\par CONFIG_CATEGORY: Multi-grid \ingroup Config*/
  /*--- Options related to Multi-grid ---*/

  /*!\brief START_UP_ITER \n DESCRIPTION: Start up iterations using the fine grid only. DEFAULT: 0 \ingroup Config*/
  addUnsignedShortOption("START_UP_ITER", nStartUpIter, 0);
  /*!\brief MGLEVEL\n DESCRIPTION: Multi-grid Levels. DEFAULT: 0 \ingroup Config*/
  addUnsignedShortOption("MGLEVEL", nMGLevels, 0);
  /*!\brief MGCYCLE\n DESCRIPTION: Multi-grid cycle. OPTIONS: See \link MG_Cycle_Map \endlink. Defualt V_CYCLE \ingroup Config*/
  addEnumOption("MGCYCLE", MGCycle, MG_Cycle_Map, V_CYCLE);
  /*!\brief MG_PRE_SMOOTH\n DESCRIPTION: Multi-grid pre-smoothing level \ingroup Config*/
  addUShortListOption("MG_PRE_SMOOTH", nMG_PreSmooth, MG_PreSmooth);
  /*!\brief MG_POST_SMOOTH\n DESCRIPTION: Multi-grid post-smoothing level \ingroup Config*/
  addUShortListOption("MG_POST_SMOOTH", nMG_PostSmooth, MG_PostSmooth);
  /*!\brief MG_CORRECTION_SMOOTH\n DESCRIPTION: Jacobi implicit smoothing of the correction \ingroup Config*/
  addUShortListOption("MG_CORRECTION_SMOOTH", nMG_CorrecSmooth, MG_CorrecSmooth);
  /*!\brief MG_DAMP_RESTRICTION\n DESCRIPTION: Damping factor for the residual restriction. DEFAULT: 0.75 \ingroup Config*/
  addDoubleOption("MG_DAMP_RESTRICTION", Damp_Res_Restric, 0.75);
  /*!\brief MG_DAMP_PROLONGATION\n DESCRIPTION: Damping factor for the correction prolongation. DEFAULT 0.75 \ingroup Config*/
  addDoubleOption("MG_DAMP_PROLONGATION", Damp_Correc_Prolong, 0.75);

  /*!\par CONFIG_CATEGORY: Spatial Discretization \ingroup Config*/
  /*--- Options related to the spatial discretization ---*/

  /*!\brief NUM_METHOD_GRAD
   *  \n DESCRIPTION: Numerical method for spatial gradients \n OPTIONS: See \link Gradient_Map \endlink. \n DEFAULT: WEIGHTED_LEAST_SQUARES. \ingroup Config*/
  addEnumOption("NUM_METHOD_GRAD", Kind_Gradient_Method, Gradient_Map, WEIGHTED_LEAST_SQUARES);
  /*!\brief NUM_METHOD_GRAD
   *  \n DESCRIPTION: Numerical method for spatial gradients used only for upwind reconstruction \n OPTIONS: See \link Gradient_Map \endlink. \n DEFAULT: NO_GRADIENT. \ingroup Config*/
  addEnumOption("NUM_METHOD_GRAD_RECON", Kind_Gradient_Method_Recon, Gradient_Map, NO_GRADIENT);
  /*!\brief VENKAT_LIMITER_COEFF
   *  \n DESCRIPTION: Coefficient for the limiter. DEFAULT value 0.5. Larger values decrease the extent of limiting, values approaching zero cause lower-order approximation to the solution. \ingroup Config */
  addDoubleOption("VENKAT_LIMITER_COEFF", Venkat_LimiterCoeff, 0.05);
  /*!\brief ADJ_SHARP_LIMITER_COEFF
   *  \n DESCRIPTION: Coefficient for detecting the limit of the sharp edges. DEFAULT value 3.0.  Use with sharp edges limiter. \ingroup Config*/
  addDoubleOption("ADJ_SHARP_LIMITER_COEFF", AdjSharp_LimiterCoeff, 3.0);
  /*!\brief LIMITER_ITER
   *  \n DESCRIPTION: Freeze the value of the limiter after a number of iterations. DEFAULT value 999999. \ingroup Config*/
  addUnsignedLongOption("LIMITER_ITER", LimiterIter, 999999);

  /*!\brief CONV_NUM_METHOD_FLOW
   *  \n DESCRIPTION: Convective numerical method \n OPTIONS: See \link Upwind_Map \endlink , \link Centered_Map \endlink. \ingroup Config*/
  addConvectOption("CONV_NUM_METHOD_FLOW", Kind_ConvNumScheme_Flow, Kind_Centered_Flow, Kind_Upwind_Flow);

  /*!\brief NUM_METHOD_FEM_FLOW
   *  \n DESCRIPTION: Numerical method \n OPTIONS: See \link FEM_Map \endlink , \link Centered_Map \endlink. \ingroup Config*/
  addConvectFEMOption("NUM_METHOD_FEM_FLOW", Kind_ConvNumScheme_FEM_Flow, Kind_FEM_Flow);

  /*!\brief MUSCL_FLOW \n DESCRIPTION: Check if the MUSCL scheme should be used \ingroup Config*/
  addBoolOption("MUSCL_FLOW", MUSCL_Flow, true);
  /*!\brief SLOPE_LIMITER_FLOW
   * DESCRIPTION: Slope limiter for the direct solution. \n OPTIONS: See \link Limiter_Map \endlink \n DEFAULT VENKATAKRISHNAN \ingroup Config*/
  addEnumOption("SLOPE_LIMITER_FLOW", Kind_SlopeLimit_Flow, Limiter_Map, VENKATAKRISHNAN);
  default_jst_coeff[0] = 0.5; default_jst_coeff[1] = 0.02;
  /*!\brief JST_SENSOR_COEFF \n DESCRIPTION: 2nd and 4th order artificial dissipation coefficients for the JST method \ingroup Config*/
  addDoubleArrayOption("JST_SENSOR_COEFF", 2, Kappa_Flow, default_jst_coeff);
  /*!\brief LAX_SENSOR_COEFF \n DESCRIPTION: 1st order artificial dissipation coefficients for the Lax-Friedrichs method. \ingroup Config*/
  addDoubleOption("LAX_SENSOR_COEFF", Kappa_1st_Flow, 0.15);
  default_ad_coeff_heat[0] = 0.5; default_ad_coeff_heat[1] = 0.02;
  /*!\brief JST_SENSOR_COEFF_HEAT \n DESCRIPTION: 2nd and 4th order artificial dissipation coefficients for the JST method \ingroup Config*/
  addDoubleArrayOption("JST_SENSOR_COEFF_HEAT", 2, Kappa_Heat, default_ad_coeff_heat);
  /*!\brief USE_ACCURATE_FLUX_JACOBIANS \n DESCRIPTION: Use numerically computed Jacobians for AUSM+up(2) and SLAU(2) \ingroup Config*/
  addBoolOption("USE_ACCURATE_FLUX_JACOBIANS", Use_Accurate_Jacobians, false);
  /*!\brief CENTRAL_JACOBIAN_FIX_FACTOR \n DESCRIPTION: Improve the numerical properties (diagonal dominance) of the global Jacobian matrix, 3 to 4 is "optimum" (central schemes) \ingroup Config*/
  addDoubleOption("CENTRAL_JACOBIAN_FIX_FACTOR", Cent_Jac_Fix_Factor, 4.0);

  /*!\brief CONV_NUM_METHOD_ADJFLOW
   *  \n DESCRIPTION: Convective numerical method for the adjoint solver.
   *  \n OPTIONS:  See \link Upwind_Map \endlink , \link Centered_Map \endlink. Note: not all methods are guaranteed to be implemented for the adjoint solver. \ingroup Config */
  addConvectOption("CONV_NUM_METHOD_ADJFLOW", Kind_ConvNumScheme_AdjFlow, Kind_Centered_AdjFlow, Kind_Upwind_AdjFlow);
  /*!\brief MUSCL_FLOW \n DESCRIPTION: Check if the MUSCL scheme should be used \ingroup Config*/
  addBoolOption("MUSCL_ADJFLOW", MUSCL_AdjFlow, true);
  /*!\brief SLOPE_LIMITER_ADJFLOW
     * DESCRIPTION: Slope limiter for the adjoint solution. \n OPTIONS: See \link Limiter_Map \endlink \n DEFAULT VENKATAKRISHNAN \ingroup Config*/
  addEnumOption("SLOPE_LIMITER_ADJFLOW", Kind_SlopeLimit_AdjFlow, Limiter_Map, VENKATAKRISHNAN);
  default_jst_adj_coeff[0] = 0.5; default_jst_adj_coeff[1] = 0.02;
  /*!\brief ADJ_JST_SENSOR_COEFF \n DESCRIPTION: 2nd and 4th order artificial dissipation coefficients for the adjoint JST method. \ingroup Config*/
  addDoubleArrayOption("ADJ_JST_SENSOR_COEFF", 2, Kappa_AdjFlow, default_jst_adj_coeff);
  /*!\brief LAX_SENSOR_COEFF \n DESCRIPTION: 1st order artificial dissipation coefficients for the adjoint Lax-Friedrichs method. \ingroup Config*/
  addDoubleOption("ADJ_LAX_SENSOR_COEFF", Kappa_1st_AdjFlow, 0.15);

  /*!\brief MUSCL_FLOW \n DESCRIPTION: Check if the MUSCL scheme should be used \ingroup Config*/
  addBoolOption("MUSCL_TURB", MUSCL_Turb, false);
  /*!\brief SLOPE_LIMITER_TURB
   *  \n DESCRIPTION: Slope limiter  \n OPTIONS: See \link Limiter_Map \endlink \n DEFAULT VENKATAKRISHNAN \ingroup Config*/
  addEnumOption("SLOPE_LIMITER_TURB", Kind_SlopeLimit_Turb, Limiter_Map, VENKATAKRISHNAN);
  /*!\brief CONV_NUM_METHOD_TURB
   *  \n DESCRIPTION: Convective numerical method \ingroup Config*/
  addConvectOption("CONV_NUM_METHOD_TURB", Kind_ConvNumScheme_Turb, Kind_Centered_Turb, Kind_Upwind_Turb);

  /*!\brief MUSCL_FLOW \n DESCRIPTION: Check if the MUSCL scheme should be used \ingroup Config*/
  addBoolOption("MUSCL_ADJTURB", MUSCL_AdjTurb, false);
  /*!\brief SLOPE_LIMITER_ADJTURB
   *  \n DESCRIPTION: Slope limiter \n OPTIONS: See \link Limiter_Map \endlink \n DEFAULT VENKATAKRISHNAN \ingroup Config */
  addEnumOption("SLOPE_LIMITER_ADJTURB", Kind_SlopeLimit_AdjTurb, Limiter_Map, VENKATAKRISHNAN);
  /*!\brief CONV_NUM_METHOD_ADJTURB\n DESCRIPTION: Convective numerical method for the adjoint/turbulent problem \ingroup Config*/
  addConvectOption("CONV_NUM_METHOD_ADJTURB", Kind_ConvNumScheme_AdjTurb, Kind_Centered_AdjTurb, Kind_Upwind_AdjTurb);

  /*!\brief MUSCL_FLOW \n DESCRIPTION: Check if the MUSCL scheme should be used \ingroup Config*/
  addBoolOption("MUSCL_HEAT", MUSCL_Heat, false);
  /*!\brief CONV_NUM_METHOD_HEAT
   *  \n DESCRIPTION: Convective numerical method \n DEFAULT: UPWIND */
  addEnumOption("CONV_NUM_METHOD_HEAT", Kind_ConvNumScheme_Heat, Space_Map, SPACE_UPWIND);

  /*!\par CONFIG_CATEGORY: Adjoint and Gradient \ingroup Config*/
  /*--- Options related to the adjoint and gradient ---*/

  /*!\brief LIMIT_ADJFLOW \n DESCRIPTION: Limit value for the adjoint variable.\n DEFAULT: 1E6. \ingroup Config*/
  addDoubleOption("LIMIT_ADJFLOW", AdjointLimit, 1E6);
  /*!\brief MG_ADJFLOW\n DESCRIPTION: Multigrid with the adjoint problem. \n Defualt: YES \ingroup Config*/
  addBoolOption("MG_ADJFLOW", MG_AdjointFlow, true);

  /*!\brief OBJECTIVE_WEIGHT  \n DESCRIPTION: Adjoint problem boundary condition weights. Applies scaling factor to objective(s) \ingroup Config*/
  addDoubleListOption("OBJECTIVE_WEIGHT", nObjW, Weight_ObjFunc);
  /*!\brief OBJECTIVE_FUNCTION
   *  \n DESCRIPTION: Adjoint problem boundary condition \n OPTIONS: see \link Objective_Map \endlink \n DEFAULT: DRAG_COEFFICIENT \ingroup Config*/
  addEnumListOption("OBJECTIVE_FUNCTION", nObj, Kind_ObjFunc, Objective_Map);

  /* DESCRIPTION: parameter for the definition of a complex objective function */
  addDoubleOption("DCD_DCL_VALUE", dCD_dCL, 0.0);
  /* DESCRIPTION: parameter for the definition of a complex objective function */
  addDoubleOption("DCMX_DCL_VALUE", dCMx_dCL, 0.0);
  /* DESCRIPTION: parameter for the definition of a complex objective function */
  addDoubleOption("DCMY_DCL_VALUE", dCMy_dCL, 0.0);
  /* DESCRIPTION: parameter for the definition of a complex objective function */
  addDoubleOption("DCMZ_DCL_VALUE", dCMz_dCL, 0.0);

  /* DESCRIPTION: parameter for the definition of a complex objective function */
  addDoubleOption("DCD_DCMY_VALUE", dCD_dCMy, 0.0);

  default_obj_coeff[0]=0.0; default_obj_coeff[1]=0.0; default_obj_coeff[2]=0.0;
  default_obj_coeff[3]=0.0;  default_obj_coeff[4]=0.0;
  /*!\brief OBJ_CHAIN_RULE_COEFF
  * \n DESCRIPTION: Coefficients defining the objective function gradient using the chain rule
  * with area-averaged outlet primitive variables. This is used with the genereralized outflow
  * objective.  \ingroup Config   */
  addDoubleArrayOption("OBJ_CHAIN_RULE_COEFF", 5, Obj_ChainRuleCoeff, default_obj_coeff);

  default_geo_loc[0] = 0.0; default_geo_loc[1] = 1.0;
  /* DESCRIPTION: Definition of the airfoil section */
  addDoubleArrayOption("GEO_BOUNDS", 2, Stations_Bounds, default_geo_loc);
  /* DESCRIPTION: Identify the body to slice */
  addEnumOption("GEO_DESCRIPTION", Geo_Description, Geo_Description_Map, WING);
  /* DESCRIPTION: Z location of the waterline */
  addDoubleOption("GEO_WATERLINE_LOCATION", Geo_Waterline_Location, 0.0);
  /* DESCRIPTION: Number of section cuts to make when calculating internal volume */
  addUnsignedShortOption("GEO_NUMBER_STATIONS", nWingStations, 25);
  /* DESCRIPTION: Definition of the airfoil sections */
  addDoubleListOption("GEO_LOCATION_STATIONS", nLocationStations, LocationStations);
  default_nacelle_location[0] = 0.0; default_nacelle_location[1] = 0.0; default_nacelle_location[2] = 0.0;
  default_nacelle_location[3] = 0.0; default_nacelle_location[4] = 0.0;
  /* DESCRIPTION: Definition of the nacelle location (higlite coordinates, tilt angle, toe angle) */
  addDoubleArrayOption("GEO_NACELLE_LOCATION", 5, NacelleLocation, default_nacelle_location);
  /* DESCRIPTION: Output sectional forces for specified markers. */
  addBoolOption("GEO_PLOT_STATIONS", Plot_Section_Forces, false);
  /* DESCRIPTION: Mode of the GDC code (analysis, or gradient) */
  addEnumOption("GEO_MODE", GeometryMode, GeometryMode_Map, FUNCTION);

  /* DESCRIPTION: Drag weight in sonic boom Objective Function (from 0.0 to 1.0) */
  addDoubleOption("DRAG_IN_SONICBOOM", WeightCd, 0.0);
  /* DESCRIPTION: Sensitivity smoothing  */
  addEnumOption("SENS_SMOOTHING", Kind_SensSmooth, Sens_Smoothing_Map, NO_SMOOTH);
  /* DESCRIPTION: Continuous Adjoint frozen viscosity */
  addBoolOption("FROZEN_VISC_CONT", Frozen_Visc_Cont, true);
  /* DESCRIPTION: Discrete Adjoint frozen viscosity */
  addBoolOption("FROZEN_VISC_DISC", Frozen_Visc_Disc, false);
  /* DESCRIPTION: Discrete Adjoint frozen limiter */
  addBoolOption("FROZEN_LIMITER_DISC", Frozen_Limiter_Disc, false);
  /* DESCRIPTION: Use an inconsistent (primal/dual) discrete adjoint formulation */
  addBoolOption("INCONSISTENT_DISC", Inconsistent_Disc, false);
   /* DESCRIPTION:  */
  addDoubleOption("FIX_AZIMUTHAL_LINE", FixAzimuthalLine, 90.0);
  /*!\brief SENS_REMOVE_SHARP
   * \n DESCRIPTION: Remove sharp edges from the sensitivity evaluation  \n Format: SENS_REMOVE_SHARP = YES \n DEFAULT: NO \ingroup Config*/
  addBoolOption("SENS_REMOVE_SHARP", Sens_Remove_Sharp, false);

  /* DESCRIPTION: Automatically reorient elements that seem flipped */
  addBoolOption("REORIENT_ELEMENTS",ReorientElements, true);

  /*!\par CONFIG_CATEGORY: Input/output files and formats \ingroup Config */
  /*--- Options related to input/output files and formats ---*/

  /*!\brief OUTPUT_FORMAT \n DESCRIPTION: I/O format for output plots. \n OPTIONS: see \link TabOutput_Map \endlink \n DEFAULT: TECPLOT \ingroup Config */
  addEnumOption("TABULAR_FORMAT", Tab_FileFormat, TabOutput_Map, TAB_CSV);
  /*!\brief ACTDISK_JUMP \n DESCRIPTION: The jump is given by the difference in values or a ratio */
  addEnumOption("ACTDISK_JUMP", ActDisk_Jump, Jump_Map, DIFFERENCE);
  /*!\brief MESH_FORMAT \n DESCRIPTION: Mesh input file format \n OPTIONS: see \link Input_Map \endlink \n DEFAULT: SU2 \ingroup Config*/
  addEnumOption("MESH_FORMAT", Mesh_FileFormat, Input_Map, SU2);
  /* DESCRIPTION:  Mesh input file */
  addStringOption("MESH_FILENAME", Mesh_FileName, string("mesh.su2"));
  /*!\brief MESH_OUT_FILENAME \n DESCRIPTION: Mesh output file name. Used when converting, scaling, or deforming a mesh. \n DEFAULT: mesh_out.su2 \ingroup Config*/
  addStringOption("MESH_OUT_FILENAME", Mesh_Out_FileName, string("mesh_out.su2"));

  /* DESCRIPTION: List of the number of grid points in the RECTANGLE or BOX grid in the x,y,z directions. (default: (33,33,33) ). */
  addShortListOption("MESH_BOX_SIZE", nMesh_Box_Size, Mesh_Box_Size);

  /* DESCRIPTION: List of the length of the RECTANGLE or BOX grid in the x,y,z directions. (default: (1.0,1.0,1.0) ).  */
  array<su2double, 3> default_mesh_box_length = {{1.0, 1.0, 1.0}};
  addDoubleArrayOption("MESH_BOX_LENGTH", 3, Mesh_Box_Length, default_mesh_box_length.data());

  /* DESCRIPTION: List of the offset from 0.0 of the RECTANGLE or BOX grid in the x,y,z directions. (default: (0.0,0.0,0.0) ). */
  array<su2double, 3> default_mesh_box_offset = {{0.0, 0.0, 0.0}};
  addDoubleArrayOption("MESH_BOX_OFFSET", 3, Mesh_Box_Offset, default_mesh_box_offset.data());

  /* DESCRIPTION: Determine if the mesh file supports multizone. \n DEFAULT: true (temporarily) */
  addBoolOption("MULTIZONE_MESH", Multizone_Mesh, true);
  /* DESCRIPTION: Determine if we need to allocate memory to store the multizone residual. \n DEFAULT: true (temporarily) */
  addBoolOption("MULTIZONE_RESIDUAL", Multizone_Residual, false);

  /*!\brief CONV_FILENAME \n DESCRIPTION: Output file convergence history (w/o extension) \n DEFAULT: history \ingroup Config*/
  addStringOption("CONV_FILENAME", Conv_FileName, string("history"));
  /*!\brief BREAKDOWN_FILENAME \n DESCRIPTION: Output file forces breakdown \ingroup Config*/
  addStringOption("BREAKDOWN_FILENAME", Breakdown_FileName, string("forces_breakdown.dat"));
  /*!\brief SOLUTION_FLOW_FILENAME \n DESCRIPTION: Restart flow input file (the file output under the filename set by RESTART_FLOW_FILENAME) \n DEFAULT: solution_flow.dat \ingroup Config */
  addStringOption("SOLUTION_FILENAME", Solution_FileName, string("solution.dat"));
  /*!\brief SOLUTION_ADJ_FILENAME\n DESCRIPTION: Restart adjoint input file. Objective function abbreviation is expected. \ingroup Config*/
  addStringOption("SOLUTION_ADJ_FILENAME", Solution_AdjFileName, string("solution_adj.dat"));
  /*!\brief RESTART_FLOW_FILENAME \n DESCRIPTION: Output file restart flow \ingroup Config*/
  addStringOption("RESTART_FILENAME", Restart_FileName, string("restart.dat"));
  /*!\brief RESTART_ADJ_FILENAME  \n DESCRIPTION: Output file restart adjoint. Objective function abbreviation will be appended. \ingroup Config*/
  addStringOption("RESTART_ADJ_FILENAME", Restart_AdjFileName, string("restart_adj.dat"));
  /*!\brief VOLUME_FLOW_FILENAME  \n DESCRIPTION: Output file flow (w/o extension) variables \ingroup Config */
  addStringOption("VOLUME_FILENAME", Volume_FileName, string("vol_solution"));
  /*!\brief VOLUME_ADJ_FILENAME
   *  \n DESCRIPTION: Output file adjoint (w/o extension) variables  \ingroup Config*/
  addStringOption("VOLUME_ADJ_FILENAME", Adj_FileName, string("adj_vol_solution"));
  /*!\brief GRAD_OBJFUNC_FILENAME
   *  \n DESCRIPTION: Output objective function gradient  \ingroup Config*/
  addStringOption("GRAD_OBJFUNC_FILENAME", ObjFunc_Grad_FileName, string("of_grad.dat"));
  /*!\brief VALUE_OBJFUNC_FILENAME
   *  \n DESCRIPTION: Output objective function  \ingroup Config*/
  addStringOption("VALUE_OBJFUNC_FILENAME", ObjFunc_Value_FileName, string("of_func.dat"));
  /*!\brief SURFACE_FLOW_FILENAME
   *  \n DESCRIPTION: Output file surface flow coefficient (w/o extension)  \ingroup Config*/
  addStringOption("SURFACE_FILENAME", SurfCoeff_FileName, string("surface"));
  /*!\brief SURFACE_ADJ_FILENAME
   *  \n DESCRIPTION: Output file surface adjoint coefficient (w/o extension)  \ingroup Config*/
  addStringOption("SURFACE_ADJ_FILENAME", SurfAdjCoeff_FileName, string("surface_adjoint"));
  /*!\brief SURFACE_SENS_FILENAME_FILENAME
   *  \n DESCRIPTION: Output file surface sensitivity (discrete adjoint) (w/o extension)  \ingroup Config*/
  addStringOption("SURFACE_SENS_FILENAME", SurfSens_FileName, string("surface_sens"));
  /*!\brief VOLUME_SENS_FILENAME
   *  \n DESCRIPTION: Output file volume sensitivity (discrete adjoint))  \ingroup Config*/
  addStringOption("VOLUME_SENS_FILENAME", VolSens_FileName, string("volume_sens"));
  /*!\brief WRT_SOL_FREQ
   *  \n DESCRIPTION: Writing solution file frequency  \ingroup Config*/
  addUnsignedLongOption("WRT_SOL_FREQ", Wrt_Sol_Freq, 1000);
  /*!\brief WRT_SOL_FREQ_DUALTIME
   *  \n DESCRIPTION: Writing solution file frequency for dual time  \ingroup Config*/
  addUnsignedLongOption("WRT_SOL_FREQ_DUALTIME", Wrt_Sol_Freq_DualTime, 1);
  /*!\brief WRT_CON_FREQ
   *  \n DESCRIPTION: Writing convergence history frequency  \ingroup Config*/
  addUnsignedLongOption("WRT_CON_FREQ",  Wrt_Con_Freq, 1);
  /*!\brief WRT_CON_FREQ_DUALTIME
   *  \n DESCRIPTION: Writing convergence history frequency for the dual time  \ingroup Config*/
  addUnsignedLongOption("WRT_CON_FREQ_DUALTIME",  Wrt_Con_Freq_DualTime, 10);
  /*!\brief WRT_OUTPUT
   *  \n DESCRIPTION: Write output files (disable all output by setting to NO)  \ingroup Config*/
  addBoolOption("WRT_OUTPUT", Wrt_Output, true);
  /*!\brief WRT_VOL_SOL
   *  \n DESCRIPTION: Write a volume solution file  \ingroup Config*/
  addBoolOption("WRT_VOL_SOL", Wrt_Vol_Sol, true);
  /*!\brief WRT_SRF_SOL
   *  \n DESCRIPTION: Write a surface solution file  \ingroup Config*/
  addBoolOption("WRT_SRF_SOL", Wrt_Srf_Sol, true);
  /*!\brief WRT_CSV_SOL
   *  \n DESCRIPTION: Write a surface CSV solution file  \ingroup Config*/
  addBoolOption("WRT_CSV_SOL", Wrt_Csv_Sol, true);
  /*!\brief WRT_CSV_SOL
   *  \n DESCRIPTION: Write a binary coordinates file  \ingroup Config*/
  addBoolOption("WRT_CRD_SOL", Wrt_Crd_Sol, false);
  /*!\brief WRT_SURFACE
   *  \n DESCRIPTION: Output solution at each surface  \ingroup Config*/
  addBoolOption("WRT_SURFACE", Wrt_Surface, false);
  /*!\brief WRT_RESIDUALS
   *  \n DESCRIPTION: Output residual info to solution/restart file  \ingroup Config*/
  addBoolOption("WRT_RESIDUALS", Wrt_Residuals, false);
  /*!\brief WRT_LIMITERS
   *  \n DESCRIPTION: Output limiter value information to solution/restart file  \ingroup Config*/
  addBoolOption("WRT_LIMITERS", Wrt_Limiters, false);
  /*!\brief WRT_SHARPEDGES
   *  \n DESCRIPTION: Output sharp edge limiter information to solution/restart file  \ingroup Config*/
  addBoolOption("WRT_SHARPEDGES", Wrt_SharpEdges, false);
  /* DESCRIPTION: Output the rind layers in the solution files  \ingroup Config*/
  addBoolOption("WRT_HALO", Wrt_Halo, false);
  /* DESCRIPTION: Output the performance summary to the console at the end of SU2_CFD  \ingroup Config*/
  addBoolOption("WRT_PERFORMANCE", Wrt_Performance, false);
  /* DESCRIPTION: Output the tape statistics (discrete adjoint)  \ingroup Config*/
  addBoolOption("WRT_AD_STATISTICS", Wrt_AD_Statistics, false);
  /* DESCRIPTION: Write the mesh quality metrics to the visualization files.  \ingroup Config*/
  addBoolOption("WRT_MESH_QUALITY", Wrt_MeshQuality, false);
    /* DESCRIPTION: Output a 1D slice of a 2D cartesian solution \ingroup Config*/
  addBoolOption("WRT_SLICE", Wrt_Slice, false);
  /*!\brief MARKER_ANALYZE_AVERAGE
   *  \n DESCRIPTION: Output averaged flow values on specified analyze marker.
   *  Options: AREA, MASSFLUX
   *  \n Use with MARKER_ANALYZE. \ingroup Config*/
  addEnumOption("MARKER_ANALYZE_AVERAGE", Kind_Average, Average_Map, AVERAGE_MASSFLUX);
  /*!\brief COMM_LEVEL
   *  \n DESCRIPTION: Level of MPI communications during runtime  \ingroup Config*/
  addEnumOption("COMM_LEVEL", Comm_Level, Comm_Map, COMM_FULL);

  /*!\par CONFIG_CATEGORY: Dynamic mesh definition \ingroup Config*/
  /*--- Options related to dynamic meshes ---*/

  /* DESCRIPTION: Type of mesh motion */
  addEnumOption("GRID_MOVEMENT", Kind_GridMovement, GridMovement_Map, NO_MOVEMENT);
  /* DESCRIPTION: Type of surface motion */
  addEnumListOption("SURFACE_MOVEMENT",nKind_SurfaceMovement, Kind_SurfaceMovement, SurfaceMovement_Map);
  /* DESCRIPTION: Marker(s) of moving surfaces (MOVING_WALL or DEFORMING grid motion). */
  addStringListOption("MARKER_MOVING", nMarker_Moving, Marker_Moving);
  /* DESCRIPTION: Mach number (non-dimensional, based on the mesh velocity and freestream vals.) */
  addDoubleOption("MACH_MOTION", Mach_Motion, 0.0);
  default_vel_inf[0] = 0.0; default_vel_inf[1] = 0.0; default_vel_inf[2] = 0.0;
  /* DESCRIPTION: Coordinates of the rigid motion origin */
  addDoubleArrayOption("MOTION_ORIGIN", 3, Motion_Origin, default_vel_inf);
  /* DESCRIPTION: Translational velocity vector (m/s) in the x, y, & z directions (RIGID_MOTION only) */
  addDoubleArrayOption("TRANSLATION_RATE", 3, Translation_Rate, default_vel_inf);
  /* DESCRIPTION: Angular velocity vector (rad/s) about x, y, & z axes (RIGID_MOTION only) */
  addDoubleArrayOption("ROTATION_RATE", 3, Rotation_Rate, default_vel_inf);
  /* DESCRIPTION: Pitching angular freq. (rad/s) about x, y, & z axes (RIGID_MOTION only) */
  addDoubleArrayOption("PITCHING_OMEGA", 3, Pitching_Omega, default_vel_inf);
  /* DESCRIPTION: Pitching amplitude (degrees) about x, y, & z axes (RIGID_MOTION only) */
  addDoubleArrayOption("PITCHING_AMPL", 3, Pitching_Ampl, default_vel_inf);
  /* DESCRIPTION: Pitching phase offset (degrees) about x, y, & z axes (RIGID_MOTION only) */
  addDoubleArrayOption("PITCHING_PHASE", 3, Pitching_Phase, default_vel_inf);
  /* DESCRIPTION: Plunging angular freq. (rad/s) in x, y, & z directions (RIGID_MOTION only) */
  addDoubleArrayOption("PLUNGING_OMEGA", 3, Plunging_Omega, default_vel_inf);
  /* DESCRIPTION: Plunging amplitude (m) in x, y, & z directions (RIGID_MOTION only) */
  addDoubleArrayOption("PLUNGING_AMPL", 3, Plunging_Ampl, default_vel_inf);
  /* DESCRIPTION: Coordinates of the rigid motion origin */
  addDoubleListOption("SURFACE_MOTION_ORIGIN", nMarkerMotion_Origin, MarkerMotion_Origin);
  /* DESCRIPTION: Translational velocity vector (m/s) in the x, y, & z directions (DEFORMING only) */
  addDoubleListOption("SURFACE_TRANSLATION_RATE", nMarkerTranslation, MarkerTranslation_Rate);
  /* DESCRIPTION: Angular velocity vector (rad/s) about x, y, & z axes (DEFORMING only) */
  addDoubleListOption("SURFACE_ROTATION_RATE", nMarkerRotation_Rate, MarkerRotation_Rate);
  /* DESCRIPTION: Pitching angular freq. (rad/s) about x, y, & z axes (DEFORMING only) */
  addDoubleListOption("SURFACE_PITCHING_OMEGA", nMarkerPitching_Omega, MarkerPitching_Omega);
  /* DESCRIPTION: Pitching amplitude (degrees) about x, y, & z axes (DEFORMING only) */
  addDoubleListOption("SURFACE_PITCHING_AMPL", nMarkerPitching_Ampl, MarkerPitching_Ampl);
  /* DESCRIPTION: Pitching phase offset (degrees) about x, y, & z axes (DEFORMING only) */
  addDoubleListOption("SURFACE_PITCHING_PHASE", nMarkerPitching_Phase, MarkerPitching_Phase);
  /* DESCRIPTION: Plunging angular freq. (rad/s) in x, y, & z directions (DEFORMING only) */
  addDoubleListOption("SURFACE_PLUNGING_OMEGA", nMarkerPlunging_Omega, MarkerPlunging_Omega);
  /* DESCRIPTION: Plunging amplitude (m) in x, y, & z directions (DEFORMING only) */
  addDoubleListOption("SURFACE_PLUNGING_AMPL", nMarkerPlunging_Ampl, MarkerPlunging_Ampl);
  /* DESCRIPTION: Value to move motion origins (1 or 0) */
  addUShortListOption("MOVE_MOTION_ORIGIN", nMoveMotion_Origin, MoveMotion_Origin);

  /*!\par CONFIG_CATEGORY: Grid adaptation \ingroup Config*/
  /*--- Options related to grid adaptation ---*/

  /* DESCRIPTION: Kind of grid adaptation */
  addEnumOption("KIND_ADAPT", Kind_Adaptation, Adapt_Map, NO_ADAPT);
  /* DESCRIPTION: Percentage of new elements (% of the original number of elements) */
  addDoubleOption("NEW_ELEMS", New_Elem_Adapt, -1.0);
  /* DESCRIPTION: Scale factor for the dual volume */
  addDoubleOption("DUALVOL_POWER", DualVol_Power, 0.5);
  /* DESCRIPTION: Use analytical definition for surfaces */
  addEnumOption("ANALYTICAL_SURFDEF", Analytical_Surface, Geo_Analytic_Map, NO_GEO_ANALYTIC);
  /* DESCRIPTION: Before each computation, implicitly smooth the nodal coordinates */
  addBoolOption("SMOOTH_GEOMETRY", SmoothNumGrid, false);
  /* DESCRIPTION: Adapt the boundary elements */
  addBoolOption("ADAPT_BOUNDARY", AdaptBoundary, true);

  /*!\par CONFIG_CATEGORY: Aeroelastic Simulation (Typical Section Model) \ingroup Config*/
  /*--- Options related to aeroelastic simulations using the Typical Section Model) ---*/
  /* DESCRIPTION: The flutter speed index (modifies the freestream condition) */
  addDoubleOption("FLUTTER_SPEED_INDEX", FlutterSpeedIndex, 0.6);
  /* DESCRIPTION: Natural frequency of the spring in the plunging direction (rad/s). */
  addDoubleOption("PLUNGE_NATURAL_FREQUENCY", PlungeNaturalFrequency, 100);
  /* DESCRIPTION: Natural frequency of the spring in the pitching direction (rad/s). */
  addDoubleOption("PITCH_NATURAL_FREQUENCY", PitchNaturalFrequency, 100);
  /* DESCRIPTION: The airfoil mass ratio. */
  addDoubleOption("AIRFOIL_MASS_RATIO", AirfoilMassRatio, 60);
  /* DESCRIPTION: Distance in semichords by which the center of gravity lies behind the elastic axis. */
  addDoubleOption("CG_LOCATION", CG_Location, 1.8);
  /* DESCRIPTION: The radius of gyration squared (expressed in semichords) of the typical section about the elastic axis. */
  addDoubleOption("RADIUS_GYRATION_SQUARED", RadiusGyrationSquared, 3.48);
  /* DESCRIPTION: Solve the aeroelastic equations every given number of internal iterations. */
  addUnsignedShortOption("AEROELASTIC_ITER", AeroelasticIter, 3);

  /*!\par CONFIG_CATEGORY: Optimization Problem*/

  /* DESCRIPTION: Scale the line search in the optimizer */
  addDoubleOption("OPT_RELAX_FACTOR", Opt_RelaxFactor, 1.0);

  /* DESCRIPTION: Bound the line search in the optimizer */
  addDoubleOption("OPT_LINE_SEARCH_BOUND", Opt_LineSearch_Bound, 1E6);

  /*!\par CONFIG_CATEGORY: Wind Gust \ingroup Config*/
  /*--- Options related to wind gust simulations ---*/

  /* DESCRIPTION: Apply a wind gust */
  addBoolOption("WIND_GUST", Wind_Gust, false);
  /* DESCRIPTION: Type of gust */
  addEnumOption("GUST_TYPE", Gust_Type, Gust_Type_Map, NO_GUST);
  /* DESCRIPTION: Gust wavelenght (meters) */
  addDoubleOption("GUST_WAVELENGTH", Gust_WaveLength, 0.0);
  /* DESCRIPTION: Number of gust periods */
  addDoubleOption("GUST_PERIODS", Gust_Periods, 1.0);
  /* DESCRIPTION: Gust amplitude (m/s) */
  addDoubleOption("GUST_AMPL", Gust_Ampl, 0.0);
  /* DESCRIPTION: Time at which to begin the gust (sec) */
  addDoubleOption("GUST_BEGIN_TIME", Gust_Begin_Time, 0.0);
  /* DESCRIPTION: Location at which the gust begins (meters) */
  addDoubleOption("GUST_BEGIN_LOC", Gust_Begin_Loc, 0.0);
  /* DESCRIPTION: Direction of the gust X or Y dir */
  addEnumOption("GUST_DIR", Gust_Dir, Gust_Dir_Map, Y_DIR);

  /* Harmonic Balance config */
  /* DESCRIPTION: Omega_HB = 2*PI*frequency - frequencies for Harmonic Balance method */
  addDoubleListOption("OMEGA_HB", nOmega_HB, Omega_HB);

  /*!\par CONFIG_CATEGORY: Equivalent Area \ingroup Config*/
  /*--- Options related to the equivalent area ---*/

  /* DESCRIPTION: Evaluate equivalent area on the Near-Field  */
  addBoolOption("EQUIV_AREA", EquivArea, false);
  default_ea_lim[0] = 0.0; default_ea_lim[1] = 1.0; default_ea_lim[2] = 1.0;
  /* DESCRIPTION: Integration limits of the equivalent area ( xmin, xmax, Dist_NearField ) */
  addDoubleArrayOption("EA_INT_LIMIT", 3, EA_IntLimit, default_ea_lim);
  /* DESCRIPTION: Equivalent area scaling factor */
  addDoubleOption("EA_SCALE_FACTOR", EA_ScaleFactor, 1.0);

  // these options share nDV as their size in the option references; not a good idea
  /*!\par CONFIG_CATEGORY: Grid deformation \ingroup Config*/
  /*--- Options related to the grid deformation ---*/

  /* DESCRIPTION: Kind of deformation */
  addEnumListOption("DV_KIND", nDV, Design_Variable, Param_Map);
  /* DESCRIPTION: Marker of the surface to which we are going apply the shape deformation */
  addStringListOption("DV_MARKER", nMarker_DV, Marker_DV);
  /* DESCRIPTION: Parameters of the shape deformation
   - FFD_CONTROL_POINT_2D ( FFDBox ID, i_Ind, j_Ind, x_Disp, y_Disp )
   - FFD_RADIUS_2D ( FFDBox ID )
   - FFD_CAMBER_2D ( FFDBox ID, i_Ind )
   - FFD_THICKNESS_2D ( FFDBox ID, i_Ind )
   - HICKS_HENNE ( Lower Surface (0)/Upper Surface (1)/Only one Surface (2), x_Loc )
   - SURFACE_BUMP ( x_start, x_end, x_Loc )
   - CST ( Lower Surface (0)/Upper Surface (1), Kulfan parameter number, Total number of Kulfan parameters for surface )
   - NACA_4DIGITS ( 1st digit, 2nd digit, 3rd and 4th digit )
   - PARABOLIC ( Center, Thickness )
   - TRANSLATION ( x_Disp, y_Disp, z_Disp )
   - ROTATION ( x_Orig, y_Orig, z_Orig, x_End, y_End, z_End )
   - OBSTACLE ( Center, Bump size )
   - SPHERICAL ( ControlPoint_Index, Theta_Disp, R_Disp )
   - FFD_CONTROL_POINT ( FFDBox ID, i_Ind, j_Ind, k_Ind, x_Disp, y_Disp, z_Disp )
   - FFD_TWIST ( FFDBox ID, x_Orig, y_Orig, z_Orig, x_End, y_End, z_End )
   - FFD_TWIST_2D ( FFDBox ID, x_Orig, y_Orig, z_Orig, x_End, y_End, z_End )
   - FFD_ROTATION ( FFDBox ID, x_Orig, y_Orig, z_Orig, x_End, y_End, z_End )
   - FFD_CONTROL_SURFACE ( FFDBox ID, x_Orig, y_Orig, z_Orig, x_End, y_End, z_End )
   - FFD_CAMBER ( FFDBox ID, i_Ind, j_Ind )
   - FFD_THICKNESS ( FFDBox ID, i_Ind, j_Ind ) */
  addDVParamOption("DV_PARAM", nDV, ParamDV, FFDTag, Design_Variable);
  /* DESCRIPTION: New value of the shape deformation */
  addDVValueOption("DV_VALUE", nDV_Value, DV_Value, nDV, ParamDV, Design_Variable);
  /* DESCRIPTION: Provide a file of surface positions from an external parameterization. */
  addStringOption("DV_FILENAME", DV_Filename, string("surface_positions.dat"));
  /* DESCRIPTION: File of sensitivities as an unordered ASCII file with rows of x, y, z, dJ/dx, dJ/dy, dJ/dz for each volume grid point. */
  addStringOption("DV_UNORDERED_SENS_FILENAME", DV_Unordered_Sens_Filename, string("unordered_sensitivity.dat"));
  /* DESCRIPTION: File of sensitivities as an ASCII file with rows of x, y, z, dJ/dx, dJ/dy, dJ/dz for each surface grid point. */
  addStringOption("DV_SENS_FILENAME", DV_Sens_Filename, string("surface_sensitivity.dat"));
  /*!\brief OUTPUT_FORMAT \n DESCRIPTION: I/O format for output plots. \n OPTIONS: see \link Output_Map \endlink \n DEFAULT: TECPLOT \ingroup Config */
  addEnumOption("DV_SENSITIVITY_FORMAT", Sensitivity_FileFormat, Sensitivity_Map, SU2_NATIVE);
  /* DESCRIPTION: Hold the grid fixed in a region */
  addBoolOption("HOLD_GRID_FIXED", Hold_GridFixed, false);
  default_grid_fix[0] = -1E15; default_grid_fix[1] = -1E15; default_grid_fix[2] = -1E15;
  default_grid_fix[3] =  1E15; default_grid_fix[4] =  1E15; default_grid_fix[5] =  1E15;
  /* DESCRIPTION: Coordinates of the box where the grid will be deformed (Xmin, Ymin, Zmin, Xmax, Ymax, Zmax) */
  addDoubleArrayOption("HOLD_GRID_FIXED_COORD", 6, Hold_GridFixed_Coord, default_grid_fix);
  /* DESCRIPTION: Visualize the deformation (surface grid) */
  addBoolOption("VISUALIZE_SURFACE_DEF", Visualize_Surface_Def, true);
  /* DESCRIPTION: Visualize the deformation (volume grid) */
  addBoolOption("VISUALIZE_VOLUME_DEF", Visualize_Volume_Def, false);

  /*!\par CONFIG_CATEGORY: Deformable mesh \ingroup Config*/
  /*--- option related to deformable meshes ---*/
  /* DESCRIPTION: Decide whether the mesh will undergo deformations */
  addBoolOption("DEFORM_MESH", Deform_Mesh, false);
  /* DESCRIPTION: Print the residuals during mesh deformation to the console */
  addBoolOption("DEFORM_CONSOLE_OUTPUT", Deform_Output, false);
  /* DESCRIPTION: Number of nonlinear deformation iterations (surface deformation increments) */
  addUnsignedLongOption("DEFORM_NONLINEAR_ITER", GridDef_Nonlinear_Iter, 1);
  /* DESCRIPTION: Deform coefficient (-1.0 to 0.5) */
  addDoubleOption("DEFORM_COEFF", Deform_Coeff, 1E6);
  /* DESCRIPTION: Deform limit in m or inches */
  addDoubleOption("DEFORM_LIMIT", Deform_Limit, 1E6);
  /* DESCRIPTION: Type of element stiffness imposed for FEA mesh deformation (INVERSE_VOLUME, WALL_DISTANCE, CONSTANT_STIFFNESS) */
  addEnumOption("DEFORM_STIFFNESS_TYPE", Deform_Stiffness_Type, Deform_Stiffness_Map, SOLID_WALL_DISTANCE);
  /* DESCRIPTION: Poisson's ratio for constant stiffness FEA method of grid deformation*/
  addDoubleOption("DEFORM_ELASTICITY_MODULUS", Deform_ElasticityMod, 2E11);
  /* DESCRIPTION: Young's modulus and Poisson's ratio for constant stiffness FEA method of grid deformation*/
  addDoubleOption("DEFORM_POISSONS_RATIO", Deform_PoissonRatio, 0.3);
  /*  DESCRIPTION: Linear solver for the mesh deformation\n OPTIONS: see \link Linear_Solver_Map \endlink \n DEFAULT: FGMRES \ingroup Config*/
  addEnumOption("DEFORM_LINEAR_SOLVER", Kind_Deform_Linear_Solver, Linear_Solver_Map, FGMRES);
  /*  \n DESCRIPTION: Preconditioner for the Krylov linear solvers \n OPTIONS: see \link Linear_Solver_Prec_Map \endlink \n DEFAULT: LU_SGS \ingroup Config*/
  addEnumOption("DEFORM_LINEAR_SOLVER_PREC", Kind_Deform_Linear_Solver_Prec, Linear_Solver_Prec_Map, ILU);
  /* DESCRIPTION: Minimum error threshold for the linear solver for the implicit formulation */
  addDoubleOption("DEFORM_LINEAR_SOLVER_ERROR", Deform_Linear_Solver_Error, 1E-14);
  /* DESCRIPTION: Maximum number of iterations of the linear solver for the implicit formulation */
  addUnsignedLongOption("DEFORM_LINEAR_SOLVER_ITER", Deform_Linear_Solver_Iter, 1000);

  /*!\par CONFIG_CATEGORY: Rotorcraft problem \ingroup Config*/
  /*--- option related to rotorcraft problems ---*/

  /* DESCRIPTION: MISSING ---*/
  addDoubleOption("CYCLIC_PITCH", Cyclic_Pitch, 0.0);
  /* DESCRIPTION: MISSING ---*/
  addDoubleOption("COLLECTIVE_PITCH", Collective_Pitch, 0.0);

  /*!\par CONFIG_CATEGORY: FEM flow solver definition \ingroup Config*/
  /*--- Options related to the finite element flow solver---*/

  /* DESCRIPTION: Riemann solver used for DG (ROE, LAX-FRIEDRICH, AUSM, AUSMPW+, HLLC, VAN_LEER) */
  addEnumOption("RIEMANN_SOLVER_FEM", Riemann_Solver_FEM, Upwind_Map, ROE);
  /* DESCRIPTION: Constant factor applied for quadrature with straight elements (2.0 by default) */
  addDoubleOption("QUADRATURE_FACTOR_STRAIGHT_FEM", Quadrature_Factor_Straight, 2.0);
  /* DESCRIPTION: Constant factor applied for quadrature with curved elements (3.0 by default) */
  addDoubleOption("QUADRATURE_FACTOR_CURVED_FEM", Quadrature_Factor_Curved, 3.0);
  /* DESCRIPTION: Factor applied during quadrature in time for ADER-DG. (2.0 by default) */
  addDoubleOption("QUADRATURE_FACTOR_TIME_ADER_DG", Quadrature_Factor_Time_ADER_DG, 2.0);
  /* DESCRIPTION: Factor for the symmetrizing terms in the DG FEM discretization (1.0 by default) */
  addDoubleOption("THETA_INTERIOR_PENALTY_DG_FEM", Theta_Interior_Penalty_DGFEM, 1.0);
  /* DESCRIPTION: Compute the entropy in the fluid model (YES, NO) */
  addBoolOption("COMPUTE_ENTROPY_FLUID_MODEL", Compute_Entropy, true);
  /* DESCRIPTION: Use the lumped mass matrix for steady DGFEM computations */
  addBoolOption("USE_LUMPED_MASSMATRIX_DGFEM", Use_Lumped_MassMatrix_DGFEM, false);
  /* DESCRIPTION: Only compute the exact Jacobian of the spatial discretization (NO, YES) */
  addBoolOption("JACOBIAN_SPATIAL_DISCRETIZATION_ONLY", Jacobian_Spatial_Discretization_Only, false);

  /* DESCRIPTION: Number of aligned bytes for the matrix multiplications. Multiple of 64. (128 by default) */
  addUnsignedShortOption("ALIGNED_BYTES_MATMUL", byteAlignmentMatMul, 128);

  /*!\par CONFIG_CATEGORY: FEA solver \ingroup Config*/
  /*--- Options related to the FEA solver ---*/

  /*!\brief FEA_FILENAME \n DESCRIPTION: Filename to input for element-based properties \n Default: element_properties.dat \ingroup Config */
  addStringOption("FEA_FILENAME", FEA_FileName, string("default_element_properties.dat"));
  /* DESCRIPTION: Determine if advanced features are used from the element-based FEA analysis (NO, YES = experimental) */
  addBoolOption("FEA_ADVANCED_MODE", FEAAdvancedMode, false);

  /* DESCRIPTION: Modulus of elasticity */
  addDoubleListOption("ELASTICITY_MODULUS", nElasticityMod, ElasticityMod);
  /* DESCRIPTION: Poisson ratio */
  addDoubleListOption("POISSON_RATIO", nPoissonRatio, PoissonRatio);
  /* DESCRIPTION: Material density */
  addDoubleListOption("MATERIAL_DENSITY", nMaterialDensity, MaterialDensity);
  /* DESCRIPTION: Knowles B constant */
  addDoubleOption("KNOWLES_B", Knowles_B, 1.0);
  /* DESCRIPTION: Knowles N constant */
  addDoubleOption("KNOWLES_N", Knowles_N, 1.0);

  /*  DESCRIPTION: Include DE effects
  *  Options: NO, YES \ingroup Config */
  addBoolOption("DE_EFFECTS", DE_Effects, false);
  /*!\brief ELECTRIC_FIELD_CONST \n DESCRIPTION: Value of the Dielectric Elastomer constant */
  addDoubleListOption("ELECTRIC_FIELD_CONST", nElectric_Constant, Electric_Constant);
  /* DESCRIPTION: Modulus of the Electric Fields */
  addDoubleListOption("ELECTRIC_FIELD_MOD", nElectric_Field, Electric_Field_Mod);
  /* DESCRIPTION: Direction of the Electic Fields */
  addDoubleListOption("ELECTRIC_FIELD_DIR", nDim_Electric_Field, Electric_Field_Dir);

  /*!\brief DESIGN_VARIABLE_FEA
   *  \n DESCRIPTION: Design variable for FEA problems \n OPTIONS: See \link DVFEA_Map \endlink \n DEFAULT VENKATAKRISHNAN \ingroup Config */
  addEnumOption("DESIGN_VARIABLE_FEA", Kind_DV_FEA, DVFEA_Map, NODV_FEA);

  /*  DESCRIPTION: Consider a reference solution for the structure (optimization applications)
  *  Options: NO, YES \ingroup Config */
  addBoolOption("REFERENCE_GEOMETRY", RefGeom, false);
  /*!\brief REFERENCE_GEOMETRY_PENALTY\n DESCRIPTION: Penalty weight value for the objective function \ingroup Config*/
  addDoubleOption("REFERENCE_GEOMETRY_PENALTY", RefGeom_Penalty, 1E6);
  /*!\brief SOLUTION_FLOW_FILENAME \n DESCRIPTION: Restart structure input file (the file output under the filename set by RESTART_FLOW_FILENAME) \n Default: solution_flow.dat \ingroup Config */
  addStringOption("REFERENCE_GEOMETRY_FILENAME", RefGeom_FEMFileName, string("reference_geometry.dat"));
  /*!\brief MESH_FORMAT \n DESCRIPTION: Mesh input file format \n OPTIONS: see \link Input_Map \endlink \n DEFAULT: SU2 \ingroup Config*/
  addEnumOption("REFERENCE_GEOMETRY_FORMAT", RefGeom_FileFormat, Input_Ref_Map, SU2_REF);

  /*!\brief TOTAL_DV_PENALTY\n DESCRIPTION: Penalty weight value to maintain the total sum of DV constant \ingroup Config*/
  addDoubleOption("TOTAL_DV_PENALTY", DV_Penalty, 0);

  /*!\brief REFERENCE_NODE\n  DESCRIPTION: Reference node for the structure (optimization applications) */
  addUnsignedLongOption("REFERENCE_NODE", refNodeID, 0);
  /* DESCRIPTION: Modulus of the electric fields */
  addDoubleListOption("REFERENCE_NODE_DISPLACEMENT", nDim_RefNode, RefNode_Displacement);
  /*!\brief REFERENCE_NODE_PENALTY\n DESCRIPTION: Penalty weight value for the objective function \ingroup Config*/
  addDoubleOption("REFERENCE_NODE_PENALTY", RefNode_Penalty, 1E3);

  /*!\brief REGIME_TYPE \n  DESCRIPTION: Geometric condition \n OPTIONS: see \link Struct_Map \endlink \ingroup Config*/
  addEnumOption("GEOMETRIC_CONDITIONS", Kind_Struct_Solver, Struct_Map, SMALL_DEFORMATIONS);
  /*!\brief REGIME_TYPE \n  DESCRIPTION: Material model \n OPTIONS: see \link Material_Map \endlink \ingroup Config*/
  addEnumOption("MATERIAL_MODEL", Kind_Material, Material_Map, LINEAR_ELASTIC);
  /*!\brief REGIME_TYPE \n  DESCRIPTION: Compressibility of the material \n OPTIONS: see \link MatComp_Map \endlink \ingroup Config*/
  addEnumOption("MATERIAL_COMPRESSIBILITY", Kind_Material_Compress, MatComp_Map, COMPRESSIBLE_MAT);

  /*  DESCRIPTION: Consider a prestretch in the structural domain
  *  Options: NO, YES \ingroup Config */
  addBoolOption("PRESTRETCH", Prestretch, false);
  /*!\brief PRESTRETCH_FILENAME \n DESCRIPTION: Filename to input for prestretching membranes \n Default: prestretch_file.dat \ingroup Config */
  addStringOption("PRESTRETCH_FILENAME", Prestretch_FEMFileName, string("prestretch_file.dat"));

  /* DESCRIPTION: Iterative method for non-linear structural analysis */
  addEnumOption("NONLINEAR_FEM_SOLUTION_METHOD", Kind_SpaceIteScheme_FEA, Space_Ite_Map_FEA, NEWTON_RAPHSON);
  /* DESCRIPTION: Number of internal iterations for Newton-Raphson Method in nonlinear structural applications */
  addUnsignedLongOption("NONLINEAR_FEM_INT_ITER", Dyn_nIntIter, 10);

  /* DESCRIPTION: Formulation for bidimensional elasticity solver */
  addEnumOption("FORMULATION_ELASTICITY_2D", Kind_2DElasForm, ElasForm_2D, PLANE_STRAIN);
  /*  DESCRIPTION: Apply dead loads
  *  Options: NO, YES \ingroup Config */
  addBoolOption("DEAD_LOAD", DeadLoad, false);
  /*  DESCRIPTION: Temporary: pseudo static analysis (no density in dynamic analysis)
  *  Options: NO, YES \ingroup Config */
  addBoolOption("PSEUDO_STATIC", PseudoStatic, false);
  /* DESCRIPTION: Dynamic or static structural analysis */
  addEnumOption("DYNAMIC_ANALYSIS", Dynamic_Analysis, Dynamic_Map, STATIC);
  /* DESCRIPTION: Time Step for dynamic analysis (s) */
  addDoubleOption("DYN_TIMESTEP", Delta_DynTime, 0.0);
  /* DESCRIPTION: Total Physical Time for dual time stepping simulations (s) */
  addDoubleOption("DYN_TIME", Total_DynTime, 1.0);
  /* DESCRIPTION: Parameter alpha for Newmark scheme (s) */
  addDoubleOption("NEWMARK_BETA", Newmark_beta, 0.25);
  /* DESCRIPTION: Parameter delta for Newmark scheme (s) */
  addDoubleOption("NEWMARK_GAMMA", Newmark_gamma, 0.5);
  /* DESCRIPTION: Apply the load as a ramp */
  addBoolOption("RAMP_LOADING", Ramp_Load, false);
  /* DESCRIPTION: Time while the load is to be increased linearly */
  addDoubleOption("RAMP_TIME", Ramp_Time, 1.0);
  /* DESCRIPTION: Transfer method used for multiphysics problems */
  addEnumOption("DYNAMIC_LOAD_TRANSFER", Dynamic_LoadTransfer, Dyn_Transfer_Method_Map, POL_ORDER_1);

  /* DESCRIPTION: Newmark - Generalized alpha - coefficients */
  addDoubleListOption("TIME_INT_STRUCT_COEFFS", nIntCoeffs, Int_Coeffs);

  /*  DESCRIPTION: Apply dead loads. Options: NO, YES \ingroup Config */
  addBoolOption("INCREMENTAL_LOAD", IncrementalLoad, false);
  /* DESCRIPTION: Maximum number of increments of the  */
  addUnsignedLongOption("NUMBER_INCREMENTS", IncLoad_Nincrements, 10);

  default_inc_crit[0] = 0.0; default_inc_crit[1] = 0.0; default_inc_crit[2] = 0.0;
  /* DESCRIPTION: Definition of the  UTOL RTOL ETOL*/
  addDoubleArrayOption("INCREMENTAL_CRITERIA", 3, IncLoad_Criteria, default_inc_crit);

  /* DESCRIPTION: Use of predictor */
  addBoolOption("PREDICTOR", Predictor, false);
  /* DESCRIPTION: Order of the predictor */
  addUnsignedShortOption("PREDICTOR_ORDER", Pred_Order, 0);

  /* DESCRIPTION: Topology optimization options */
  addBoolOption("TOPOLOGY_OPTIMIZATION", topology_optimization, false);
  addStringOption("TOPOL_OPTIM_OUTFILE", top_optim_output_file, string("element_derivatives.dat"));
  addDoubleOption("TOPOL_OPTIM_SIMP_EXPONENT", simp_exponent, 1.0);
  addDoubleOption("TOPOL_OPTIM_SIMP_MINSTIFF", simp_minimum_stiffness, 0.001);
  addEnumListOption("TOPOL_OPTIM_FILTER_KERNEL", top_optim_nKernel, top_optim_kernels, Filter_Kernel_Map);
  addDoubleListOption("TOPOL_OPTIM_FILTER_RADIUS", top_optim_nRadius, top_optim_filter_radius);
  addDoubleListOption("TOPOL_OPTIM_KERNEL_PARAM", top_optim_nKernelParams, top_optim_kernel_params);
  addUnsignedShortOption("TOPOL_OPTIM_SEARCH_LIMIT", top_optim_search_lim, 0);
  addEnumOption("TOPOL_OPTIM_PROJECTION_TYPE", top_optim_proj_type, Projection_Function_Map, NO_PROJECTION);
  addDoubleOption("TOPOL_OPTIM_PROJECTION_PARAM", top_optim_proj_param, 0.0);

  /* CONFIG_CATEGORY: FSI solver */
  /*--- Options related to the FSI solver ---*/

  /*!\brief PHYSICAL_PROBLEM_FLUID_FSI
   *  DESCRIPTION: Physical governing equations \n
   *  Options: NONE (default),EULER, NAVIER_STOKES, RANS,
   *  \ingroup Config*/
  addEnumOption("FSI_FLUID_PROBLEM", Kind_Solver_Fluid_FSI, FSI_Fluid_Solver_Map, NO_SOLVER_FFSI);

  /*!\brief PHYSICAL_PROBLEM_STRUCTURAL_FSI
   *  DESCRIPTION: Physical governing equations \n
   *  Options: NONE (default), FEM_ELASTICITY
   *  \ingroup Config*/
  addEnumOption("FSI_STRUCTURAL_PROBLEM", Kind_Solver_Struc_FSI, FSI_Struc_Solver_Map, NO_SOLVER_SFSI);

  /* DESCRIPTION: Linear solver for the structural side on FSI problems */
  addEnumOption("FSI_LINEAR_SOLVER_STRUC", Kind_Linear_Solver_FSI_Struc, Linear_Solver_Map, FGMRES);
  /* DESCRIPTION: Preconditioner for the Krylov linear solvers */
  addEnumOption("FSI_LINEAR_SOLVER_PREC_STRUC", Kind_Linear_Solver_Prec_FSI_Struc, Linear_Solver_Prec_Map, ILU);
  /* DESCRIPTION: Maximum number of iterations of the linear solver for the implicit formulation */
  addUnsignedLongOption("FSI_LINEAR_SOLVER_ITER_STRUC", Linear_Solver_Iter_FSI_Struc, 500);
  /* DESCRIPTION: Minimum error threshold for the linear solver for the implicit formulation */
  addDoubleOption("FSI_LINEAR_SOLVER_ERROR_STRUC", Linear_Solver_Error_FSI_Struc, 1E-6);

  /* DESCRIPTION: ID of the region we want to compute the sensitivities using direct differentiation */
  addUnsignedShortOption("FEA_ID_DIRECTDIFF", nID_DV, 0);

  /* DESCRIPTION: Restart from a steady state (sets grid velocities to 0 when loading the restart). */
  addBoolOption("RESTART_STEADY_STATE", SteadyRestart, false);

  /*!\par CONFIG_CATEGORY: Multizone definition \ingroup Config*/
  /*--- Options related to multizone problems ---*/

  /*!\brief MARKER_PLOTTING\n DESCRIPTION: Marker(s) of the surface in the surface flow solution file  \ingroup Config*/
  addStringListOption("CONFIG_LIST", nConfig_Files, Config_Filenames);

  /* DESCRIPTION: Determines if the multizone problem is solved for time-domain. */
  addBoolOption("TIME_DOMAIN", Time_Domain, false);
  /* DESCRIPTION: Number of outer iterations in the multizone problem. */
  addUnsignedLongOption("OUTER_ITER", nOuterIter, 1);
  /* DESCRIPTION: Number of inner iterations in each multizone block. */
  addUnsignedLongOption("INNER_ITER", nInnerIter, 1);
  /* DESCRIPTION: Number of time steps solved in the multizone problem. */
  addUnsignedLongOption("TIME_ITER", nTimeIter, 1);
  /* DESCRIPTION: Number of iterations in each single-zone block. */
  addUnsignedLongOption("ITER", nIter, 1000);
  /* DESCRIPTION: Restart iteration in the multizone problem. */
  addUnsignedLongOption("RESTART_ITER", Restart_Iter, 1);
  /* DESCRIPTION: Minimum error threshold for the linear solver for the implicit formulation */
  addDoubleOption("TIME_STEP", Time_Step, 0.0);
  /* DESCRIPTION: Total Physical Time for time-domain problems (s) */
  addDoubleOption("MAX_TIME", Max_Time, 1.0);
  /* DESCRIPTION: Determines if the single-zone driver is used. (TEMPORARY) */
  addBoolOption("SINGLEZONE_DRIVER", SinglezoneDriver, true);
  /* DESCRIPTION: Determines if the special output is written out */
  addBoolOption("SPECIAL_OUTPUT", SpecialOutput, false);

  /* DESCRIPTION: Determines if the convergence history of each individual zone is written to screen */
  addBoolOption("WRT_ZONE_CONV", Wrt_ZoneConv, false);
  /* DESCRIPTION: Determines if the convergence history of each individual zone is written to file */
  addBoolOption("WRT_ZONE_HIST", Wrt_ZoneHist, false);

  /* DESCRIPTION: Determines if the special output is written out */
  addBoolOption("WRT_FORCES_BREAKDOWN", Wrt_ForcesBreakdown, false);



  /*  DESCRIPTION: Use conservative approach for interpolating between meshes.
  *  Options: NO, YES \ingroup Config */
  addBoolOption("CONSERVATIVE_INTERPOLATION", ConservativeInterpolation, true);

  /*!\par KIND_INTERPOLATION \n
   * DESCRIPTION: Type of interpolation to use for multi-zone problems. \n OPTIONS: see \link Interpolator_Map \endlink
   * Sets Kind_Interpolation \ingroup Config
   */
  addEnumOption("KIND_INTERPOLATION", Kind_Interpolation, Interpolator_Map, NEAREST_NEIGHBOR);

  /*!\par KIND_INTERPOLATION \n
   * DESCRIPTION: Type of radial basis function to use for radial basis function interpolation. \n OPTIONS: see \link RadialBasis_Map \endlink
   * Sets Kind_RadialBasis \ingroup Config
   */
  addEnumOption("KIND_RADIAL_BASIS_FUNCTION", Kind_RadialBasisFunction, RadialBasisFunction_Map, WENDLAND_C2);

  /*  DESCRIPTION: Use polynomial term in radial basis function interpolation.
  *  Options: NO, YES \ingroup Config */
  addBoolOption("RADIAL_BASIS_FUNCTION_POLYNOMIAL_TERM", RadialBasisFunction_PolynomialOption, true);

  /* DESCRIPTION: Radius for radial basis function */
  addDoubleOption("RADIAL_BASIS_FUNCTION_PARAMETER", RadialBasisFunction_Parameter, 1);

   /*!\par INLETINTERPOLATION \n
   * DESCRIPTION: Type of spanwise interpolation to use for the inlet face. \n OPTIONS: see \link Inlet_SpanwiseInterpolation_Map \endlink
   * Sets Kind_InletInterpolation \ingroup Config
   */
  addEnumOption("INLET_INTERPOLATION_FUNCTION",Kind_InletInterpolationFunction, Inlet_SpanwiseInterpolation_Map, NO_INTERPOLATION);

   /*!\par INLETINTERPOLATION \n
   * DESCRIPTION: Type of spanwise interpolation to use for the inlet face. \n OPTIONS: see \link Inlet_SpanwiseInterpolation_Map \endlink
   * Sets Kind_InletInterpolation \ingroup Config
   */
  addEnumOption("INLET_INTERPOLATION_DATA_TYPE", Kind_Inlet_InterpolationType, Inlet_SpanwiseInterpolationType_Map, VR_VTHETA);

  addBoolOption("PRINT_INLET_INTERPOLATED_DATA", PrintInlet_InterpolatedData, false);

  /* DESCRIPTION: Maximum number of FSI iterations */
  addUnsignedShortOption("FSI_ITER", nIterFSI, 1);
  /* DESCRIPTION: Number of FSI iterations during which a ramp is applied */
  addUnsignedShortOption("RAMP_FSI_ITER", nIterFSI_Ramp, 2);
  /* DESCRIPTION: Aitken's static relaxation factor */
  addDoubleOption("STAT_RELAX_PARAMETER", AitkenStatRelax, 0.4);
  /* DESCRIPTION: Aitken's dynamic maximum relaxation factor for the first iteration */
  addDoubleOption("AITKEN_DYN_MAX_INITIAL", AitkenDynMaxInit, 0.5);
  /* DESCRIPTION: Aitken's dynamic minimum relaxation factor for the first iteration */
  addDoubleOption("AITKEN_DYN_MIN_INITIAL", AitkenDynMinInit, 0.5);
  /* DESCRIPTION: Kind of relaxation */
  addEnumOption("BGS_RELAXATION", Kind_BGS_RelaxMethod, AitkenForm_Map, NO_RELAXATION);
  /* DESCRIPTION: Relaxation required */
  addBoolOption("RELAXATION", Relaxation, false);

  /*!\par CONFIG_CATEGORY: Radiation solver \ingroup Config*/
  /*--- Options related to the radiation solver ---*/

  /* DESCRIPTION: Type of radiation model */
  addEnumOption("RADIATION_MODEL", Kind_Radiation, Radiation_Map, NO_RADIATION);

  /* DESCRIPTION: Kind of initialization of the P1 model  */
  addEnumOption("P1_INITIALIZATION", Kind_P1_Init, P1_Init_Map, P1_INIT_TEMP);

  /* DESCRIPTION: Absorption coefficient */
  addDoubleOption("ABSORPTION_COEFF", Absorption_Coeff, 1.0);
  /* DESCRIPTION: Scattering coefficient */
  addDoubleOption("SCATTERING_COEFF", Scattering_Coeff, 0.0);

  /* DESCRIPTION: Apply a volumetric heat source as a source term (NO, YES) in the form of an ellipsoid*/
  addBoolOption("HEAT_SOURCE", HeatSource, false);
  /* DESCRIPTION: Value of the volumetric heat source */
  addDoubleOption("HEAT_SOURCE_VAL", ValHeatSource, 0.0);
  /* DESCRIPTION: Rotation of the volumetric heat source respect to Z axis */
  addDoubleOption("HEAT_SOURCE_ROTATION_Z", Heat_Source_Rot_Z, 0.0);
  /* DESCRIPTION: Position of heat source center (Heat_Source_Center_X, Heat_Source_Center_Y, Heat_Source_Center_Z) */
  default_hs_center[0] = 0.0; default_hs_center[1] = 0.0; default_hs_center[2] = 0.0;
  addDoubleArrayOption("HEAT_SOURCE_CENTER", 3, Heat_Source_Center, default_hs_center);
  /* DESCRIPTION: Vector of heat source radii (Heat_Source_Axes_A, Heat_Source_Axes_B, Heat_Source_Axes_C) */
  default_hs_axes[0] = 1.0; default_hs_axes[1] = 1.0; default_hs_axes[2] = 1.0;
  addDoubleArrayOption("HEAT_SOURCE_AXES", 3, Heat_Source_Axes, default_hs_axes);

  /*!\brief MARKER_EMISSIVITY DESCRIPTION: Wall emissivity of the marker for radiation purposes \n
   * Format: ( marker, emissivity of the marker, ... ) \ingroup Config  */
  addStringDoubleListOption("MARKER_EMISSIVITY", nMarker_Emissivity, Marker_Emissivity, Wall_Emissivity);

  /* DESCRIPTION:  Courant-Friedrichs-Lewy condition of the finest grid in radiation solvers */
  addDoubleOption("CFL_NUMBER_RAD", CFL_Rad, 1.0);

  /*!\par CONFIG_CATEGORY: Heat solver \ingroup Config*/
  /*--- options related to the heat solver ---*/

  /* DESCRIPTION: CHT interface coupling methods */
  /*  Options: NO, YES \ingroup Config */
  addEnumOption("CHT_COUPLING_METHOD", Kind_CHT_Coupling, CHT_Coupling_Map, DIRECT_TEMPERATURE_ROBIN_HEATFLUX);

  /* DESCRIPTION: Thermal diffusivity constant */
  addDoubleOption("THERMAL_DIFFUSIVITY", Thermal_Diffusivity, 1.172E-5);

  /* DESCRIPTION: Thermal diffusivity constant */
  addDoubleOption("THERMAL_DIFFUSIVITY_SOLID", Thermal_Diffusivity_Solid, 1.172E-5);

  /*!\par CONFIG_CATEGORY: Visualize Control Volumes \ingroup Config*/
  /*--- options related to visualizing control volumes ---*/

  /* DESCRIPTION: Node number for the CV to be visualized */
  addLongOption("VISUALIZE_CV", Visualize_CV, -1);

  /*!\par CONFIG_CATEGORY: Inverse design problem \ingroup Config*/
  /*--- options related to inverse design problem ---*/

  /* DESCRIPTION: Evaluate inverse design on the surface  */
  addBoolOption("INV_DESIGN_CP", InvDesign_Cp, false);

  /* DESCRIPTION: Evaluate inverse design on the surface  */
  addBoolOption("INV_DESIGN_HEATFLUX", InvDesign_HeatFlux, false);

  /*!\par CONFIG_CATEGORY: Unsupported options \ingroup Config*/
  /*--- Options that are experimental and not intended for general use ---*/

  /* DESCRIPTION: Write extra output */
  addBoolOption("EXTRA_OUTPUT", ExtraOutput, false);

  /* DESCRIPTION: Write extra heat output for a given zone heat solver zone */
  addLongOption("EXTRA_HEAT_ZONE_OUTPUT", ExtraHeatOutputZone, -1);

  /*--- options related to the FFD problem ---*/
  /*!\par CONFIG_CATEGORY:FFD point inversion \ingroup Config*/

  /* DESCRIPTION: Fix I plane */
  addShortListOption("FFD_FIX_I", nFFD_Fix_IDir, FFD_Fix_IDir);

  /* DESCRIPTION: Fix J plane */
  addShortListOption("FFD_FIX_J", nFFD_Fix_JDir, FFD_Fix_JDir);

  /* DESCRIPTION: Fix K plane */
  addShortListOption("FFD_FIX_K", nFFD_Fix_KDir, FFD_Fix_KDir);

  /* DESCRIPTION: FFD symmetry plane (j=0) */
  addBoolOption("FFD_SYMMETRY_PLANE", FFD_Symmetry_Plane, false);

  /* DESCRIPTION: Define different coordinates systems for the FFD */
  addEnumOption("FFD_COORD_SYSTEM", FFD_CoordSystem, CoordSystem_Map, CARTESIAN);

  /* DESCRIPTION: Axis information for the spherical and cylindrical coord system */
  default_ffd_axis[0] = 0.0; default_ffd_axis[1] = 0.0; default_ffd_axis[2] =0.0;
  addDoubleArrayOption("FFD_AXIS", 3, FFD_Axis, default_ffd_axis);

  /* DESCRIPTION: Number of total iterations in the FFD point inversion */
  addUnsignedShortOption("FFD_ITERATIONS", nFFD_Iter, 500);

  /* DESCRIPTION: Free surface damping coefficient */
  addDoubleOption("FFD_TOLERANCE", FFD_Tol, 1E-10);

  /* DESCRIPTION: Definition of the FFD boxes */
  addFFDDefOption("FFD_DEFINITION", nFFDBox, CoordFFDBox, TagFFDBox);

  /* DESCRIPTION: Definition of the FFD boxes */
  addFFDDegreeOption("FFD_DEGREE", nFFDBox, DegreeFFDBox);

  /* DESCRIPTION: Surface continuity at the intersection with the FFD */
  addEnumOption("FFD_CONTINUITY", FFD_Continuity, Continuity_Map, DERIVATIVE_2ND);

  /* DESCRIPTION: Kind of blending for the FFD definition */
  addEnumOption("FFD_BLENDING", FFD_Blending, Blending_Map, BEZIER );

  /* DESCRIPTION: Order of the BSplines for BSpline Blending function */
  default_ffd_coeff[0] = 2; default_ffd_coeff[1] = 2; default_ffd_coeff[2] = 2;
  addDoubleArrayOption("FFD_BSPLINE_ORDER", 3, FFD_BSpline_Order, default_ffd_coeff);

  /*--- Options for the automatic differentiation methods ---*/
  /*!\par CONFIG_CATEGORY: Automatic Differentation options\ingroup Config*/

  /* DESCRIPTION: Direct differentiation mode (forward) */
  addEnumOption("DIRECT_DIFF", DirectDiff, DirectDiff_Var_Map, NO_DERIVATIVE);

  /* DESCRIPTION: Automatic differentiation mode (reverse) */
  addBoolOption("AUTO_DIFF", AD_Mode, NO);

  /* DESCRIPTION: Preaccumulation in the AD mode. */
  addBoolOption("PREACC", AD_Preaccumulation, YES);

  /*--- options that are used in the python optimization scripts. These have no effect on the c++ toolsuite ---*/
  /*!\par CONFIG_CATEGORY:Python Options\ingroup Config*/

  /* DESCRIPTION: Gradient method */
  addPythonOption("GRADIENT_METHOD");

  /* DESCRIPTION: Geometrical Parameter */
  addPythonOption("GEO_PARAM");

  /* DESCRIPTION: Setup for design variables */
  addPythonOption("DEFINITION_DV");

  /* DESCRIPTION: Maximum number of iterations */
  addPythonOption("OPT_ITERATIONS");

  /* DESCRIPTION: Requested accuracy */
  addPythonOption("OPT_ACCURACY");

  /*!\brief OPT_COMBINE_OBJECTIVE
   *  \n DESCRIPTION: Flag specifying whether to internally combine a multi-objective function or treat separately */
  addPythonOption("OPT_COMBINE_OBJECTIVE");

  /* DESCRIPTION: Current value of the design variables */
  addPythonOption("DV_VALUE_NEW");

  /* DESCRIPTION: Previous value of the design variables */
  addPythonOption("DV_VALUE_OLD");

  /* DESCRIPTION: Number of partitions of the mesh */
  addPythonOption("NUMBER_PART");

  /* DESCRIPTION: Optimization objective function with optional scaling factor*/
  addPythonOption("OPT_OBJECTIVE");

  /* DESCRIPTION: Optimization constraint functions with optional scaling factor */
  addPythonOption("OPT_CONSTRAINT");

  /* DESCRIPTION: Finite different step for gradient estimation */
  addPythonOption("FIN_DIFF_STEP");

  /* DESCRIPTION: Verbosity of the python scripts to Stdout */
  addPythonOption("CONSOLE");

  /* DESCRIPTION: Flag specifying if the mesh was decomposed */
  addPythonOption("DECOMPOSED");

  /* DESCRIPTION: Optimization gradient factor */
  addPythonOption("OPT_GRADIENT_FACTOR");

  /* DESCRIPTION: Upper bound for the optimizer */
  addPythonOption("OPT_BOUND_UPPER");

  /* DESCRIPTION: Lower bound for the optimizer */
  addPythonOption("OPT_BOUND_LOWER");

  /* DESCRIPTION: Number of zones of the problem */
  addPythonOption("NZONES");

  /* DESCRIPTION: Activate ParMETIS mode for testing */
  addBoolOption("PARMETIS", ParMETIS, false);

  /*--- options that are used in the Hybrid RANS/LES Simulations  ---*/
  /*!\par CONFIG_CATEGORY:Hybrid_RANSLES Options\ingroup Config*/

  /* DESCRIPTION: Writing surface solution file frequency for dual time */
  addUnsignedLongOption("WRT_SURF_FREQ_DUALTIME", Wrt_Surf_Freq_DualTime, 1);

  /* DESCRIPTION: Starting Iteration for windowing approach */
  addUnsignedLongOption("WINDOW_START_ITER", StartWindowIteration, 0);

  /* DESCRIPTION: Window (weight) function for the cost-functional in the reverse sweep */
  addEnumOption("WINDOW_FUNCTION", Kind_WindowFct,Window_Map, SQUARE);

  /* DESCRIPTION: DES Constant */
  addDoubleOption("DES_CONST", Const_DES, 0.65);

  /* DESCRIPTION: Specify Hybrid RANS/LES model */
  addEnumOption("HYBRID_RANSLES", Kind_HybridRANSLES, HybridRANSLES_Map, NO_HYBRIDRANSLES);

  /* DESCRIPTION: Roe with low dissipation for unsteady flows */
  addEnumOption("ROE_LOW_DISSIPATION", Kind_RoeLowDiss, RoeLowDiss_Map, NO_ROELOWDISS);

  /* DESCRIPTION: Activate SA Quadratic Constitutive Relation, 2000 version */
  addBoolOption("SA_QCR", QCR, false);

  /* DESCRIPTION: Compute Average for unsteady simulations */
  addBoolOption("COMPUTE_AVERAGE", Compute_Average, false);

  /* DESCRIPTION: Multipoint design Mach number*/
  addPythonOption("MULTIPOINT_MACH_NUMBER");

  /* DESCRIPTION: Multipoint design Weight */
  addPythonOption("MULTIPOINT_WEIGHT");

  /* DESCRIPTION: Multipoint design Angle of Attack */
  addPythonOption("MULTIPOINT_AOA");

  /* DESCRIPTION: Multipoint design Sideslip angle */
  addPythonOption("MULTIPOINT_SIDESLIP_ANGLE");

  /* DESCRIPTION: Multipoint design target CL*/
  addPythonOption("MULTIPOINT_TARGET_CL");

  /* DESCRIPTION: Multipoint design Reynolds number */
  addPythonOption("MULTIPOINT_REYNOLDS_NUMBER");

  /* DESCRIPTION: Multipoint design freestream temperature */
  addPythonOption("MULTIPOINT_FREESTREAM_TEMPERATURE");

  /* DESCRIPTION: Multipoint design freestream pressure */
  addPythonOption("MULTIPOINT_FREESTREAM_PRESSURE");

  /* DESCRIPTION: Multipoint design for outlet quantities (varying back pressure or mass flow operating points). */
  addPythonOption("MULTIPOINT_OUTLET_VALUE");

  /* DESCRIPTION: Multipoint mesh filenames, if using different meshes for each point */
  addPythonOption("MULTIPOINT_MESH_FILENAME");

  /*--- options that are used for the output ---*/
  /*!\par CONFIG_CATEGORY:Output Options\ingroup Config*/

  /* DESCRIPTION: Type of screen output */
  addStringListOption("SCREEN_OUTPUT", nScreenOutput, ScreenOutput);
  /* DESCRIPTION: Type of output printed to the history file */
  addStringListOption("HISTORY_OUTPUT", nHistoryOutput, HistoryOutput);
  /* DESCRIPTION: Type of output printed to the volume solution file */
  addStringListOption("VOLUME_OUTPUT", nVolumeOutput, VolumeOutput);

  /* DESCRIPTION: History writing frequency (INNER_ITER) */
  addUnsignedLongOption("HISTORY_WRT_FREQ_INNER", HistoryWrtFreq[2], 1);
  /* DESCRIPTION: History writing frequency (OUTER_ITER) */
  addUnsignedLongOption("HISTORY_WRT_FREQ_OUTER", HistoryWrtFreq[1], 1);
  /* DESCRIPTION: History writing frequency (TIME_ITER) */
  addUnsignedLongOption("HISTORY_WRT_FREQ_TIME", HistoryWrtFreq[0], 1);

  /* DESCRIPTION: Screen writing frequency (INNER_ITER) */
  addUnsignedLongOption("SCREEN_WRT_FREQ_INNER", ScreenWrtFreq[2], 1);
  /* DESCRIPTION: Screen writing frequency (OUTER_ITER) */
  addUnsignedLongOption("SCREEN_WRT_FREQ_OUTER", ScreenWrtFreq[1], 1);
  /* DESCRIPTION: Screen writing frequency (TIME_ITER) */
  addUnsignedLongOption("SCREEN_WRT_FREQ_TIME", ScreenWrtFreq[0], 1);
  /* DESCRIPTION: Volume solution writing frequency */
  addUnsignedLongOption("OUTPUT_WRT_FREQ", VolumeWrtFreq, 250);
  /* DESCRIPTION: Volume solution files */
  addEnumListOption("OUTPUT_FILES", nVolumeOutputFiles, VolumeOutputFiles, Output_Map);

  /* DESCRIPTION: Using Uncertainty Quantification with SST Turbulence Model */
  addBoolOption("USING_UQ", using_uq, false);

  /* DESCRIPTION: Parameter to perturb eigenvalues */
  addDoubleOption("UQ_DELTA_B", uq_delta_b, 1.0);

  /* DESCRIPTION: Parameter to determine kind of perturbation */
  addUnsignedShortOption("UQ_COMPONENT", eig_val_comp, 1);

  /* DESCRIPTION: Parameter to perturb eigenvalues */
  addDoubleOption("UQ_URLX", uq_urlx, 0.1);

  /* DESCRIPTION: Permuting eigenvectors for UQ analysis */
  addBoolOption("UQ_PERMUTE", uq_permute, false);

  /* DESCRIPTION: Number of calls to 'Build' that trigger re-factorization (0 means only once). */
  addUnsignedLongOption("PASTIX_FACTORIZATION_FREQUENCY", pastix_fact_freq, 1);

  /* DESCRIPTION: 0 - Quiet, 1 - During factorization and cleanup, 2 - Even more detail. */
  addUnsignedShortOption("PASTIX_VERBOSITY_LEVEL", pastix_verb_lvl, 0);

  /* DESCRIPTION: Level of fill for PaStiX incomplete LU factorization. */
  addUnsignedShortOption("PASTIX_FILL_LEVEL", pastix_fill_lvl, 1);

  /* DESCRIPTION: Size of the edge groups colored for thread parallel edge loops (0 forces the reducer strategy). */
  addUnsignedLongOption("EDGE_COLORING_GROUP_SIZE", edgeColorGroupSize, 512);

  /* END_CONFIG_OPTIONS */

}

void CConfig::SetConfig_Parsing(char case_filename[MAX_STRING_SIZE]) {
  string text_line, option_name;
  ifstream case_file;
  vector<string> option_value;

  /*--- Read the configuration file ---*/

  case_file.open(case_filename, ios::in);

  if (case_file.fail()) {
    SU2_MPI::Error("The configuration file (.cfg) is missing!!", CURRENT_FUNCTION);
  }

  string errorString;

  int  err_count = 0;  // How many errors have we found in the config file
  int max_err_count = 30; // Maximum number of errors to print before stopping
  int line_count = 1;

  map<string, bool> included_options;

  /*--- Parse the configuration file and set the options ---*/

  while (getline (case_file, text_line)) {

    if (err_count >= max_err_count) {
      errorString.append("too many errors. Stopping parse");

      cout << errorString << endl;
      throw(1);
    }

    PrintingToolbox::trim(text_line);


    /*--- Check if there is a line continuation character at the end of the current line.
     * If yes, read until there is a line without one or a comment. If there is a statement after a cont. char
     * throw an error. ---*/

    while (text_line.back() == '\\'){
      string tmp;
      getline (case_file, tmp);
      line_count++;
      if (tmp.find_first_of('=') != string::npos){
        errorString.append("Line " + to_string(line_count)  + ": Statement found after continuation character.\n");
      }
      PrintingToolbox::trim(tmp);
      if (tmp.front() != '%'){
        text_line = PrintingToolbox::split(text_line, '\\')[0];
        text_line += " " + tmp;
      }
    }

    if (TokenizeString(text_line, option_name, option_value)) {

      /*--- See if it's a python option ---*/

      if (option_map.find(option_name) == option_map.end()) {
          string newString;
          newString.append("Line " + to_string(line_count)  + " " + option_name);
          newString.append(": invalid option name");
          newString.append(". Check current SU2 options in config_template.cfg.");
          newString.append("\n");
          if (!option_name.compare("EXT_ITER")) newString.append("Option EXT_ITER is deprecated as of v7.0. Please use TIME_ITER, OUTER_ITER or ITER \n"
                                                                 "to specify the number of time iterations, outer multizone iterations or iterations, respectively.");
          if (!option_name.compare("UNST_TIMESTEP")) newString.append("UNST_TIMESTEP is now TIME_STEP.\n");
          if (!option_name.compare("UNST_TIME")) newString.append("UNST_TIME is now MAX_TIME.\n");
          if (!option_name.compare("UNST_INT_ITER")) newString.append("UNST_INT_ITER is now INNER_ITER.\n");
          if (!option_name.compare("RESIDUAL_MINVAL")) newString.append("RESIDUAL_MINVAL is now CONV_RESIDUAL_MINVAL.\n");
          if (!option_name.compare("STARTCONV_ITER")) newString.append("STARTCONV_ITER is now CONV_STARTITER.\n");
          if (!option_name.compare("CAUCHY_ELEMS")) newString.append("CAUCHY_ELEMS is now CONV_CAUCHY_ELEMS.\n");
          if (!option_name.compare("CAUCHY_EPS")) newString.append("CAUCHY_EPS is now CONV_CAUCHY_EPS.\n");
          if (!option_name.compare("OUTPUT_FORMAT")) newString.append("OUTPUT_FORMAT is now TABULAR_FORMAT.\n");
          if (!option_name.compare("PHYSICAL_PROBLEM")) newString.append("PHYSICAL_PROBLEM is now SOLVER.\n");
          if (!option_name.compare("REGIME_TYPE")) newString.append("REGIME_TYPE has been removed.\n "
                                                                    "If you want use the incompressible solver, \n"
                                                                    "use INC_EULER, INC_NAVIER_STOKES or INC_RANS as value of the SOLVER option.");
          errorString.append(newString);
          err_count++;
        continue;
      }

      /*--- Option exists, check if the option has already been in the config file ---*/

      if (included_options.find(option_name) != included_options.end()) {
        string newString;
        newString.append("Line " + to_string(line_count)  + " " + option_name);
        newString.append(": option appears twice");
        newString.append("\n");
        errorString.append(newString);
        err_count++;
        continue;
      }


      /*--- New found option. Add it to the map, and delete from all options ---*/

      included_options.insert(pair<string, bool>(option_name, true));
      all_options.erase(option_name);

      /*--- Set the value and check error ---*/

      string out = option_map[option_name]->SetValue(option_value);
      if (out.compare("") != 0) {
        errorString.append(out);
        errorString.append("\n");
        err_count++;
      }
    }
    line_count++;
  }

  /*--- See if there were any errors parsing the config file ---*/

  if (errorString.size() != 0) {
    SU2_MPI::Error(errorString, CURRENT_FUNCTION);
  }

  case_file.close();

}

void CConfig::SetDefaultFromConfig(CConfig *config){

  map<string, bool> noInheritance = {{"SCREEN_OUTPUT", true},{"HISTORY_OUTPUT", true}};

  map<string, bool>::iterator iter = all_options.begin(), curr_iter;

  while (iter != all_options.end()){
    curr_iter = iter++;
    if (config->option_map[curr_iter->first]->GetValue().size() > 0 && !noInheritance[curr_iter->first]){
      option_map[curr_iter->first]->SetValue(config->option_map[curr_iter->first]->GetValue());
      all_options.erase(curr_iter);
    }
  }
}

void CConfig::SetDefault(){

  /*--- Set the default values for all of the options that weren't set ---*/

  for (map<string, bool>::iterator iter = all_options.begin(); iter != all_options.end(); ++iter) {
    if (option_map[iter->first]->GetValue().size() == 0)
      option_map[iter->first]->SetDefault();
  }
}

bool CConfig::SetRunTime_Parsing(char case_filename[MAX_STRING_SIZE]) {
  string text_line, option_name;
  ifstream case_file;
  vector<string> option_value;

  /*--- Read the configuration file ---*/

  case_file.open(case_filename, ios::in);

  if (case_file.fail()) { return false; }

  string errorString;

  int err_count = 0;  // How many errors have we found in the config file
  int max_err_count = 30; // Maximum number of errors to print before stopping

  map<string, bool> included_options;

  /*--- Parse the configuration file and set the options ---*/

  while (getline (case_file, text_line)) {

    if (err_count >= max_err_count) {
      errorString.append("too many errors. Stopping parse");

      cout << errorString << endl;
      throw(1);
    }

    if (TokenizeString(text_line, option_name, option_value)) {

      if (option_map.find(option_name) == option_map.end()) {

        /*--- See if it's a python option ---*/

        string newString;
        newString.append(option_name);
        newString.append(": invalid option name");
        newString.append("\n");
        errorString.append(newString);
        err_count++;
        continue;
      }

      /*--- Option exists, check if the option has already been in the config file ---*/

      if (included_options.find(option_name) != included_options.end()) {
        string newString;
        newString.append(option_name);
        newString.append(": option appears twice");
        newString.append("\n");
        errorString.append(newString);
        err_count++;
        continue;
      }

      /*--- New found option. Add it to the map, and delete from all options ---*/

      included_options.insert(pair<string, bool>(option_name, true));
      all_options.erase(option_name);

      /*--- Set the value and check error ---*/

      string out = option_map[option_name]->SetValue(option_value);
      if (out.compare("") != 0) {
        errorString.append(out);
        errorString.append("\n");
        err_count++;
      }

    }
  }

  /*--- Set the default values for all of the options that weren't set ---*/

  for (map<string, bool>::iterator iter = all_options.begin(); iter != all_options.end(); ++iter) {
    option_map[iter->first]->SetDefault();
  }

  /*--- See if there were any errors parsing the runtime file ---*/

  if (errorString.size() != 0) {
    SU2_MPI::Error(errorString, CURRENT_FUNCTION);
  }

  case_file.close();

  return true;

}

void CConfig::SetHeader(unsigned short val_software){
  /*--- WARNING: when compiling on Windows, ctime() is not available. Comment out
   the two lines below that use the dt variable. ---*/
  //time_t now = time(0);
  //string dt = ctime(&now); dt[24] = '.';
  if ((iZone == 0) && (rank == MASTER_NODE)){
    cout << endl << "-------------------------------------------------------------------------" << endl;
    cout << "|    ___ _   _ ___                                                      |" << endl;
    cout << "|   / __| | | |_  )   Release 7.0.3 \"Blackbird\"                         |" << endl;
    cout << "|   \\__ \\ |_| |/ /                                                      |" << endl;
    switch (val_software) {
    case SU2_CFD: cout << "|   |___/\\___//___|   Suite (Computational Fluid Dynamics Code)         |" << endl; break;
    case SU2_DEF: cout << "|   |___/\\___//___|   Suite (Mesh Deformation Code)                     |" << endl; break;
    case SU2_DOT: cout << "|   |___/\\___//___|   Suite (Gradient Projection Code)                  |" << endl; break;
    case SU2_MSH: cout << "|   |___/\\___//___|   Suite (Mesh Adaptation Code)                      |" << endl; break;
    case SU2_GEO: cout << "|   |___/\\___//___|   Suite (Geometry Definition Code)                  |" << endl; break;
    case SU2_SOL: cout << "|   |___/\\___//___|   Suite (Solution Exporting Code)                   |" << endl; break;
    }

    cout << "|                                                                       |" << endl;
    //cout << "|   Local date and time: " << dt << "                      |" << endl;
    cout <<"-------------------------------------------------------------------------" << endl;
    cout << "| SU2 Project Website: https://su2code.github.io                        |" << endl;
    cout << "|                                                                       |" << endl;
    cout << "| The SU2 Project is maintained by the SU2 Foundation                   |" << endl;
    cout << "| (http://su2foundation.org)                                            |" << endl;
    cout <<"-------------------------------------------------------------------------" << endl;
    cout << "| Copyright 2012-2020, SU2 Contributors                                 |" << endl;
    cout << "|                                                                       |" << endl;
    cout << "| SU2 is free software; you can redistribute it and/or                  |" << endl;
    cout << "| modify it under the terms of the GNU Lesser General Public            |" << endl;
    cout << "| License as published by the Free Software Foundation; either          |" << endl;
    cout << "| version 2.1 of the License, or (at your option) any later version.    |" << endl;
    cout << "|                                                                       |" << endl;
    cout << "| SU2 is distributed in the hope that it will be useful,                |" << endl;
    cout << "| but WITHOUT ANY WARRANTY; without even the implied warranty of        |" << endl;
    cout << "| MERCHANTABILITY or FITNESS FOR A PARTICULAR PURPOSE. See the GNU      |" << endl;
    cout << "| Lesser General Public License for more details.                       |" << endl;
    cout << "|                                                                       |" << endl;
    cout << "| You should have received a copy of the GNU Lesser General Public      |" << endl;
    cout << "| License along with SU2. If not, see <http://www.gnu.org/licenses/>.   |" << endl;
    cout <<"-------------------------------------------------------------------------" << endl;
  }

}

void CConfig::SetnZone(){

  /*--- Just as a clarification --- */

  if (Multizone_Problem == NO && Kind_Solver != MULTIPHYSICS){
    nZone = 1;
  }

  if (Kind_Solver == MULTIPHYSICS){
    Multizone_Problem = YES;
    if (nConfig_Files == 0){
      SU2_MPI::Error("CONFIG_LIST must be provided if PHYSICAL_PROBLEM=MULTIPHYSICS", CURRENT_FUNCTION);
    }
  }

  if (Multizone_Problem == YES){

    /*--- Some basic multizone checks ---*/

    if (nMarker_ZoneInterface % 2 != 0){
      SU2_MPI::Error("Number of markers in MARKER_ZONE_INTERFACE must be a multiple of 2", CURRENT_FUNCTION);
    }

    SinglezoneDriver  = NO;

    if (Multizone_Mesh){

      /*--- Get the number of zones from the mesh file --- */

      nZone = GetnZone(Mesh_FileName, Mesh_FileFormat);

      /*--- If config list is set, make sure number matches number of zones in mesh file --- */

      if (nConfig_Files != 0 && (nZone != nConfig_Files)){
        SU2_MPI::Error("Number of CONFIG_LIST must match number of zones in mesh file.", CURRENT_FUNCTION);
      }
    } else {

      /*--- Number of zones is determined from the number of config files provided --- */

      if (nConfig_Files == 0){
        SU2_MPI::Error("If MULTIZONE_MESH is set to YES, you must provide a list of config files using CONFIG_LIST option", CURRENT_FUNCTION);
      }
      nZone = nConfig_Files;

    }

    /*--- Check if subconfig files exist --- */

    if (nConfig_Files != 0){
      for (unsigned short iConfig = 0; iConfig < nConfig_Files; iConfig++){
        ifstream f(Config_Filenames[iConfig].c_str());
        if (!f.good()){
          SU2_MPI::Error("Config file " + Config_Filenames[iConfig] + " defined in CONFIG_FILES does not exist", CURRENT_FUNCTION);
        }
      }
    }

  }

  /*--- Temporary fix until Multizone Disc. Adj. solver is ready ---- */

  if (Kind_Solver == FLUID_STRUCTURE_INTERACTION){

    nZone = GetnZone(Mesh_FileName, Mesh_FileFormat);

  }
}

void CConfig::SetPostprocessing(unsigned short val_software, unsigned short val_izone, unsigned short val_nDim) {

  unsigned short iCFL, iMarker;
  bool ideal_gas = ((Kind_FluidModel == STANDARD_AIR) ||
                    (Kind_FluidModel == IDEAL_GAS) ||
                    (Kind_FluidModel == INC_IDEAL_GAS) ||
                    (Kind_FluidModel == INC_IDEAL_GAS_POLY) ||
                    (Kind_FluidModel == CONSTANT_DENSITY));
  bool standard_air = ((Kind_FluidModel == STANDARD_AIR));

  if (nZone > 1){
    Multizone_Problem = YES;
  }

  /*--- Set the default output files ---*/
  if (!OptionIsSet("OUTPUT_FILES")){
    nVolumeOutputFiles = 3;
    VolumeOutputFiles = new unsigned short[nVolumeOutputFiles];
    VolumeOutputFiles[0] = RESTART_BINARY;
    VolumeOutputFiles[1] = PARAVIEW_BINARY;
    VolumeOutputFiles[2] = SURFACE_PARAVIEW_BINARY;
  }

  /*--- Check if SU2 was build with TecIO support, as that is required for Tecplot Binary output. ---*/
#ifndef HAVE_TECIO
  for (unsigned short iVolumeFile = 0; iVolumeFile < nVolumeOutputFiles; iVolumeFile++){
    if (VolumeOutputFiles[iVolumeFile] == TECPLOT_BINARY ||
        VolumeOutputFiles[iVolumeFile] == SURFACE_TECPLOT_BINARY) {
      SU2_MPI::Error(string("Tecplot binary file requested in option OUTPUT_FILES but SU2 was built without TecIO support.\n"), CURRENT_FUNCTION);
    }
  }
#endif

  /*--- STL_BINARY output not implelemted yet, but already a value in option_structure.hpp---*/
  for (unsigned short iVolumeFile = 0; iVolumeFile < nVolumeOutputFiles; iVolumeFile++) {
    if (VolumeOutputFiles[iVolumeFile] == STL_BINARY){
      SU2_MPI::Error(string("OUTPUT_FILES: 'STL_BINARY' output not implemented. Use 'STL' for ASCII output.\n"), CURRENT_FUNCTION);
    }
    if (val_nDim == 2 && (VolumeOutputFiles[iVolumeFile] == STL || VolumeOutputFiles[iVolumeFile] == STL_BINARY)) {
      SU2_MPI::Error(string("OUTPUT_FILES: 'STL(_BINARY)' output only reasonable for 3D cases.\n"), CURRENT_FUNCTION);
    }
  }


  if (Kind_Solver == NAVIER_STOKES && Kind_Turb_Model != NONE){
    SU2_MPI::Error("KIND_TURB_MODEL must be NONE if SOLVER= NAVIER_STOKES", CURRENT_FUNCTION);
  }
  if (Kind_Solver == INC_NAVIER_STOKES && Kind_Turb_Model != NONE){
    SU2_MPI::Error("KIND_TURB_MODEL must be NONE if SOLVER= INC_NAVIER_STOKES", CURRENT_FUNCTION);
  }
  if (Kind_Solver == RANS && Kind_Turb_Model == NONE){
    SU2_MPI::Error("A turbulence model must be specified with KIND_TURB_MODEL if SOLVER= RANS", CURRENT_FUNCTION);
  }
  if (Kind_Solver == INC_RANS && Kind_Turb_Model == NONE){
    SU2_MPI::Error("A turbulence model must be specified with KIND_TURB_MODEL if SOLVER= INC_RANS", CURRENT_FUNCTION);
  }

  /*--- Set the boolean Wall_Functions equal to true if there is a
   definition for the wall founctions ---*/

  Wall_Functions = false;
  if (nMarker_WallFunctions > 0) {
    for (iMarker = 0; iMarker < nMarker_WallFunctions; iMarker++) {
      if (Kind_WallFunctions[iMarker] != NO_WALL_FUNCTION)
        Wall_Functions = true;

      if ((Kind_WallFunctions[iMarker] == ADAPTIVE_WALL_FUNCTION) || (Kind_WallFunctions[iMarker] == SCALABLE_WALL_FUNCTION)
        || (Kind_WallFunctions[iMarker] == NONEQUILIBRIUM_WALL_MODEL))

        SU2_MPI::Error(string("For RANS problems, use NO_WALL_FUNCTION, STANDARD_WALL_FUNCTION or EQUILIBRIUM_WALL_MODEL.\n"), CURRENT_FUNCTION);

    }
  }

  /*--- Fixed CM mode requires a static movement of the grid ---*/

  if (Fixed_CM_Mode) {
    Kind_GridMovement = MOVING_HTP;
  }

  /*--- Initialize the AoA and Sideslip variables for the incompressible
   solver. This is typically unused (often internal flows). Also fixed CL
   mode for incompressible flows is not implemented ---*/

  if (Kind_Solver == INC_EULER ||
      Kind_Solver == INC_NAVIER_STOKES ||
      Kind_Solver == INC_RANS) {

    /*--- Compute x-velocity with a safegaurd for 0.0. ---*/

    su2double Vx = 1e-10;
    if (Inc_Velocity_Init[0] != 0.0) {
      Vx = Inc_Velocity_Init[0];
    }

    /*--- Compute the angle-of-attack and sideslip. ---*/

    su2double alpha = 0.0, beta = 0.0;
    if (val_nDim == 2) {
      alpha = atan(Inc_Velocity_Init[1]/Vx)*180.0/PI_NUMBER;
    } else {
      alpha = atan(Inc_Velocity_Init[2]/Vx)*180.0/PI_NUMBER;
      beta  = atan(Inc_Velocity_Init[1]/Vx)*180.0/PI_NUMBER;
    }

    /*--- Set alpha and beta in the config class. ---*/

    SetAoA(alpha);
    SetAoS(beta);

    if (Fixed_CL_Mode) {
      SU2_MPI::Error(string("Fixed CL mode not implemented for the incompressible solver. \n"), CURRENT_FUNCTION);
    }

  }

  /*--- By default, in 2D we should use TWOD_AIRFOIL (independenly from the input file) ---*/

  if (val_nDim == 2) Geo_Description = TWOD_AIRFOIL;

  /*--- Store the SU2 module that we are executing. ---*/

  Kind_SU2 = val_software;

  /*--- Set limiter for no MUSCL reconstructions ---*/

  if ((!MUSCL_Flow) || (Kind_ConvNumScheme_Flow == SPACE_CENTERED)) Kind_SlopeLimit_Flow = NO_LIMITER;
  if ((!MUSCL_Turb) || (Kind_ConvNumScheme_Turb == SPACE_CENTERED)) Kind_SlopeLimit_Turb = NO_LIMITER;
  if ((!MUSCL_AdjFlow) || (Kind_ConvNumScheme_AdjFlow == SPACE_CENTERED)) Kind_SlopeLimit_AdjFlow = NO_LIMITER;
  if ((!MUSCL_AdjTurb) || (Kind_ConvNumScheme_AdjTurb == SPACE_CENTERED)) Kind_SlopeLimit_AdjTurb = NO_LIMITER;

  /*--- Set the default for thrust in ActDisk ---*/

  if ((Kind_ActDisk == NET_THRUST) || (Kind_ActDisk == BC_THRUST)
      || (Kind_ActDisk == DRAG_MINUS_THRUST) || (Kind_ActDisk == MASSFLOW)
      || (Kind_ActDisk == POWER))
    ActDisk_Jump = RATIO;

  /*--- Error-catching and automatic array adjustments for objective, marker, and weights arrays --- */

  /*--- If Kind_Obj has not been specified, these arrays need to take a default --*/

  if (Weight_ObjFunc == NULL && Kind_ObjFunc == NULL) {
    Kind_ObjFunc = new unsigned short[1];
    Kind_ObjFunc[0] = DRAG_COEFFICIENT;
    Weight_ObjFunc = new su2double[1];
    Weight_ObjFunc[0] = 1.0;
    nObj=1;
    nObjW=1;
  }

  /*--- Maker sure that arrays are the same length ---*/

  if (nObj>0) {
    if (nMarker_Monitoring!=nObj && Marker_Monitoring!= NULL) {
      if (nMarker_Monitoring==1) {
        /*-- If only one marker was listed with multiple objectives, set that marker as the marker for each objective ---*/
        nMarker_Monitoring = nObj;
        string marker = Marker_Monitoring[0];
        delete[] Marker_Monitoring;
        Marker_Monitoring = new string[nMarker_Monitoring];
        for (iMarker=0; iMarker<nMarker_Monitoring; iMarker++)
          Marker_Monitoring[iMarker] = marker;
      }
      else if(nObj==1){
        /*--- If one objective and more than one marker: repeat objective over each marker, evenly weighted ---*/
        unsigned int obj = Kind_ObjFunc[0];
        su2double wt=1.0;
        delete[] Kind_ObjFunc;
        if (Weight_ObjFunc!=NULL){
         wt = Weight_ObjFunc[0];
         delete[] Weight_ObjFunc;
        }
        Kind_ObjFunc = new short unsigned int[nMarker_Monitoring];
        Weight_ObjFunc = new su2double[nMarker_Monitoring];
        for (unsigned short iObj=0; iObj<nMarker_Monitoring; iObj++){
          Kind_ObjFunc[iObj] = obj;
          Weight_ObjFunc[iObj] = wt;
        }
        nObjW = nObj;
      }
      else if(nObj>1) {
        SU2_MPI::Error(string("When using more than one OBJECTIVE_FUNCTION, MARKER_MONITORING must be the same length or length 1.\n ") +
                       string("For multiple surfaces per objective, either use one objective or list the objective multiple times.\n") +
                       string("For multiple objectives per marker either use one marker or list the marker multiple times.\n")+
                       string("Similar rules apply for multi-objective optimization using OPT_OBJECTIVE rather than OBJECTIVE_FUNCTION."),
                       CURRENT_FUNCTION);
      }
    }
  }

  /*-- Correct for case where Weight_ObjFunc has not been provided or has length < kind_objfunc---*/

  if (nObjW<nObj) {
    if (Weight_ObjFunc!= NULL && nObjW>1) {
      SU2_MPI::Error(string("The option OBJECTIVE_WEIGHT must either have the same length as OBJECTIVE_FUNCTION,\n") +
                     string("be lenght 1, or be deleted from the config file (equal weights will be applied)."), CURRENT_FUNCTION);
    }
    Weight_ObjFunc = new su2double[nObj];
    for (unsigned short iObj=0; iObj<nObj; iObj++)
      Weight_ObjFunc[iObj] = 1.0;
  }

  /*--- One final check for multi-objective with the set of objectives
   that are not counted per-surface. We will disable multi-objective here. ---*/

  if (nObj > 1) {
    unsigned short Obj_0 = Kind_ObjFunc[0];
    for (unsigned short iObj=1; iObj<nObj; iObj++){
      switch(Kind_ObjFunc[iObj]) {
        case INVERSE_DESIGN_PRESSURE:
        case INVERSE_DESIGN_HEATFLUX:
        case THRUST_COEFFICIENT:
        case TORQUE_COEFFICIENT:
        case FIGURE_OF_MERIT:
        case SURFACE_TOTAL_PRESSURE:
        case SURFACE_STATIC_PRESSURE:
        case SURFACE_MASSFLOW:
        case SURFACE_UNIFORMITY:
        case SURFACE_SECONDARY:
        case SURFACE_MOM_DISTORTION:
        case SURFACE_SECOND_OVER_UNIFORM:
        case SURFACE_PRESSURE_DROP:
        case CUSTOM_OBJFUNC:
          if (Kind_ObjFunc[iObj] != Obj_0) {
            SU2_MPI::Error(string("The following objectives can only be used for the first surface in a multi-objective \n")+
                           string("problem or as a single objective applied to multiple monitoring markers:\n")+
                           string("INVERSE_DESIGN_PRESSURE, INVERSE_DESIGN_HEATFLUX, THRUST_COEFFICIENT, TORQUE_COEFFICIENT\n")+
                           string("FIGURE_OF_MERIT, SURFACE_TOTAL_PRESSURE, SURFACE_STATIC_PRESSURE, SURFACE_MASSFLOW\n")+
                           string("SURFACE_UNIFORMITY, SURFACE_SECONDARY, SURFACE_MOM_DISTORTION, SURFACE_SECOND_OVER_UNIFORM\n")+
                           string("SURFACE_PRESSURE_DROP, CUSTOM_OBJFUNC.\n"), CURRENT_FUNCTION);
          }
          break;
        default:
          break;
      }
    }
  }

  /*--- Check for unsteady problem ---*/

  if ((TimeMarching == TIME_STEPPING ||
       TimeMarching == DT_STEPPING_1ST ||
       TimeMarching == DT_STEPPING_2ND) && !Time_Domain){
    SU2_MPI::Error("TIME_DOMAIN must be set to YES if UNSTEADY_SIMULATION is "
                   "TIME_STEPPING, DUAL_TIME_STEPPING-1ST_ORDER or DUAL_TIME_STEPPING-2ND_ORDER", CURRENT_FUNCTION);
  }

  if (Time_Domain){
    if (TimeMarching == TIME_STEPPING){
      InnerIter = 1;
    }
    if (!OptionIsSet("OUTPUT_WRT_FREQ"))
      VolumeWrtFreq = 1;
    if (Restart == NO){
      Restart_Iter = 0;
    }
    if (!OptionIsSet("HISTORY_WRT_FREQ_INNER")){
      HistoryWrtFreq[2] = 0;
    }
    if (!OptionIsSet("HISTORY_WRT_FREQ_OUTER")){
      HistoryWrtFreq[1] = 0;
    }
  }

  /*--- Ensure that Discard_InFiles is false, owerwise the gradient could be wrong ---*/

  if ((ContinuousAdjoint || DiscreteAdjoint) && Fixed_CL_Mode && !Eval_dOF_dCX)
    Discard_InFiles = false;

  /*--- Deactivate the multigrid in the adjoint problem ---*/

  if ((ContinuousAdjoint && !MG_AdjointFlow) ||
      (TimeMarching == TIME_STEPPING)) { nMGLevels = 0; }

  if (Kind_Solver == EULER ||
      Kind_Solver == NAVIER_STOKES ||
      Kind_Solver == RANS ||
      Kind_Solver == FEM_EULER ||
      Kind_Solver == FEM_NAVIER_STOKES ||
      Kind_Solver == FEM_RANS ||
      Kind_Solver == FEM_LES){
    Kind_Regime = COMPRESSIBLE;
  } else if (Kind_Solver == INC_EULER ||
             Kind_Solver == INC_NAVIER_STOKES ||
             Kind_Solver == INC_RANS){
    Kind_Regime = INCOMPRESSIBLE;
  }  else {
    Kind_Regime = NO_FLOW;
  }

  if ((rank == MASTER_NODE) && ContinuousAdjoint && (Ref_NonDim == DIMENSIONAL) && (Kind_SU2 == SU2_CFD)) {
    cout << "WARNING: The adjoint solver should use a non-dimensional flow solution." << endl;
  }

  /*--- Initialize non-physical points/reconstructions to zero ---*/

  Nonphys_Points   = 0;
  Nonphys_Reconstr = 0;

  /*--- Set the number of external iterations to 1 for the steady state problem ---*/

  if (Kind_Solver == FEM_ELASTICITY) {
    nMGLevels = 0;
    if (Kind_Struct_Solver == SMALL_DEFORMATIONS){
      MinLogResidual = log10(Linear_Solver_Error);
    }
  }

  /*--- Initialize the ofstream ConvHistFile. ---*/
//  ofstream ConvHistFile;

//  if (Kind_Solver == FEM_ELASTICITY) {

//    if (Dynamic_Analysis == STATIC) { Wrt_Dynamic = false; }
//    else { Wrt_Dynamic = true; }

//  } else {
//    Wrt_Dynamic = false;
//  }

  if (Kind_Radiation != NO_RADIATION) {
    Radiation = true;
  }
  else{
    Radiation = false;
  }

  /*--- Check for unsupported features. ---*/

  if ((Kind_Solver != EULER && Kind_Solver != NAVIER_STOKES && Kind_Solver != RANS) && (TimeMarching == HARMONIC_BALANCE)){
    SU2_MPI::Error("Harmonic Balance not yet implemented for the incompressible solver.", CURRENT_FUNCTION);
  }

  if ((Kind_Solver != NAVIER_STOKES && Kind_Solver != RANS) && (Buffet_Monitoring == true)){
    SU2_MPI::Error("Buffet monitoring incompatible with solvers other than NAVIER_STOKES and RANS", CURRENT_FUNCTION);
  }

  /*--- Check for Fluid model consistency ---*/

  if (standard_air) {
    if (Gamma != 1.4 || Gas_Constant != 287.058) {
      Gamma = 1.4;
      Gas_Constant = 287.058;
    }
  }

  /*--- Overrule the default values for viscosity if the US measurement system is used. ---*/

  if (SystemMeasurements == US) {

    /* Correct the viscosities, if they contain the default SI values. */
    if(fabs(Mu_Constant-1.716E-5) < 1.0E-15) Mu_Constant /= 47.88025898;
    if(fabs(Mu_Ref-1.716E-5)      < 1.0E-15) Mu_Ref      /= 47.88025898;

    /* Correct the values with temperature dimension, if they contain the default SI values. */
    if(fabs(Mu_Temperature_Ref-273.15) < 1.0E-8) Mu_Temperature_Ref *= 1.8;
    if(fabs(Mu_S-110.4)                < 1.0E-8) Mu_S               *= 1.8;

    /* Correct the thermal conductivity, if it contains the default SI value. */
    if(fabs(Kt_Constant-0.0257) < 1.0E-10) Kt_Constant *= 0.577789317;
  }

  /*--- Check for Measurement System ---*/

  if (SystemMeasurements == US && !standard_air) {
    SU2_MPI::Error("Only STANDARD_AIR fluid model can be used with US Measurement System", CURRENT_FUNCTION);
  }

  /*--- Check for Convective scheme available for NICFD ---*/

  if (!ideal_gas) {
    if (Kind_Upwind_Flow != ROE && Kind_Upwind_Flow != HLLC && Kind_Centered_Flow != JST) {
      SU2_MPI::Error("Only ROE Upwind, HLLC Upwind scheme, and JST scheme can be used for Non-Ideal Compressible Fluids", CURRENT_FUNCTION);
    }

  }

  if(GetBoolTurbomachinery()){
    nBlades = new su2double[nZone];
    FreeStreamTurboNormal= new su2double[3];
  }

  /*--- Check if Giles are used with turbo markers ---*/

  if (nMarker_Giles > 0 && !GetBoolTurbomachinery()){
    SU2_MPI::Error("Giles Boundary conditions can only be used with turbomachinery markers", CURRENT_FUNCTION);
  }

  /*--- Check for Boundary condition available for NICFD ---*/

  if (!ideal_gas) {
    if (nMarker_Inlet != 0) {
      SU2_MPI::Error("Riemann Boundary conditions or Giles must be used for inlet and outlet with Not Ideal Compressible Fluids ", CURRENT_FUNCTION);
    }
    if (nMarker_Outlet != 0) {
      SU2_MPI::Error("Riemann Boundary conditions or Giles must be used outlet with Not Ideal Compressible Fluids ", CURRENT_FUNCTION);
    }

    if (nMarker_FarField != 0) {
      SU2_MPI::Error("Riemann Boundary conditions or Giles must be used outlet with Not Ideal Compressible Fluids ", CURRENT_FUNCTION);
    }

  }

  /*--- Check for Boundary condition available for NICF ---*/

  if (ideal_gas && (Kind_Solver != INC_EULER && Kind_Solver != INC_NAVIER_STOKES && Kind_Solver != INC_RANS)) {
    if (SystemMeasurements == US && standard_air) {
      if (Kind_ViscosityModel != SUTHERLAND) {
        SU2_MPI::Error("Only SUTHERLAND viscosity model can be used with US Measurement", CURRENT_FUNCTION);
      }
    }
    if (Kind_ConductivityModel != CONSTANT_PRANDTL ) {
      SU2_MPI::Error("Only CONSTANT_PRANDTL thermal conductivity model can be used with STANDARD_AIR and IDEAL_GAS", CURRENT_FUNCTION);
    }

  }
    /*--- Check for Boundary condition option agreement ---*/
  if (Kind_InitOption == REYNOLDS){
    if ((Kind_Solver == NAVIER_STOKES || Kind_Solver == RANS) && Reynolds <=0){
      SU2_MPI::Error("Reynolds number required for NAVIER_STOKES and RANS !!", CURRENT_FUNCTION);
    }
  }

  if (nKind_SurfaceMovement > 1 && (GetSurface_Movement(FLUID_STRUCTURE) || GetSurface_Movement(FLUID_STRUCTURE_STATIC))){
    SU2_MPI::Error("FSI in combination with moving surfaces is currently not supported.", CURRENT_FUNCTION);
  }

  if (nKind_SurfaceMovement != nMarker_Moving && !(GetSurface_Movement(FLUID_STRUCTURE) || GetSurface_Movement(FLUID_STRUCTURE_STATIC))){
    SU2_MPI::Error("Number of KIND_SURFACE_MOVEMENT must match number of MARKER_MOVING", CURRENT_FUNCTION);
  }

  if (Time_Domain && Time_Step <= 0.0 && Unst_CFL == 0.0){
    SU2_MPI::Error("Invalid value for TIME_STEP.", CURRENT_FUNCTION);
  }

  if (TimeMarching == TIME_STEPPING){
    nIter      = 1;
    nInnerIter  = 1;
  }

  if (!Time_Domain){
    nTimeIter = 1;
    Time_Step = 0;

    ScreenWrtFreq[0]  = 1;
    HistoryWrtFreq[0] = 1;

    if (TimeMarching != HARMONIC_BALANCE)
      TimeMarching = STEADY;
  }

  if (Time_Domain){
    Delta_UnstTime = Time_Step;
    Delta_DynTime  = Time_Step;
    /*--- Set the default write frequency to 1 if unsteady ---*/
    if (!OptionIsSet("OUTPUT_WRT_FREQ")){
      VolumeWrtFreq = 1;
    }
  }

  if (!Multizone_Problem){
    ScreenWrtFreq[1]  = 0;
    HistoryWrtFreq[1] = 0;
    if (!Time_Domain){
      /*--- If not running multizone or unsteady, INNER_ITER and ITER are interchangeable,
       * but precedence will be given to INNER_ITER if both options are present. ---*/
      if (!OptionIsSet("INNER_ITER")){
        nInnerIter = nIter;
      }
    }
  }


  if ((Multizone_Problem || Time_Domain) && OptionIsSet("ITER")){
    SU2_MPI::Error("ITER must not be used when running multizone and/or unsteady problems.\n"
                   "Use TIME_ITER, OUTER_ITER or INNER_ITER to specify number of time iterations,\n"
                   "outer iterations or inner iterations, respectively.", CURRENT_FUNCTION);
  }

  /*--- If we're solving a purely steady problem with no prescribed grid
   movement (both rotating frame and moving walls can be steady), make sure that
   there is no grid motion ---*/

  if (GetGrid_Movement()){
    if ((Kind_SU2 == SU2_CFD || Kind_SU2 == SU2_SOL) &&
        (TimeMarching == STEADY && !Time_Domain)){

      if((Kind_GridMovement != ROTATING_FRAME) &&
         (Kind_GridMovement != STEADY_TRANSLATION) &&
         (Kind_GridMovement != NONE)){
        SU2_MPI::Error("Unsupported kind of grid movement for steady state problems.", CURRENT_FUNCTION);
      }
      for (iMarker = 0; iMarker < nMarker_Moving; iMarker++){
        if (Kind_SurfaceMovement[iMarker] != MOVING_WALL){
          SU2_MPI::Error("Unsupported kind of surface movement for steady state problems.", CURRENT_FUNCTION);
        }
      }
    }
  }

  /*--- The Line Search should be applied only in the deformation stage. ---*/

  if (Kind_SU2 != SU2_DEF) {
    Opt_RelaxFactor = 1.0;
  }

  /*--- If it is not specified, set the mesh motion mach number
   equal to the freestream value. ---*/

  if (GetGrid_Movement() && Mach_Motion == 0.0)
    Mach_Motion = Mach;

  /*--- Set the boolean flag if we are in a rotating frame (source term). ---*/

  if (Kind_GridMovement == ROTATING_FRAME)
    Rotating_Frame = true;
  else
    Rotating_Frame = false;

  /*--- In case the grid movement parameters have not been declared in the
   config file, set them equal to zero for safety. Also check to make sure
   that for each option, a value has been declared for each moving marker. ---*/

  if (nMarker_Moving > 0){
    unsigned short iDim;
    if (nMarkerMotion_Origin == 0){
      nMarkerMotion_Origin = 3*nMarker_Moving;
      MarkerMotion_Origin = new su2double[nMarkerMotion_Origin];
      for (iMarker = 0; iMarker < nMarker_Moving; iMarker++){
        for (iDim = 0; iDim < 3; iDim++){
          MarkerMotion_Origin[3*iMarker+iDim] = 0.0;
        }
      }
    }
    if (nMarkerMotion_Origin/3 != nMarker_Moving){
      SU2_MPI::Error("Number of SURFACE_MOTION_ORIGIN must be three times the number of MARKER_MOVING, (x,y,z) per marker.", CURRENT_FUNCTION);
    }
    if (nMarkerTranslation == 0){
      nMarkerTranslation = 3*nMarker_Moving;
      MarkerTranslation_Rate = new su2double[nMarkerTranslation];
      for (iMarker = 0; iMarker < nMarker_Moving; iMarker++){
        for (iDim = 0; iDim < 3; iDim++){
          MarkerTranslation_Rate[3*iMarker+iDim] = 0.0;
        }
      }
    }
    if (nMarkerTranslation/3 != nMarker_Moving){
      SU2_MPI::Error("Number of SURFACE_TRANSLATION_RATE must be three times the number of MARKER_MOVING, (x,y,z) per marker.", CURRENT_FUNCTION);
    }
    if (nMarkerRotation_Rate == 0){
      nMarkerRotation_Rate = 3*nMarker_Moving;
      MarkerRotation_Rate = new su2double[nMarkerRotation_Rate];
      for (iMarker = 0; iMarker < nMarker_Moving; iMarker++){
        for (iDim = 0; iDim < 3; iDim++){
          MarkerRotation_Rate[3*iMarker+iDim] = 0.0;
        }
      }
    }
    if (nMarkerRotation_Rate/3 != nMarker_Moving){
      SU2_MPI::Error("Number of SURFACE_ROTATION_RATE must be three times the number of MARKER_MOVING, (x,y,z) per marker.", CURRENT_FUNCTION);
    }
    if (nMarkerPlunging_Ampl == 0){
      nMarkerPlunging_Ampl = 3*nMarker_Moving;
      MarkerPlunging_Ampl = new su2double[nMarkerPlunging_Ampl];
      for (iMarker = 0; iMarker < nMarker_Moving; iMarker++){
        for (iDim = 0; iDim < 3; iDim++){
          MarkerPlunging_Ampl[3*iMarker+iDim] = 0.0;
        }
      }
    }
    if (nMarkerPlunging_Ampl/3 != nMarker_Moving){
      SU2_MPI::Error("Number of SURFACE_PLUNGING_AMPL must be three times the number of MARKER_MOVING, (x,y,z) per marker.", CURRENT_FUNCTION);
    }
    if (nMarkerPlunging_Omega == 0){
      nMarkerPlunging_Omega = 3*nMarker_Moving;
      MarkerPlunging_Omega = new su2double[nMarkerPlunging_Omega];
      for (iMarker = 0; iMarker < nMarker_Moving; iMarker++){
        for (iDim = 0; iDim < 3; iDim++){
          MarkerPlunging_Omega[3*iMarker+iDim] = 0.0;
        }
      }
    }
    if (nMarkerPlunging_Omega/3 != nMarker_Moving){
      SU2_MPI::Error("Number of SURFACE_PLUNGING_OMEGA must be three times the number of MARKER_MOVING, (x,y,z) per marker.", CURRENT_FUNCTION);
    }
    if (nMarkerPitching_Ampl == 0){
      nMarkerPitching_Ampl = 3*nMarker_Moving;
      MarkerPitching_Ampl = new su2double[nMarkerPitching_Ampl];
      for (iMarker = 0; iMarker < nMarker_Moving; iMarker++){
        for (iDim = 0; iDim < 3; iDim++){
          MarkerPitching_Ampl[3*iMarker+iDim] = 0.0;
        }
      }
    }
    if (nMarkerPitching_Ampl/3 != nMarker_Moving){
      SU2_MPI::Error("Number of SURFACE_PITCHING_AMPL must be three times the number of MARKER_MOVING, (x,y,z) per marker.", CURRENT_FUNCTION);
    }
    if (nMarkerPitching_Omega == 0){
      nMarkerPitching_Omega = 3*nMarker_Moving;
      MarkerPitching_Omega = new su2double[nMarkerPitching_Omega];
      for (iMarker = 0; iMarker < nMarker_Moving; iMarker++){
        for (iDim = 0; iDim < 3; iDim++){
          MarkerPitching_Omega[3*iMarker+iDim] = 0.0;
        }
      }
    }
    if (nMarkerPitching_Omega/3 != nMarker_Moving){
      SU2_MPI::Error("Number of SURFACE_PITCHING_OMEGA must be three times the number of MARKER_MOVING, (x,y,z) per marker.", CURRENT_FUNCTION);
    }
    if (nMarkerPitching_Phase == 0){
      nMarkerPitching_Phase = 3*nMarker_Moving;
      MarkerPitching_Phase = new su2double[nMarkerPitching_Phase];
      for (iMarker = 0; iMarker < nMarker_Moving; iMarker++){
        for (iDim = 0; iDim < 3; iDim++){
          MarkerPitching_Phase[3*iMarker+iDim] = 0.0;
        }
      }
    }
    if (nMarkerPitching_Phase/3 != nMarker_Moving){
      SU2_MPI::Error("Number of SURFACE_PITCHING_PHASE must be three times the number of MARKER_MOVING, (x,y,z) per marker.", CURRENT_FUNCTION);
    }

    if (nMoveMotion_Origin == 0){
      nMoveMotion_Origin = nMarker_Moving;
      MoveMotion_Origin = new unsigned short[nMoveMotion_Origin];
      for (iMarker = 0; iMarker < nMarker_Moving; iMarker++){
          MoveMotion_Origin[iMarker] = NO;
      }
    }
    if (nMoveMotion_Origin != nMarker_Moving){
      SU2_MPI::Error("Number of MOVE_MOTION_ORIGIN must match number of MARKER_MOVING.", CURRENT_FUNCTION);
    }
  }

  /*-- Setting Harmonic Balance period from the config file */

  if (TimeMarching == HARMONIC_BALANCE) {
    HarmonicBalance_Period = GetHarmonicBalance_Period();
    if (HarmonicBalance_Period < 0)  {
      SU2_MPI::Error("Not a valid value for time period!!", CURRENT_FUNCTION);
    }
    /* Initialize the Harmonic balance Frequency pointer */
    if (Omega_HB == NULL) {
      Omega_HB = new su2double[nOmega_HB];
      for (unsigned short iZone = 0; iZone < nOmega_HB; iZone++ )
        Omega_HB[iZone] = 0.0;
  } else {
      if (nOmega_HB != nTimeInstances) {
        SU2_MPI::Error("Length of omega_HB  must match the number TIME_INSTANCES!!" , CURRENT_FUNCTION);
      }
    }
  }

  /*--- Force number of span-wise section to 1 if 2D case ---*/
  if(val_nDim ==2){
    nSpanWiseSections_User=1;
    Kind_SpanWise= EQUISPACED;
  }

  /*--- Set number of TurboPerformance markers ---*/
  if(nMarker_Turbomachinery > 0){
    if(nMarker_Turbomachinery > 1){
      nMarker_TurboPerformance = nMarker_Turbomachinery + SU2_TYPE::Int(nMarker_Turbomachinery/2) + 1;
    }else{
      nMarker_TurboPerformance = nMarker_Turbomachinery;
    }
  } else {
    nMarker_TurboPerformance = 0;
    nSpanWiseSections =1;
  }

  /*--- Set number of TurboPerformance markers ---*/
  if(nMarker_Turbomachinery != 0){
    nSpan_iZones = new unsigned short[nZone];
  }

  /*--- Set number of TurboPerformance markers ---*/
  if(GetGrid_Movement() && RampRotatingFrame && !DiscreteAdjoint){
      FinalRotation_Rate_Z = Rotation_Rate[2];
      if(abs(FinalRotation_Rate_Z) > 0.0){
        Rotation_Rate[2] = RampRotatingFrame_Coeff[0];
      }

  }

  if(RampOutletPressure && !DiscreteAdjoint){
    for (iMarker = 0; iMarker < nMarker_Giles; iMarker++){
      if (Kind_Data_Giles[iMarker] == STATIC_PRESSURE || Kind_Data_Giles[iMarker] == STATIC_PRESSURE_1D || Kind_Data_Giles[iMarker] == RADIAL_EQUILIBRIUM ){
        FinalOutletPressure   = Giles_Var1[iMarker];
        Giles_Var1[iMarker] = RampOutletPressure_Coeff[0];
      }
    }
    for (iMarker = 0; iMarker < nMarker_Riemann; iMarker++){
      if (Kind_Data_Riemann[iMarker] == STATIC_PRESSURE || Kind_Data_Riemann[iMarker] == RADIAL_EQUILIBRIUM){
        FinalOutletPressure      = Riemann_Var1[iMarker];
        Riemann_Var1[iMarker] = RampOutletPressure_Coeff[0];
    }
      }
    }

  /*--- Check on extra Relaxation factor for Giles---*/
  if(ExtraRelFacGiles[1] > 0.5){
    ExtraRelFacGiles[1] = 0.5;
  }
    /*--- Use the various rigid-motion input frequencies to determine the period to be used with harmonic balance cases.
     There are THREE types of motion to consider, namely: rotation, pitching, and plunging.
     The largest period of motion is the one to be used for harmonic balance  calculations. ---*/

  /*if (Unsteady_Simulation == HARMONIC_BALANCE) {
    if (!(GetGrid_Movement())) {
      // No grid movement - Time period from config file //
      HarmonicBalance_Period = GetHarmonicBalance_Period();
    }

    else {
      unsigned short N_MOTION_TYPES = 3;
      su2double *periods;
      periods = new su2double[N_MOTION_TYPES];

      //--- rotation: ---//

      su2double Omega_mag_rot = sqrt(pow(Rotation_Rate_X[ZONE_0],2)+pow(Rotation_Rate_Y[ZONE_0],2)+pow(Rotation_Rate_Z[ZONE_0],2));
      if (Omega_mag_rot > 0)
          periods[0] = 2*PI_NUMBER/Omega_mag_rot;
      else
          periods[0] = 0.0;

      //--- pitching: ---//

      su2double Omega_mag_pitch = sqrt(pow(Pitching_Omega_X[ZONE_0],2)+pow(Pitching_Omega_Y[ZONE_0],2)+pow(Pitching_Omega_Z[ZONE_0],2));
      if (Omega_mag_pitch > 0)
          periods[1] = 2*PI_NUMBER/Omega_mag_pitch;
      else
          periods[1] = 0.0;

      //--- plunging: ---//

      su2double Omega_mag_plunge = sqrt(pow(Plunging_Omega_X[ZONE_0],2)+pow(Plunging_Omega_Y[ZONE_0],2)+pow(Plunging_Omega_Z[ZONE_0],2));
      if (Omega_mag_plunge > 0)
          periods[2] = 2*PI_NUMBER/Omega_mag_plunge;
      else
          periods[2] = 0.0;

      //--- determine which period is largest ---//

      unsigned short iVar;
      HarmonicBalance_Period = 0.0;
      for (iVar = 0; iVar < N_MOTION_TYPES; iVar++) {
          if (periods[iVar] > HarmonicBalance_Period)
              HarmonicBalance_Period = periods[iVar];
      }

      delete periods;
    }

  }*/


  /*--- Initialize the RefOriginMoment Pointer ---*/

  RefOriginMoment = new su2double[3]();

  /*--- In case the moment origin coordinates have not been declared in the
   config file, set them equal to zero for safety. Also check to make sure
   that for each marker, a value has been declared for the moment origin.
   Unless only one value was specified, then set this value for all the markers
   being monitored. ---*/


  if ((nRefOriginMoment_X != nRefOriginMoment_Y) || (nRefOriginMoment_X != nRefOriginMoment_Z) ) {
    SU2_MPI::Error("ERROR: Length of REF_ORIGIN_MOMENT_X, REF_ORIGIN_MOMENT_Y and REF_ORIGIN_MOMENT_Z must be the same!!", CURRENT_FUNCTION);
  }

  if (RefOriginMoment_X == NULL) {
    RefOriginMoment_X = new su2double[nMarker_Monitoring];
    for (iMarker = 0; iMarker < nMarker_Monitoring; iMarker++ )
      RefOriginMoment_X[iMarker] = 0.0;
  } else {
    if (nRefOriginMoment_X == 1) {

      su2double aux_RefOriginMoment_X = RefOriginMoment_X[0];
      delete [] RefOriginMoment_X;
      RefOriginMoment_X = new su2double[nMarker_Monitoring];
      nRefOriginMoment_X = nMarker_Monitoring;

      for (iMarker = 0; iMarker < nMarker_Monitoring; iMarker++ )
        RefOriginMoment_X[iMarker] = aux_RefOriginMoment_X;
    }
    else if (nRefOriginMoment_X != nMarker_Monitoring) {
      SU2_MPI::Error("ERROR: Length of REF_ORIGIN_MOMENT_X must match number of Monitoring Markers!!", CURRENT_FUNCTION);
    }
  }

  if (RefOriginMoment_Y == NULL) {
    RefOriginMoment_Y = new su2double[nMarker_Monitoring];
    for (iMarker = 0; iMarker < nMarker_Monitoring; iMarker++ )
      RefOriginMoment_Y[iMarker] = 0.0;
  } else {
    if (nRefOriginMoment_Y == 1) {

      su2double aux_RefOriginMoment_Y = RefOriginMoment_Y[0];
      delete [] RefOriginMoment_Y;
      RefOriginMoment_Y = new su2double[nMarker_Monitoring];
      nRefOriginMoment_Y = nMarker_Monitoring;

      for (iMarker = 0; iMarker < nMarker_Monitoring; iMarker++ )
        RefOriginMoment_Y[iMarker] = aux_RefOriginMoment_Y;
    }
    else if (nRefOriginMoment_Y != nMarker_Monitoring) {
      SU2_MPI::Error("ERROR: Length of REF_ORIGIN_MOMENT_Y must match number of Monitoring Markers!!", CURRENT_FUNCTION);
    }
  }

  if (RefOriginMoment_Z == NULL) {
    RefOriginMoment_Z = new su2double[nMarker_Monitoring];
    for (iMarker = 0; iMarker < nMarker_Monitoring; iMarker++ )
      RefOriginMoment_Z[iMarker] = 0.0;
  } else {
    if (nRefOriginMoment_Z == 1) {

      su2double aux_RefOriginMoment_Z = RefOriginMoment_Z[0];
      delete [] RefOriginMoment_Z;
      RefOriginMoment_Z = new su2double[nMarker_Monitoring];
      nRefOriginMoment_Z = nMarker_Monitoring;

      for (iMarker = 0; iMarker < nMarker_Monitoring; iMarker++ )
        RefOriginMoment_Z[iMarker] = aux_RefOriginMoment_Z;
    }
    else if (nRefOriginMoment_Z != nMarker_Monitoring) {
      SU2_MPI::Error("ERROR: Length of REF_ORIGIN_MOMENT_Z must match number of Monitoring Markers!!", CURRENT_FUNCTION);
    }
  }

  /*--- Set the boolean flag if we are carrying out an aeroelastic simulation. ---*/

  if (GetGrid_Movement() && (GetSurface_Movement(AEROELASTIC) || GetSurface_Movement(AEROELASTIC_RIGID_MOTION))) Aeroelastic_Simulation = true;
  else Aeroelastic_Simulation = false;

  /*--- Initializing the size for the solutions of the Aeroelastic problem. ---*/


  if (GetGrid_Movement() && Aeroelastic_Simulation) {
    Aeroelastic_np1.resize(nMarker_Monitoring);
    Aeroelastic_n.resize(nMarker_Monitoring);
    Aeroelastic_n1.resize(nMarker_Monitoring);
    for (iMarker = 0; iMarker < nMarker_Monitoring; iMarker++) {
      Aeroelastic_np1[iMarker].resize(2);
      Aeroelastic_n[iMarker].resize(2);
      Aeroelastic_n1[iMarker].resize(2);
      for (int i =0; i<2; i++) {
        Aeroelastic_np1[iMarker][i].resize(2);
        Aeroelastic_n[iMarker][i].resize(2);
        Aeroelastic_n1[iMarker][i].resize(2);
        for (int j=0; j<2; j++) {
          Aeroelastic_np1[iMarker][i][j] = 0.0;
          Aeroelastic_n[iMarker][i][j] = 0.0;
          Aeroelastic_n1[iMarker][i][j] = 0.0;
        }
      }
    }
  }

  /*--- Allocate memory for the plunge and pitch and initialized them to zero ---*/

  if (GetGrid_Movement() && Aeroelastic_Simulation) {
    Aeroelastic_pitch = new su2double[nMarker_Monitoring];
    Aeroelastic_plunge = new su2double[nMarker_Monitoring];
    for (iMarker = 0; iMarker < nMarker_Monitoring; iMarker++ ) {
      Aeroelastic_pitch[iMarker] = 0.0;
      Aeroelastic_plunge[iMarker] = 0.0;
    }
  }

  FinestMesh = MESH_0;
  if (MGCycle == FULLMG_CYCLE) FinestMesh = nMGLevels;

  if ((Kind_Solver == NAVIER_STOKES) &&
      (Kind_Turb_Model != NONE))
    Kind_Solver = RANS;

  if ((Kind_Solver == INC_NAVIER_STOKES) &&
      (Kind_Turb_Model != NONE))
    Kind_Solver = INC_RANS;

  if (Kind_Solver == EULER ||
      Kind_Solver == INC_EULER ||
      Kind_Solver == FEM_EULER)
    Kind_Turb_Model = NONE;

  Kappa_2nd_Flow    = Kappa_Flow[0];
  Kappa_4th_Flow    = Kappa_Flow[1];
  Kappa_2nd_AdjFlow = Kappa_AdjFlow[0];
  Kappa_4th_AdjFlow = Kappa_AdjFlow[1];
  Kappa_2nd_Heat = Kappa_Heat[0];
  Kappa_4th_Heat = Kappa_Heat[1];

  /*--- Make the MG_PreSmooth, MG_PostSmooth, and MG_CorrecSmooth
   arrays consistent with nMGLevels ---*/

  unsigned short * tmp_smooth = new unsigned short[nMGLevels+1];

  if ((nMG_PreSmooth != nMGLevels+1) && (nMG_PreSmooth != 0)) {
    if (nMG_PreSmooth > nMGLevels+1) {

      /*--- Truncate by removing unnecessary elements at the end ---*/

      for (unsigned int i = 0; i <= nMGLevels; i++)
        tmp_smooth[i] = MG_PreSmooth[i];
      delete [] MG_PreSmooth;
      MG_PreSmooth=NULL;
    }
    else {

      /*--- Add additional elements equal to last element ---*/

      for (unsigned int i = 0; i < nMG_PreSmooth; i++)
        tmp_smooth[i] = MG_PreSmooth[i];
      for (unsigned int i = nMG_PreSmooth; i <= nMGLevels; i++)
        tmp_smooth[i] = MG_PreSmooth[nMG_PreSmooth-1];
      delete [] MG_PreSmooth;
      MG_PreSmooth=NULL;
    }

    nMG_PreSmooth = nMGLevels+1;
    MG_PreSmooth = new unsigned short[nMG_PreSmooth];
    for (unsigned int i = 0; i < nMG_PreSmooth; i++)
      MG_PreSmooth[i] = tmp_smooth[i];
  }
  if ((nMGLevels != 0) && (nMG_PreSmooth == 0)) {
    delete [] MG_PreSmooth;
    nMG_PreSmooth = nMGLevels+1;
    MG_PreSmooth = new unsigned short[nMG_PreSmooth];
    for (unsigned int i = 0; i < nMG_PreSmooth; i++)
      MG_PreSmooth[i] = i+1;
  }

  if ((nMG_PostSmooth != nMGLevels+1) && (nMG_PostSmooth != 0)) {
    if (nMG_PostSmooth > nMGLevels+1) {

      /*--- Truncate by removing unnecessary elements at the end ---*/

      for (unsigned int i = 0; i <= nMGLevels; i++)
        tmp_smooth[i] = MG_PostSmooth[i];
      delete [] MG_PostSmooth;
      MG_PostSmooth=NULL;
    }
    else {

      /*--- Add additional elements equal to last element ---*/

      for (unsigned int i = 0; i < nMG_PostSmooth; i++)
        tmp_smooth[i] = MG_PostSmooth[i];
      for (unsigned int i = nMG_PostSmooth; i <= nMGLevels; i++)
        tmp_smooth[i] = MG_PostSmooth[nMG_PostSmooth-1];
      delete [] MG_PostSmooth;
      MG_PostSmooth=NULL;
    }

    nMG_PostSmooth = nMGLevels+1;
    MG_PostSmooth = new unsigned short[nMG_PostSmooth];
    for (unsigned int i = 0; i < nMG_PostSmooth; i++)
      MG_PostSmooth[i] = tmp_smooth[i];

  }

  if ((nMGLevels != 0) && (nMG_PostSmooth == 0)) {
    delete [] MG_PostSmooth;
    nMG_PostSmooth = nMGLevels+1;
    MG_PostSmooth = new unsigned short[nMG_PostSmooth];
    for (unsigned int i = 0; i < nMG_PostSmooth; i++)
      MG_PostSmooth[i] = 0;
  }

  if ((nMG_CorrecSmooth != nMGLevels+1) && (nMG_CorrecSmooth != 0)) {
    if (nMG_CorrecSmooth > nMGLevels+1) {

      /*--- Truncate by removing unnecessary elements at the end ---*/

      for (unsigned int i = 0; i <= nMGLevels; i++)
        tmp_smooth[i] = MG_CorrecSmooth[i];
      delete [] MG_CorrecSmooth;
      MG_CorrecSmooth = NULL;
    }
    else {

      /*--- Add additional elements equal to last element ---*/

      for (unsigned int i = 0; i < nMG_CorrecSmooth; i++)
        tmp_smooth[i] = MG_CorrecSmooth[i];
      for (unsigned int i = nMG_CorrecSmooth; i <= nMGLevels; i++)
        tmp_smooth[i] = MG_CorrecSmooth[nMG_CorrecSmooth-1];
      delete [] MG_CorrecSmooth;
      MG_CorrecSmooth = NULL;
    }
    nMG_CorrecSmooth = nMGLevels+1;
    MG_CorrecSmooth = new unsigned short[nMG_CorrecSmooth];
    for (unsigned int i = 0; i < nMG_CorrecSmooth; i++)
      MG_CorrecSmooth[i] = tmp_smooth[i];
  }

  if ((nMGLevels != 0) && (nMG_CorrecSmooth == 0)) {
    delete [] MG_CorrecSmooth;
    nMG_CorrecSmooth = nMGLevels+1;
    MG_CorrecSmooth = new unsigned short[nMG_CorrecSmooth];
    for (unsigned int i = 0; i < nMG_CorrecSmooth; i++)
      MG_CorrecSmooth[i] = 0;
  }

  /*--- Override MG Smooth parameters ---*/

  if (nMG_PreSmooth != 0) MG_PreSmooth[MESH_0] = 1;
  if (nMG_PostSmooth != 0) {
    MG_PostSmooth[MESH_0] = 0;
    MG_PostSmooth[nMGLevels] = 0;
  }
  if (nMG_CorrecSmooth != 0) MG_CorrecSmooth[nMGLevels] = 0;

  if (Restart) MGCycle = V_CYCLE;

  if (ContinuousAdjoint) {
    if (Kind_Solver == EULER) Kind_Solver = ADJ_EULER;
    if (Kind_Solver == NAVIER_STOKES) Kind_Solver = ADJ_NAVIER_STOKES;
    if (Kind_Solver == RANS) Kind_Solver = ADJ_RANS;
  }

  nCFL = nMGLevels+1;
  CFL = new su2double[nCFL];
  CFL[0] = CFLFineGrid;

  /*--- Evaluate when the Cl should be evaluated ---*/

  Iter_Fixed_CM        = SU2_TYPE::Int(nInnerIter / (su2double(Update_iH)+1));
  Iter_Fixed_NetThrust = SU2_TYPE::Int(nInnerIter / (su2double(Update_BCThrust)+1));

  /*--- Setting relaxation factor and CFL for the adjoint runs ---*/

  if (ContinuousAdjoint) {
    CFL[0] = CFL[0] * CFLRedCoeff_AdjFlow;
    CFL_AdaptParam[2] *= CFLRedCoeff_AdjFlow;
    CFL_AdaptParam[3] *= CFLRedCoeff_AdjFlow;
    Iter_Fixed_CM = SU2_TYPE::Int(su2double (Iter_Fixed_CM) / CFLRedCoeff_AdjFlow);
    Iter_Fixed_NetThrust = SU2_TYPE::Int(su2double (Iter_Fixed_NetThrust) / CFLRedCoeff_AdjFlow);
  }

  if ((DiscreteAdjoint) && (Inconsistent_Disc)) {
    Kind_ConvNumScheme_Flow = Kind_ConvNumScheme_AdjFlow;
    Kind_Centered_Flow = Kind_Centered_AdjFlow;
    Kind_Upwind_Flow = Kind_Upwind_AdjFlow;
    Kappa_Flow[0] = Kappa_AdjFlow[0];
    Kappa_Flow[1] = Kappa_AdjFlow[1];
  }

  if (Update_AoA_Iter_Limit == 0 && Fixed_CL_Mode) {
    SU2_MPI::Error("ERROR: Please specify non-zero UPDATE_AOA_ITER_LIMIT.", CURRENT_FUNCTION);
  }
  if (Iter_Fixed_CM == 0) { Iter_Fixed_CM = nInnerIter+1; Update_iH = 0; }
  if (Iter_Fixed_NetThrust == 0) { Iter_Fixed_NetThrust = nInnerIter+1; Update_BCThrust = 0; }

  for (iCFL = 1; iCFL < nCFL; iCFL++)
    CFL[iCFL] = CFL[iCFL-1];

  if (nRKStep == 0) {
    nRKStep = 1;
    RK_Alpha_Step = new su2double[1]; RK_Alpha_Step[0] = 1.0;
  }

  /* Check if the byte alignment of the matrix multiplications is a
     multiple of 64. */
  if( byteAlignmentMatMul%64 ) {
    if(rank == MASTER_NODE)
      cout << "ALIGNED_BYTES_MATMUL must be a multiple of 64." << endl;
    exit(EXIT_FAILURE);
  }

  /* Determine the value of sizeMatMulPadding, which is the matrix size in
     the vectorization direction when padding is applied to have optimal
     performance in the matrix multiplications. */
  sizeMatMulPadding = byteAlignmentMatMul/sizeof(passivedouble);

  /* Correct the number of time levels for time accurate local time
     stepping, if needed.  */
  if (nLevels_TimeAccurateLTS == 0)  nLevels_TimeAccurateLTS =  1;
  if (nLevels_TimeAccurateLTS  > 15) nLevels_TimeAccurateLTS = 15;

  /* Check that no time accurate local time stepping is specified for time
     integration schemes other than ADER. */
  if (Kind_TimeIntScheme_FEM_Flow != ADER_DG && nLevels_TimeAccurateLTS != 1) {

    if (rank==MASTER_NODE) {
      cout << endl << "WARNING: "
           << nLevels_TimeAccurateLTS << " levels specified for time accurate local time stepping." << endl
           << "Time accurate local time stepping is only possible for ADER, hence this option is not used." << endl
           << endl;
    }

    nLevels_TimeAccurateLTS = 1;
  }

  if (Kind_TimeIntScheme_FEM_Flow == ADER_DG) {

    TimeMarching = TIME_STEPPING;  // Only time stepping for ADER.

    /* If time accurate local time stepping is used, make sure that an unsteady
       CFL is specified. If not, terminate. */
    if (nLevels_TimeAccurateLTS != 1) {
      if(Unst_CFL == 0.0)
        SU2_MPI::Error("ERROR: Unsteady CFL not specified for time accurate local time stepping.",
                       CURRENT_FUNCTION);
    }

    /* Determine the location of the ADER time DOFs, which are the Gauss-Legendre
       integration points corresponding to the number of time DOFs. */
    vector<passivedouble> GLPoints(nTimeDOFsADER_DG), GLWeights(nTimeDOFsADER_DG);
    CGaussJacobiQuadrature GaussJacobi;
    GaussJacobi.GetQuadraturePoints(0.0, 0.0, -1.0, 1.0, GLPoints, GLWeights);

    TimeDOFsADER_DG = new su2double[nTimeDOFsADER_DG];
    for(unsigned short i=0; i<nTimeDOFsADER_DG; ++i)
      TimeDOFsADER_DG[i] = GLPoints[i];

    /* Determine the number of integration points in time, their locations
       on the interval [-1..1] and their integration weights. */
    unsigned short orderExact = ceil(Quadrature_Factor_Time_ADER_DG*(nTimeDOFsADER_DG-1));
    nTimeIntegrationADER_DG = orderExact/2 + 1;
    nTimeIntegrationADER_DG = max(nTimeIntegrationADER_DG, nTimeDOFsADER_DG);
    GLPoints.resize(nTimeIntegrationADER_DG);
    GLWeights.resize(nTimeIntegrationADER_DG);
    GaussJacobi.GetQuadraturePoints(0.0, 0.0, -1.0, 1.0, GLPoints, GLWeights);

    TimeIntegrationADER_DG    = new su2double[nTimeIntegrationADER_DG];
    WeightsIntegrationADER_DG = new su2double[nTimeIntegrationADER_DG];
    for(unsigned short i=0; i<nTimeIntegrationADER_DG; ++i) {
      TimeIntegrationADER_DG[i]    = GLPoints[i];
      WeightsIntegrationADER_DG[i] = GLWeights[i];
    }
  }

  if (nIntCoeffs == 0) {
    nIntCoeffs = 2;
    Int_Coeffs = new su2double[2]; Int_Coeffs[0] = 0.25; Int_Coeffs[1] = 0.5;
  }

  if (nElasticityMod == 0) {
    nElasticityMod = 1;
    ElasticityMod = new su2double[1]; ElasticityMod[0] = 2E11;
  }

  if (nPoissonRatio == 0) {
    nPoissonRatio = 1;
    PoissonRatio = new su2double[1]; PoissonRatio[0] = 0.30;
  }

  if (nMaterialDensity == 0) {
    nMaterialDensity = 1;
    MaterialDensity = new su2double[1]; MaterialDensity[0] = 7854;
  }

  if (nElectric_Constant == 0) {
    nElectric_Constant = 1;
    Electric_Constant = new su2double[1]; Electric_Constant[0] = 0.0;
  }

  if (nElectric_Field == 0) {
    nElectric_Field = 1;
    Electric_Field_Mod = new su2double[1]; Electric_Field_Mod[0] = 0.0;
  }

  if (nDim_RefNode == 0) {
    nDim_RefNode = 3;
    RefNode_Displacement = new su2double[3];
    RefNode_Displacement[0] = 0.0; RefNode_Displacement[1] = 0.0; RefNode_Displacement[2] = 0.0;
  }

  if (nDim_Electric_Field == 0) {
    nDim_Electric_Field = 2;
    Electric_Field_Dir = new su2double[2]; Electric_Field_Dir[0] = 0.0;  Electric_Field_Dir[1] = 1.0;
  }

  if ((Kind_SU2 == SU2_CFD) && (Kind_Solver == NO_SOLVER)) {
    SU2_MPI::Error("PHYSICAL_PROBLEM must be set in the configuration file", CURRENT_FUNCTION);
  }

  /*--- Set a flag for viscous simulations ---*/

  Viscous = (( Kind_Solver == NAVIER_STOKES          ) ||
             ( Kind_Solver == ADJ_NAVIER_STOKES      ) ||
             ( Kind_Solver == RANS                   ) ||
             ( Kind_Solver == ADJ_RANS               ) ||
             ( Kind_Solver == FEM_NAVIER_STOKES      ) ||
             ( Kind_Solver == FEM_RANS               ) ||
             ( Kind_Solver == FEM_LES                ) ||
             ( Kind_Solver == INC_NAVIER_STOKES      ) ||
             ( Kind_Solver == INC_RANS               ) );

  /*--- To avoid boundary intersections, let's add a small constant to the planes. ---*/

  if (Geo_Description == NACELLE) {
    for (unsigned short iSections = 0; iSections < nLocationStations; iSections++) {
      if (LocationStations[iSections] == 0) LocationStations[iSections] = 1E-6;
      if (LocationStations[iSections] == 360) LocationStations[iSections] = 359.999999;
    }
  }
  else {
    for (unsigned short iSections = 0; iSections < nLocationStations; iSections++) {
      LocationStations[iSections] += EPS;
    }
    Stations_Bounds[0] += EPS;
    Stations_Bounds[1] += EPS;
  }

  /*--- Length based parameter for slope limiters uses a default value of
   0.1m ---*/

  RefElemLength = 1.0;
  if (SystemMeasurements == US) RefElemLength /= 0.3048;

  /*--- Re-scale the length based parameters. The US system uses feet,
   but SU2 assumes that the grid is in inches ---*/

  if ((SystemMeasurements == US) && (Kind_SU2 == SU2_CFD)) {

    for (iMarker = 0; iMarker < nMarker_Monitoring; iMarker++) {
      RefOriginMoment_X[iMarker] = RefOriginMoment_X[iMarker]/12.0;
      RefOriginMoment_Y[iMarker] = RefOriginMoment_Y[iMarker]/12.0;
      RefOriginMoment_Z[iMarker] = RefOriginMoment_Z[iMarker]/12.0;
    }

    for (iMarker = 0; iMarker < nMarker_Moving; iMarker++){
      for (unsigned short iDim = 0; iDim < 3; iDim++){
        MarkerMotion_Origin[3*iMarker+iDim] /= 12.0;
      }
    }

    RefLength = RefLength/12.0;

    if ((val_nDim == 2) && (!Axisymmetric)) RefArea = RefArea/12.0;
    else RefArea = RefArea/144.0;
    Length_Reynolds = Length_Reynolds/12.0;
    Highlite_Area = Highlite_Area/144.0;
    SemiSpan = SemiSpan/12.0;

    EA_IntLimit[0] = EA_IntLimit[0]/12.0;
    EA_IntLimit[1] = EA_IntLimit[1]/12.0;
    EA_IntLimit[2] = EA_IntLimit[2]/12.0;

    if (Geo_Description != NACELLE) {
      for (unsigned short iSections = 0; iSections < nLocationStations; iSections++) {
        LocationStations[iSections] = LocationStations[iSections]/12.0;
      }
      Stations_Bounds[0] = Stations_Bounds[0]/12.0;
      Stations_Bounds[1] = Stations_Bounds[1]/12.0;
    }

    SubsonicEngine_Cyl[0] = SubsonicEngine_Cyl[0]/12.0;
    SubsonicEngine_Cyl[1] = SubsonicEngine_Cyl[1]/12.0;
    SubsonicEngine_Cyl[2] = SubsonicEngine_Cyl[2]/12.0;
    SubsonicEngine_Cyl[3] = SubsonicEngine_Cyl[3]/12.0;
    SubsonicEngine_Cyl[4] = SubsonicEngine_Cyl[4]/12.0;
    SubsonicEngine_Cyl[5] = SubsonicEngine_Cyl[5]/12.0;
    SubsonicEngine_Cyl[6] = SubsonicEngine_Cyl[6]/12.0;

  }

  if ((Kind_Turb_Model != SA) && (Kind_Trans_Model == BC)){
    SU2_MPI::Error("BC transition model currently only available in combination with SA turbulence model!", CURRENT_FUNCTION);
  }

  /*--- Check for constant lift mode. Initialize the update flag for
   the AoA with each iteration to false  ---*/

  if (Fixed_CL_Mode) Update_AoA = false;
  if (Fixed_CM_Mode) Update_HTPIncidence = false;

  if (DirectDiff != NO_DERIVATIVE) {
#if !defined COMPLEX_TYPE && !defined ADOLC_FORWARD_TYPE && !defined CODI_FORWARD_TYPE
      if (Kind_SU2 == SU2_CFD) {
        SU2_MPI::Error(string("SU2_CFD: Config option DIRECT_DIFF= YES requires AD or complex support!\n") +
                       string("Please use SU2_CFD_DIRECTDIFF (configuration/compilation is done using the preconfigure.py script)."),
                       CURRENT_FUNCTION);
      }
#endif
    /*--- Initialize the derivative values ---*/
    switch (DirectDiff) {
      case D_MACH:
        SU2_TYPE::SetDerivative(Mach, 1.0);
        break;
      case D_AOA:
        SU2_TYPE::SetDerivative(AoA, 1.0);
        break;
      case D_SIDESLIP:
        SU2_TYPE::SetDerivative(AoS, 1.0);
        break;
      case D_REYNOLDS:
        SU2_TYPE::SetDerivative(Reynolds, 1.0);
        break;
      case D_TURB2LAM:
       SU2_TYPE::SetDerivative(Turb2LamViscRatio_FreeStream, 1.0);
        break;
      default:
        /*--- All other cases are handled in the specific solver ---*/
        break;
      }
  }

#if defined CODI_REVERSE_TYPE
  AD_Mode = YES;

  AD::PreaccEnabled = AD_Preaccumulation;

#else
  if (AD_Mode == YES) {
    SU2_MPI::Error(string("AUTO_DIFF=YES requires Automatic Differentiation support.\n") +
                   string("Please use correct executables (configuration/compilation is done using the preconfigure.py script)."),
                   CURRENT_FUNCTION);
  }
#endif

  delete [] tmp_smooth;

  /*--- Make sure that implicit time integration is disabled
        for the FEM fluid solver (numerics). ---*/
  if ((Kind_Solver == FEM_EULER)         ||
      (Kind_Solver == FEM_NAVIER_STOKES) ||
      (Kind_Solver == FEM_RANS)          ||
      (Kind_Solver == FEM_LES)) {
     Kind_TimeIntScheme_Flow = Kind_TimeIntScheme_FEM_Flow;
  }

  /*--- Set up the time stepping / unsteady CFL options. ---*/
  if ((TimeMarching == TIME_STEPPING) && (Unst_CFL != 0.0)) {
    for (iCFL = 0; iCFL < nCFL; iCFL++)
      CFL[iCFL] = Unst_CFL;
  }


  /*--- If it is a fixed mode problem, then we will add Iter_dCL_dAlpha iterations to
    evaluate the derivatives with respect to a change in the AoA and CL ---*/

  if (!ContinuousAdjoint & !DiscreteAdjoint) {
    if (Fixed_CL_Mode) nInnerIter += Iter_dCL_dAlpha;

    if (Fixed_CM_Mode) {
      nInnerIter += Iter_dCL_dAlpha;
      ConvCriteria = RESIDUAL;
      MinLogResidual = -24;
    }
  }

  /* --- Set Finite Difference mode to false by default --- */

  Finite_Difference_Mode = false;

  /* --- Throw error if UQ used for any turbulence model other that SST --- */

  if (Kind_Solver == RANS && Kind_Turb_Model != SST && Kind_Turb_Model != SST_SUST && using_uq){
    SU2_MPI::Error("UQ capabilities only implemented for NAVIER_STOKES solver SST turbulence model", CURRENT_FUNCTION);
  }

  /* --- Throw error if invalid componentiality used --- */

  if (using_uq && (eig_val_comp > 3 || eig_val_comp < 1)){
    SU2_MPI::Error("Componentality should be either 1, 2, or 3!", CURRENT_FUNCTION);
  }

  /*--- If there are not design variables defined in the file ---*/

  if (nDV == 0) {
    nDV = 1;
    Design_Variable = new unsigned short [nDV];
    Design_Variable[0] = NO_DEFORMATION;
  }

  /*--- Checks for incompressible flow problems. ---*/

  if (Kind_Solver == INC_EULER) {
    /*--- Force inviscid problems to use constant density and disable energy. ---*/
    if (Kind_DensityModel != CONSTANT || Energy_Equation == true) {
      SU2_MPI::Error("Inviscid incompressible problems must be constant density (no energy eqn.).\n Use DENSITY_MODEL= CONSTANT and ENERGY_EQUATION= NO.", CURRENT_FUNCTION);
    }
  }

  /*--- Default values should recover original incompressible behavior (for old config files). ---*/

  if (Kind_Solver == INC_EULER || Kind_Solver == INC_NAVIER_STOKES || Kind_Solver == INC_RANS) {
    if ((Kind_DensityModel == CONSTANT) || (Kind_DensityModel == BOUSSINESQ))
      Kind_FluidModel = CONSTANT_DENSITY;
  }

  /*--- Energy equation must be active for any fluid models other than constant density. ---*/

  if (Kind_DensityModel != CONSTANT) Energy_Equation = true;

  if (Kind_DensityModel == BOUSSINESQ) {
    Energy_Equation = true;
    if (Body_Force) {
      SU2_MPI::Error("Body force and Boussinesq source terms are not currently compatible.", CURRENT_FUNCTION);
    }
  }

  if (Kind_DensityModel == VARIABLE) {
    if (Kind_FluidModel != INC_IDEAL_GAS && Kind_FluidModel != INC_IDEAL_GAS_POLY) {
      SU2_MPI::Error("Variable density incompressible solver limited to ideal gases.\n Check the fluid model options (use INC_IDEAL_GAS, INC_IDEAL_GAS_POLY).", CURRENT_FUNCTION);
    }
  }

  if (Kind_Solver != INC_EULER && Kind_Solver != INC_NAVIER_STOKES && Kind_Solver != INC_RANS) {
    if ((Kind_FluidModel == CONSTANT_DENSITY) || (Kind_FluidModel == INC_IDEAL_GAS) || (Kind_FluidModel == INC_IDEAL_GAS_POLY)) {
      SU2_MPI::Error("Fluid model not compatible with compressible flows.\n CONSTANT_DENSITY/INC_IDEAL_GAS/INC_IDEAL_GAS_POLY are for incompressible only.", CURRENT_FUNCTION);
    }
  }

  if (Kind_Solver == INC_NAVIER_STOKES || Kind_Solver == INC_RANS) {
    if (Kind_ViscosityModel == SUTHERLAND) {
      if ((Kind_FluidModel != INC_IDEAL_GAS) && (Kind_FluidModel != INC_IDEAL_GAS_POLY)) {
        SU2_MPI::Error("Sutherland's law only valid for ideal gases in incompressible flows.\n Must use VISCOSITY_MODEL=CONSTANT_VISCOSITY and set viscosity with\n MU_CONSTANT, or use DENSITY_MODEL= VARIABLE with FLUID_MODEL= INC_IDEAL_GAS or INC_IDEAL_GAS_POLY for VISCOSITY_MODEL=SUTHERLAND.\n NOTE: FREESTREAM_VISCOSITY is no longer used for incompressible flows!", CURRENT_FUNCTION);
      }
    }
  }

  /*--- Check the coefficients for the polynomial models. ---*/

  if (Kind_Solver != INC_EULER && Kind_Solver != INC_NAVIER_STOKES && Kind_Solver != INC_RANS) {
    if ((Kind_ViscosityModel == POLYNOMIAL_VISCOSITY) || (Kind_ConductivityModel == POLYNOMIAL_CONDUCTIVITY) || (Kind_FluidModel == INC_IDEAL_GAS_POLY)) {
      SU2_MPI::Error("POLYNOMIAL_VISCOSITY and POLYNOMIAL_CONDUCTIVITY are for incompressible only currently.", CURRENT_FUNCTION);
    }
  }

  if ((Kind_Solver == INC_EULER || Kind_Solver == INC_NAVIER_STOKES || Kind_Solver == INC_RANS) && (Kind_FluidModel == INC_IDEAL_GAS_POLY)) {
    su2double sum = 0.0;
    for (unsigned short iVar = 0; iVar < nPolyCoeffs; iVar++) {
      sum += GetCp_PolyCoeff(iVar);
    }
    if ((nPolyCoeffs < 1) || (sum == 0.0))
      SU2_MPI::Error(string("CP_POLYCOEFFS not set for fluid model INC_IDEAL_GAS_POLY. \n"), CURRENT_FUNCTION);
  }

  if (((Kind_Solver == INC_EULER || Kind_Solver == INC_NAVIER_STOKES || Kind_Solver == INC_RANS)) && (Kind_ViscosityModel == POLYNOMIAL_VISCOSITY)) {
    su2double sum = 0.0;
    for (unsigned short iVar = 0; iVar < nPolyCoeffs; iVar++) {
      sum += GetMu_PolyCoeff(iVar);
    }
    if ((nPolyCoeffs < 1) || (sum == 0.0))
      SU2_MPI::Error(string("MU_POLYCOEFFS not set for viscosity model POLYNOMIAL_VISCOSITY. \n"), CURRENT_FUNCTION);
  }

  if ((Kind_Solver == INC_EULER || Kind_Solver == INC_NAVIER_STOKES || Kind_Solver == INC_RANS) && (Kind_ConductivityModel == POLYNOMIAL_CONDUCTIVITY)) {
    su2double sum = 0.0;
    for (unsigned short iVar = 0; iVar < nPolyCoeffs; iVar++) {
      sum += GetKt_PolyCoeff(iVar);
    }
    if ((nPolyCoeffs < 1) || (sum == 0.0))
      SU2_MPI::Error(string("KT_POLYCOEFFS not set for conductivity model POLYNOMIAL_CONDUCTIVITY. \n"), CURRENT_FUNCTION);
  }

  /*--- Incompressible solver currently limited to SI units. ---*/

  if ((Kind_Solver == INC_EULER || Kind_Solver == INC_NAVIER_STOKES || Kind_Solver == INC_RANS) && (SystemMeasurements == US)) {
    SU2_MPI::Error("Must use SI units for incompressible solver.", CURRENT_FUNCTION);
  }

  /*--- Check that the non-dim type is valid. ---*/

  if ((Kind_Solver == INC_EULER || Kind_Solver == INC_NAVIER_STOKES || Kind_Solver == INC_RANS)) {
    if ((Ref_Inc_NonDim != INITIAL_VALUES) && (Ref_Inc_NonDim != REFERENCE_VALUES) && (Ref_Inc_NonDim != DIMENSIONAL)) {
      SU2_MPI::Error("Incompressible non-dim. scheme invalid.\n Must use INITIAL_VALUES, REFERENCE_VALUES, or DIMENSIONAL.", CURRENT_FUNCTION);
    }
  }

  /*--- Check that the incompressible inlets are correctly specified. ---*/

  if ((Kind_Solver == INC_EULER || Kind_Solver == INC_NAVIER_STOKES || Kind_Solver == INC_RANS) && (nMarker_Inlet != 0)) {
    if (nMarker_Inlet != nInc_Inlet) {
      SU2_MPI::Error("Inlet types for incompressible problem improperly specified.\n Use INC_INLET_TYPE= VELOCITY_INLET or PRESSURE_INLET.\n Must list a type for each inlet marker, including duplicates, e.g.,\n INC_INLET_TYPE= VELOCITY_INLET VELOCITY_INLET PRESSURE_INLET", CURRENT_FUNCTION);
    }
    for (unsigned short iInlet = 0; iInlet < nInc_Inlet; iInlet++){
      if ((Kind_Inc_Inlet[iInlet] != VELOCITY_INLET) && (Kind_Inc_Inlet[iInlet] != PRESSURE_INLET)) {
        SU2_MPI::Error("Undefined incompressible inlet type. VELOCITY_INLET or PRESSURE_INLET possible.", CURRENT_FUNCTION);
      }
    }
  }

  /*--- Check that the incompressible inlets are correctly specified. ---*/

  if ((Kind_Solver == INC_EULER || Kind_Solver == INC_NAVIER_STOKES || Kind_Solver == INC_RANS) && (nMarker_Outlet != 0)) {
    if (nMarker_Outlet != nInc_Outlet) {
      SU2_MPI::Error("Outlet types for incompressible problem improperly specified.\n Use INC_OUTLET_TYPE= PRESSURE_OUTLET or MASS_FLOW_OUTLET.\n Must list a type for each inlet marker, including duplicates, e.g.,\n INC_OUTLET_TYPE= PRESSURE_OUTLET PRESSURE_OUTLET MASS_FLOW_OUTLET", CURRENT_FUNCTION);
    }
    for (unsigned short iInlet = 0; iInlet < nInc_Outlet; iInlet++){
      if ((Kind_Inc_Outlet[iInlet] != PRESSURE_OUTLET) && (Kind_Inc_Outlet[iInlet] != MASS_FLOW_OUTLET)) {
        SU2_MPI::Error("Undefined incompressible outlet type. PRESSURE_OUTLET or MASS_FLOW_OUTLET possible.", CURRENT_FUNCTION);
      }
    }
  }

  /*--- Rotating frame is not yet supported with the incompressible solver. ---*/

  if ((Kind_Solver == INC_EULER || Kind_Solver == INC_NAVIER_STOKES || Kind_Solver == INC_RANS) && (Kind_GridMovement == ROTATING_FRAME)) {
    SU2_MPI::Error("Support for rotating frame simulation not yet implemented for incompressible flows.", CURRENT_FUNCTION);
  }

  /*--- Assert that there are two markers being analyzed if the
   pressure drop objective function is selected. ---*/

  for (unsigned short iObj = 0; iObj < nObj; iObj++) {
    if ((Kind_ObjFunc[iObj] == SURFACE_PRESSURE_DROP) && (nMarker_Analyze != 2)) {
      SU2_MPI::Error("Must list two markers for the pressure drop objective function.\n Expected format: MARKER_ANALYZE= (outlet_name, inlet_name).", CURRENT_FUNCTION);
    }
  }

  /*--- Handle default options for topology optimization ---*/

  if (topology_optimization && top_optim_nKernel==0) {
    top_optim_nKernel = 1;
    top_optim_kernels = new unsigned short [1];
    top_optim_kernels[0] = CONICAL_WEIGHT_FILTER;
  }

  if (top_optim_nKernel != 0) {
    /*--- Set default value of kernel parameters ---*/
    if (top_optim_nKernelParams == 0) {
      top_optim_nKernelParams = top_optim_nKernel;
      top_optim_kernel_params = new su2double [top_optim_nKernel];
      for (unsigned short i=0; i<top_optim_nKernel; ++i) top_optim_kernel_params[i] = 1.0;
    }
    /*--- Broadcast the only value provided ---*/
    else if (top_optim_nKernelParams==1 && top_optim_nKernel>1) {
      su2double tmp = top_optim_kernel_params[0];
      delete [] top_optim_kernel_params;
      top_optim_nKernelParams = top_optim_nKernel;
      top_optim_kernel_params = new su2double [top_optim_nKernel];
      for (unsigned short i=0; i<top_optim_nKernel; ++i) top_optim_kernel_params[i] = tmp;
    }
    /*--- Numbers do not match ---*/
    else if (top_optim_nKernelParams != top_optim_nKernel) {
      SU2_MPI::Error("Different number of topology filter kernels and respective parameters.", CURRENT_FUNCTION);
    }

    /*--- Set default value of filter radius ---*/
    if (top_optim_nRadius == 0) {
      top_optim_nRadius = top_optim_nKernel;
      top_optim_filter_radius = new su2double [top_optim_nKernel];
      for (unsigned short i=0; i<top_optim_nKernel; ++i) top_optim_filter_radius[i] = 1.0e-6;
    }
    /*--- Broadcast the only value provided ---*/
    else if (top_optim_nRadius==1 && top_optim_nKernel>1) {
      su2double tmp = top_optim_filter_radius[0];
      delete [] top_optim_filter_radius;
      top_optim_nRadius = top_optim_nKernel;
      top_optim_filter_radius = new su2double [top_optim_nKernel];
      for (unsigned short i=0; i<top_optim_nKernel; ++i) top_optim_filter_radius[i] = tmp;
    }
    /*--- Numbers do not match ---*/
    else if (top_optim_nRadius != top_optim_nKernel) {
      SU2_MPI::Error("Different number of topology filter kernels and respective radii.", CURRENT_FUNCTION);
    }
  }

  /*--- If we are executing SU2_DOT in surface file mode, then
   force the projected surface sensitivity file to be written. ---*/

  Wrt_Projected_Sensitivity = false;
  if ((Kind_SU2 == SU2_DOT) && (Design_Variable[0] == SURFACE_FILE)) {
    Wrt_Projected_Sensitivity = true;
  }

  /*--- Delay the output until exit for minimal communication mode. ---*/

  if (Comm_Level != COMM_FULL) {

    /*--- Disable the use of Comm_Level = NONE until we have properly
     implemented it. ---*/

    if (Comm_Level == COMM_NONE)
      SU2_MPI::Error("COMM_LEVEL = NONE not yet implemented.", CURRENT_FUNCTION);

    Wrt_Sol_Freq          = nTimeIter+1;
    Wrt_Sol_Freq_DualTime = nTimeIter+1;

    /*--- Write only the restart. ---*/

    Wrt_Slice   = false;
    Wrt_Vol_Sol = false;
    Wrt_Srf_Sol = false;
    Wrt_Csv_Sol = false;
  }

  /*--- Check the conductivity model. Deactivate the turbulent component
   if we are not running RANS. ---*/

  if ((Kind_Solver != RANS) &&
      (Kind_Solver != ADJ_RANS) &&
      (Kind_Solver != DISC_ADJ_RANS) &&
      (Kind_Solver != INC_RANS) &&
      (Kind_Solver != DISC_ADJ_INC_RANS)){
    Kind_ConductivityModel_Turb = NO_CONDUCTIVITY_TURB;
  }

  /*--- Check for running SU2_MSH for periodic preprocessing, and throw
   an error to report that this is no longer necessary. ---*/

  if ((Kind_SU2 == SU2_MSH) &&
      (Kind_Adaptation == PERIODIC)) {
    SU2_MPI::Error(string("For SU2 v7.0.0 and later, preprocessing of periodic grids by SU2_MSH\n") +
                   string("is no longer necessary. Please use the original mesh file (prior to SU2_MSH)\n") +
                   string("with the same MARKER_PERIODIC definition in the configuration file.") , CURRENT_FUNCTION);
  }


  /* Set a default for the size of the RECTANGLE / BOX grid sizes. */

  if (nMesh_Box_Size == 0) {
    nMesh_Box_Size = 3;
    Mesh_Box_Size = new short [nMesh_Box_Size];
    Mesh_Box_Size[0] = 33;
    Mesh_Box_Size[1] = 33;
    Mesh_Box_Size[2] = 33;
  } else if (nMesh_Box_Size != 3) {
    SU2_MPI::Error(string("MESH_BOX_SIZE specified without 3 values.\n"),
                   CURRENT_FUNCTION);
  }

  if (DiscreteAdjoint) {
#if !defined CODI_REVERSE_TYPE
    if (Kind_SU2 == SU2_CFD) {
      SU2_MPI::Error(string("SU2_CFD: Config option MATH_PROBLEM= DISCRETE_ADJOINT requires AD support!\n") +
                     string("Please use SU2_CFD_AD (configuration/compilation is done using the preconfigure.py script)."),
                     CURRENT_FUNCTION);
    }
#endif

    /*--- Disable writing of limiters if enabled ---*/
    Wrt_Limiters = false;

    if (TimeMarching) {

      Restart_Flow = false;

      if (GetKind_GridMovement() != RIGID_MOTION &&
          GetKind_GridMovement() != NO_MOVEMENT) {
        SU2_MPI::Error(string("Dynamic mesh movement currently only supported for the discrete adjoint solver for\n") +
                       string("GRID_MOVEMENT = RIGID_MOTION."), CURRENT_FUNCTION);
      }

      if (Unst_AdjointIter- long(nTimeIter) < 0){
        SU2_MPI::Error(string("Invalid iteration number requested for unsteady adjoint.\n" ) +
                       string("Make sure EXT_ITER is larger or equal than UNST_ADJOINT_ITER."),
                       CURRENT_FUNCTION);
      }

      /*--- If the averaging interval is not set, we average over all time-steps ---*/

      if (Iter_Avg_Objective == 0.0) {
        Iter_Avg_Objective = nTimeIter;
      }

    }

    /*--- Note that this is deliberatly done at the end of this routine! ---*/
    switch(Kind_Solver) {
      case EULER:
        Kind_Solver = DISC_ADJ_EULER;
        break;
      case RANS:
        Kind_Solver = DISC_ADJ_RANS;
        break;
      case NAVIER_STOKES:
        Kind_Solver = DISC_ADJ_NAVIER_STOKES;
        break;
      case INC_EULER:
        Kind_Solver = DISC_ADJ_INC_EULER;
        break;
      case INC_RANS:
        Kind_Solver = DISC_ADJ_INC_RANS;
        break;
      case INC_NAVIER_STOKES:
        Kind_Solver = DISC_ADJ_INC_NAVIER_STOKES;
        break;
      case FEM_EULER :
        Kind_Solver = DISC_ADJ_FEM_EULER;
        break;
      case FEM_RANS :
        Kind_Solver = DISC_ADJ_FEM_RANS;
        break;
      case FEM_NAVIER_STOKES :
        Kind_Solver = DISC_ADJ_FEM_NS;
        break;
      case FEM_ELASTICITY:
        Kind_Solver = DISC_ADJ_FEM;
        break;
      case HEAT_EQUATION:
        Kind_Solver = DISC_ADJ_HEAT;
        break;
      default:
        break;
    }

    RampOutletPressure = false;
    RampRotatingFrame = false;
  }

  /* 2nd-order MUSCL is not possible for the continuous adjoint
   turbulence model. */

  if (MUSCL_AdjTurb) {
    SU2_MPI::Error(string("MUSCL_ADJTURB= YES not currently supported.\n") +
                   string("Please select MUSCL_ADJTURB= NO (first-order)."),
                   CURRENT_FUNCTION);
  }

  /* Check for whether we need a second gradient method to calculate
   gradients for uwpind reconstruction. Set additional booleans to
   minimize overhead as appropriate. */

  if (MUSCL_Flow || MUSCL_Turb || MUSCL_Heat || MUSCL_AdjFlow) {

    ReconstructionGradientRequired = true;

    if ((Kind_Gradient_Method_Recon == NO_GRADIENT) ||
        (Kind_Gradient_Method_Recon == Kind_Gradient_Method)) {

      /* The default behavior if no reconstruction gradient is specified
       is to use the same gradient as needed for the viscous/source terms
       without recomputation. If they are using the same method, then
       we also want to avoid recomputation. */

      ReconstructionGradientRequired = false;
      Kind_Gradient_Method_Recon     = Kind_Gradient_Method;
    }

  }

  /* Simpler boolean to control allocation of least-squares memory. */

  LeastSquaresRequired = false;
  if ((Kind_Gradient_Method_Recon == LEAST_SQUARES) ||
      (Kind_Gradient_Method_Recon == WEIGHTED_LEAST_SQUARES) ||
      (Kind_Gradient_Method       == LEAST_SQUARES) ||
      (Kind_Gradient_Method       == WEIGHTED_LEAST_SQUARES)) {
    LeastSquaresRequired = true;
  }

  if (Kind_Gradient_Method == LEAST_SQUARES) {
    SU2_MPI::Error(string("LEAST_SQUARES gradient method not allowed for viscous / source terms.\n") +
                   string("Please select either WEIGHTED_LEAST_SQUARES or GREEN_GAUSS."),
                   CURRENT_FUNCTION);
  }

  /* Protect against using CFL adaption for non-flow or certain
   unsteady flow problems. */

  bool fvm_flow = ((Kind_Solver == INC_EULER) ||
                   (Kind_Solver == INC_NAVIER_STOKES) ||
                   (Kind_Solver == INC_RANS) ||
                   (Kind_Solver == EULER) ||
                   (Kind_Solver == NAVIER_STOKES) ||
                   (Kind_Solver == RANS) ||
                   (Kind_Solver == DISC_ADJ_EULER) ||
                   (Kind_Solver == DISC_ADJ_RANS) ||
                   (Kind_Solver == DISC_ADJ_NAVIER_STOKES) ||
                   (Kind_Solver == DISC_ADJ_INC_EULER) ||
                   (Kind_Solver == DISC_ADJ_INC_RANS) ||
                   (Kind_Solver == DISC_ADJ_INC_NAVIER_STOKES));
  if (CFL_Adapt && !fvm_flow) {
    SU2_MPI::Error(string("CFL adaption only available for finite-volume fluid solvers.\n") +
                   string("Please select CFL_ADAPT = NO."),
                   CURRENT_FUNCTION);
  }

  if (CFL_Adapt && (TimeMarching == TIME_STEPPING)) {
    SU2_MPI::Error(string("CFL adaption not available for TIME_STEPPING integration.\n") +
                   string("Please select CFL_ADAPT = NO."),
                   CURRENT_FUNCTION);
  }

<<<<<<< HEAD
  /*--- Read user defined functions --- */
  ifstream functionFile;
  UserFunctionCode = "";
  functionFile.open("functions.su2x");
  if (functionFile.is_open()){
    string line;
    while(!functionFile.eof()) {
      getline(functionFile,line);
      UserFunctionCode += line;
    }
    functionFile.close();
  }
=======
  /*--- 0 in the config file means "disable" which can be done using a very large group. ---*/
  if (edgeColorGroupSize==0) edgeColorGroupSize = 1<<30;
>>>>>>> fa704114

}

void CConfig::SetMarkers(unsigned short val_software) {

  unsigned short iMarker_All, iMarker_CfgFile, iMarker_Euler, iMarker_Custom,
  iMarker_FarField, iMarker_SymWall, iMarker_PerBound,
  iMarker_NearFieldBound, iMarker_Fluid_InterfaceBound,
  iMarker_Inlet, iMarker_Riemann, iMarker_Giles, iMarker_Outlet, iMarker_Isothermal,
  iMarker_HeatFlux, iMarker_EngineInflow, iMarker_EngineExhaust, iMarker_Damper,
  iMarker_Displacement, iMarker_Load, iMarker_FlowLoad, iMarker_Internal,
  iMarker_Monitoring, iMarker_Designing, iMarker_GeoEval, iMarker_Plotting, iMarker_Analyze,
  iMarker_DV, iMarker_Moving, iMarker_PyCustom, iMarker_Supersonic_Inlet, iMarker_Supersonic_Outlet,
  iMarker_Clamped, iMarker_ZoneInterface, iMarker_CHTInterface, iMarker_Load_Dir, iMarker_Disp_Dir, iMarker_Load_Sine,
  iMarker_Fluid_Load, iMarker_Deform_Mesh,
  iMarker_ActDiskInlet, iMarker_ActDiskOutlet,
  iMarker_Turbomachinery, iMarker_MixingPlaneInterface;

  int size = SINGLE_NODE;

#ifdef HAVE_MPI
  if (val_software != SU2_MSH)
    SU2_MPI::Comm_size(MPI_COMM_WORLD, &size);
#endif

  /*--- Compute the total number of markers in the config file ---*/

  nMarker_CfgFile = nMarker_Euler + nMarker_FarField + nMarker_SymWall +
  nMarker_PerBound + nMarker_NearFieldBound + nMarker_Fluid_InterfaceBound +
  nMarker_CHTInterface + nMarker_Inlet + nMarker_Riemann +
  nMarker_Giles + nMarker_Outlet + nMarker_Isothermal + nMarker_HeatFlux +
  nMarker_EngineInflow + nMarker_EngineExhaust + nMarker_Internal +
  nMarker_Supersonic_Inlet + nMarker_Supersonic_Outlet + nMarker_Displacement + nMarker_Load +
  nMarker_FlowLoad + nMarker_Custom + nMarker_Damper + nMarker_Fluid_Load +
  nMarker_Clamped + nMarker_Load_Sine + nMarker_Load_Dir + nMarker_Disp_Dir +
  nMarker_ActDiskInlet + nMarker_ActDiskOutlet + nMarker_ZoneInterface;

  /*--- Add the possible send/receive domains ---*/

  nMarker_Max = nMarker_CfgFile + OVERHEAD*size;

  /*--- Basic dimensionalization of the markers (worst scenario) ---*/

  nMarker_All = nMarker_Max;

  /*--- Allocate the memory (markers in each domain) ---*/

  Marker_All_TagBound       = new string[nMarker_All];    // Store the tag that correspond with each marker.
  Marker_All_SendRecv       = new short[nMarker_All];   // +#domain (send), -#domain (receive).
  Marker_All_KindBC         = new unsigned short[nMarker_All];  // Store the kind of boundary condition.
  Marker_All_Monitoring     = new unsigned short[nMarker_All];  // Store whether the boundary should be monitored.
  Marker_All_Designing      = new unsigned short[nMarker_All];  // Store whether the boundary should be designed.
  Marker_All_Plotting       = new unsigned short[nMarker_All];  // Store whether the boundary should be plotted.
  Marker_All_Analyze  = new unsigned short[nMarker_All];  // Store whether the boundary should be plotted.
  Marker_All_ZoneInterface   = new unsigned short[nMarker_All]; // Store whether the boundary is in the FSI interface.
  Marker_All_GeoEval        = new unsigned short[nMarker_All];  // Store whether the boundary should be geometry evaluation.
  Marker_All_DV             = new unsigned short[nMarker_All];  // Store whether the boundary should be affected by design variables.
  Marker_All_Moving         = new unsigned short[nMarker_All];  // Store whether the boundary should be in motion.
  Marker_All_Deform_Mesh    = new unsigned short[nMarker_All];  // Store whether the boundary is deformable.
  Marker_All_Fluid_Load     = new unsigned short[nMarker_All];  // Store whether the boundary computes/applies fluid loads.
  Marker_All_PyCustom       = new unsigned short[nMarker_All];  // Store whether the boundary is Python customizable.
  Marker_All_PerBound       = new short[nMarker_All];   // Store whether the boundary belongs to a periodic boundary.
  Marker_All_Turbomachinery       = new unsigned short[nMarker_All];  // Store whether the boundary is in needed for Turbomachinery computations.
  Marker_All_TurbomachineryFlag   = new unsigned short[nMarker_All];  // Store whether the boundary has a flag for Turbomachinery computations.
  Marker_All_MixingPlaneInterface = new unsigned short[nMarker_All];  // Store whether the boundary has a in the MixingPlane interface.


  for (iMarker_All = 0; iMarker_All < nMarker_All; iMarker_All++) {
    Marker_All_TagBound[iMarker_All]             = "SEND_RECEIVE";
    Marker_All_SendRecv[iMarker_All]             = 0;
    Marker_All_KindBC[iMarker_All]               = 0;
    Marker_All_Monitoring[iMarker_All]           = 0;
    Marker_All_GeoEval[iMarker_All]              = 0;
    Marker_All_Designing[iMarker_All]            = 0;
    Marker_All_Plotting[iMarker_All]             = 0;
    Marker_All_Analyze[iMarker_All]              = 0;
    Marker_All_ZoneInterface[iMarker_All]        = 0;
    Marker_All_DV[iMarker_All]                   = 0;
    Marker_All_Moving[iMarker_All]               = 0;
    Marker_All_Deform_Mesh[iMarker_All]          = 0;
    Marker_All_Fluid_Load[iMarker_All]           = 0;
    Marker_All_PerBound[iMarker_All]             = 0;
    Marker_All_Turbomachinery[iMarker_All]       = 0;
    Marker_All_TurbomachineryFlag[iMarker_All]   = 0;
    Marker_All_MixingPlaneInterface[iMarker_All] = 0;
    Marker_All_PyCustom[iMarker_All]             = 0;
  }

  /*--- Allocate the memory (markers in the config file) ---*/

  Marker_CfgFile_TagBound             = new string[nMarker_CfgFile];
  Marker_CfgFile_KindBC               = new unsigned short[nMarker_CfgFile];
  Marker_CfgFile_Monitoring           = new unsigned short[nMarker_CfgFile];
  Marker_CfgFile_Designing            = new unsigned short[nMarker_CfgFile];
  Marker_CfgFile_Plotting             = new unsigned short[nMarker_CfgFile];
  Marker_CfgFile_Analyze              = new unsigned short[nMarker_CfgFile];
  Marker_CfgFile_GeoEval              = new unsigned short[nMarker_CfgFile];
  Marker_CfgFile_ZoneInterface        = new unsigned short[nMarker_CfgFile];
  Marker_CfgFile_DV                   = new unsigned short[nMarker_CfgFile];
  Marker_CfgFile_Moving               = new unsigned short[nMarker_CfgFile];
  Marker_CfgFile_Deform_Mesh          = new unsigned short[nMarker_CfgFile];
  Marker_CfgFile_Fluid_Load           = new unsigned short[nMarker_CfgFile];
  Marker_CfgFile_PerBound             = new unsigned short[nMarker_CfgFile];
  Marker_CfgFile_Turbomachinery       = new unsigned short[nMarker_CfgFile];
  Marker_CfgFile_TurbomachineryFlag   = new unsigned short[nMarker_CfgFile];
  Marker_CfgFile_MixingPlaneInterface = new unsigned short[nMarker_CfgFile];
  Marker_CfgFile_PyCustom             = new unsigned short[nMarker_CfgFile];

  for (iMarker_CfgFile = 0; iMarker_CfgFile < nMarker_CfgFile; iMarker_CfgFile++) {
    Marker_CfgFile_TagBound[iMarker_CfgFile]             = "SEND_RECEIVE";
    Marker_CfgFile_KindBC[iMarker_CfgFile]               = 0;
    Marker_CfgFile_Monitoring[iMarker_CfgFile]           = 0;
    Marker_CfgFile_GeoEval[iMarker_CfgFile]              = 0;
    Marker_CfgFile_Designing[iMarker_CfgFile]            = 0;
    Marker_CfgFile_Plotting[iMarker_CfgFile]             = 0;
    Marker_CfgFile_Analyze[iMarker_CfgFile]              = 0;
    Marker_CfgFile_ZoneInterface[iMarker_CfgFile]        = 0;
    Marker_CfgFile_DV[iMarker_CfgFile]                   = 0;
    Marker_CfgFile_Moving[iMarker_CfgFile]               = 0;
    Marker_CfgFile_Deform_Mesh[iMarker_CfgFile]          = 0;
    Marker_CfgFile_Fluid_Load[iMarker_CfgFile]           = 0;
    Marker_CfgFile_PerBound[iMarker_CfgFile]             = 0;
    Marker_CfgFile_Turbomachinery[iMarker_CfgFile]       = 0;
    Marker_CfgFile_TurbomachineryFlag[iMarker_CfgFile]   = 0;
    Marker_CfgFile_MixingPlaneInterface[iMarker_CfgFile] = 0;
    Marker_CfgFile_PyCustom[iMarker_CfgFile]             = 0;
  }

  /*--- Allocate memory to store surface information (Analyze BC) ---*/

  Surface_MassFlow = new su2double[nMarker_Analyze];
  Surface_Mach = new su2double[nMarker_Analyze];
  Surface_Temperature = new su2double[nMarker_Analyze];
  Surface_Pressure = new su2double[nMarker_Analyze];
  Surface_Density = new su2double[nMarker_Analyze];
  Surface_Enthalpy = new su2double[nMarker_Analyze];
  Surface_NormalVelocity = new su2double[nMarker_Analyze];
  Surface_Uniformity = new su2double[nMarker_Analyze];
  Surface_SecondaryStrength = new su2double[nMarker_Analyze];
  Surface_SecondOverUniform = new su2double[nMarker_Analyze];
  Surface_MomentumDistortion = new su2double[nMarker_Analyze];
  Surface_TotalTemperature = new su2double[nMarker_Analyze];
  Surface_TotalPressure = new su2double[nMarker_Analyze];
  Surface_PressureDrop = new su2double[nMarker_Analyze];
  Surface_DC60 = new su2double[nMarker_Analyze];
  Surface_IDC = new su2double[nMarker_Analyze];
  Surface_IDC_Mach = new su2double[nMarker_Analyze];
  Surface_IDR = new su2double[nMarker_Analyze];
  for (iMarker_Analyze = 0; iMarker_Analyze < nMarker_Analyze; iMarker_Analyze++) {
    Surface_MassFlow[iMarker_Analyze] = 0.0;
    Surface_Mach[iMarker_Analyze] = 0.0;
    Surface_Temperature[iMarker_Analyze] = 0.0;
    Surface_Pressure[iMarker_Analyze] = 0.0;
    Surface_Density[iMarker_Analyze] = 0.0;
    Surface_Enthalpy[iMarker_Analyze] = 0.0;
    Surface_NormalVelocity[iMarker_Analyze] = 0.0;
    Surface_Uniformity[iMarker_Analyze] = 0.0;
    Surface_SecondaryStrength[iMarker_Analyze] = 0.0;
    Surface_SecondOverUniform[iMarker_Analyze] = 0.0;
    Surface_MomentumDistortion[iMarker_Analyze] = 0.0;
    Surface_TotalTemperature[iMarker_Analyze] = 0.0;
    Surface_TotalPressure[iMarker_Analyze] = 0.0;
    Surface_PressureDrop[iMarker_Analyze] = 0.0;
    Surface_DC60[iMarker_Analyze] = 0.0;
    Surface_IDC[iMarker_Analyze] = 0.0;
    Surface_IDC_Mach[iMarker_Analyze] = 0.0;
    Surface_IDR[iMarker_Analyze] = 0.0;
  }

  /*--- Populate the marker information in the config file (all domains) ---*/

  iMarker_CfgFile = 0;
  for (iMarker_Euler = 0; iMarker_Euler < nMarker_Euler; iMarker_Euler++) {
    Marker_CfgFile_TagBound[iMarker_CfgFile] = Marker_Euler[iMarker_Euler];
    Marker_CfgFile_KindBC[iMarker_CfgFile] = EULER_WALL;
    iMarker_CfgFile++;
  }

  for (iMarker_FarField = 0; iMarker_FarField < nMarker_FarField; iMarker_FarField++) {
    Marker_CfgFile_TagBound[iMarker_CfgFile] = Marker_FarField[iMarker_FarField];
    Marker_CfgFile_KindBC[iMarker_CfgFile] = FAR_FIELD;
    iMarker_CfgFile++;
  }

  for (iMarker_SymWall = 0; iMarker_SymWall < nMarker_SymWall; iMarker_SymWall++) {
    Marker_CfgFile_TagBound[iMarker_CfgFile] = Marker_SymWall[iMarker_SymWall];
    Marker_CfgFile_KindBC[iMarker_CfgFile] = SYMMETRY_PLANE;
    iMarker_CfgFile++;
  }

  for (iMarker_PerBound = 0; iMarker_PerBound < nMarker_PerBound; iMarker_PerBound++) {
    Marker_CfgFile_TagBound[iMarker_CfgFile] = Marker_PerBound[iMarker_PerBound];
    Marker_CfgFile_KindBC[iMarker_CfgFile] = PERIODIC_BOUNDARY;
    Marker_CfgFile_PerBound[iMarker_CfgFile] = iMarker_PerBound + 1;
    iMarker_CfgFile++;
  }

  ActDisk_DeltaPress = new su2double[nMarker_ActDiskInlet];
  ActDisk_DeltaTemp = new su2double[nMarker_ActDiskInlet];
  ActDisk_TotalPressRatio = new su2double[nMarker_ActDiskInlet];
  ActDisk_TotalTempRatio = new su2double[nMarker_ActDiskInlet];
  ActDisk_StaticPressRatio = new su2double[nMarker_ActDiskInlet];
  ActDisk_StaticTempRatio = new su2double[nMarker_ActDiskInlet];
  ActDisk_Power = new su2double[nMarker_ActDiskInlet];
  ActDisk_MassFlow = new su2double[nMarker_ActDiskInlet];
  ActDisk_Mach = new su2double[nMarker_ActDiskInlet];
  ActDisk_Force = new su2double[nMarker_ActDiskInlet];
  ActDisk_NetThrust = new su2double[nMarker_ActDiskInlet];
  ActDisk_BCThrust = new su2double[nMarker_ActDiskInlet];
  ActDisk_BCThrust_Old = new su2double[nMarker_ActDiskInlet];
  ActDisk_GrossThrust = new su2double[nMarker_ActDiskInlet];
  ActDisk_Area = new su2double[nMarker_ActDiskInlet];
  ActDisk_ReverseMassFlow = new su2double[nMarker_ActDiskInlet];

  for (iMarker_ActDiskInlet = 0; iMarker_ActDiskInlet < nMarker_ActDiskInlet; iMarker_ActDiskInlet++) {
    ActDisk_DeltaPress[iMarker_ActDiskInlet] = 0.0;
    ActDisk_DeltaTemp[iMarker_ActDiskInlet] = 0.0;
    ActDisk_TotalPressRatio[iMarker_ActDiskInlet] = 0.0;
    ActDisk_TotalTempRatio[iMarker_ActDiskInlet] = 0.0;
    ActDisk_StaticPressRatio[iMarker_ActDiskInlet] = 0.0;
    ActDisk_StaticTempRatio[iMarker_ActDiskInlet] = 0.0;
    ActDisk_Power[iMarker_ActDiskInlet] = 0.0;
    ActDisk_MassFlow[iMarker_ActDiskInlet] = 0.0;
    ActDisk_Mach[iMarker_ActDiskInlet] = 0.0;
    ActDisk_Force[iMarker_ActDiskInlet] = 0.0;
    ActDisk_NetThrust[iMarker_ActDiskInlet] = 0.0;
    ActDisk_BCThrust[iMarker_ActDiskInlet] = 0.0;
    ActDisk_BCThrust_Old[iMarker_ActDiskInlet] = 0.0;
    ActDisk_GrossThrust[iMarker_ActDiskInlet] = 0.0;
    ActDisk_Area[iMarker_ActDiskInlet] = 0.0;
    ActDisk_ReverseMassFlow[iMarker_ActDiskInlet] = 0.0;
  }


  ActDiskInlet_MassFlow = new su2double[nMarker_ActDiskInlet];
  ActDiskInlet_Temperature = new su2double[nMarker_ActDiskInlet];
  ActDiskInlet_TotalTemperature = new su2double[nMarker_ActDiskInlet];
  ActDiskInlet_Pressure = new su2double[nMarker_ActDiskInlet];
  ActDiskInlet_TotalPressure = new su2double[nMarker_ActDiskInlet];
  ActDiskInlet_RamDrag = new su2double[nMarker_ActDiskInlet];
  ActDiskInlet_Force = new su2double[nMarker_ActDiskInlet];
  ActDiskInlet_Power = new su2double[nMarker_ActDiskInlet];

  for (iMarker_ActDiskInlet = 0; iMarker_ActDiskInlet < nMarker_ActDiskInlet; iMarker_ActDiskInlet++) {
    Marker_CfgFile_TagBound[iMarker_CfgFile] = Marker_ActDiskInlet[iMarker_ActDiskInlet];
    Marker_CfgFile_KindBC[iMarker_CfgFile] = ACTDISK_INLET;
    ActDiskInlet_MassFlow[iMarker_ActDiskInlet] = 0.0;
    ActDiskInlet_Temperature[iMarker_ActDiskInlet] = 0.0;
    ActDiskInlet_TotalTemperature[iMarker_ActDiskInlet] = 0.0;
    ActDiskInlet_Pressure[iMarker_ActDiskInlet] = 0.0;
    ActDiskInlet_TotalPressure[iMarker_ActDiskInlet] = 0.0;
    ActDiskInlet_RamDrag[iMarker_ActDiskInlet] = 0.0;
    ActDiskInlet_Force[iMarker_ActDiskInlet] = 0.0;
    ActDiskInlet_Power[iMarker_ActDiskInlet] = 0.0;
    iMarker_CfgFile++;
  }

  ActDiskOutlet_MassFlow = new su2double[nMarker_ActDiskOutlet];
  ActDiskOutlet_Temperature = new su2double[nMarker_ActDiskOutlet];
  ActDiskOutlet_TotalTemperature = new su2double[nMarker_ActDiskOutlet];
  ActDiskOutlet_Pressure = new su2double[nMarker_ActDiskOutlet];
  ActDiskOutlet_TotalPressure = new su2double[nMarker_ActDiskOutlet];
  ActDiskOutlet_GrossThrust = new su2double[nMarker_ActDiskOutlet];
  ActDiskOutlet_Force = new su2double[nMarker_ActDiskOutlet];
  ActDiskOutlet_Power = new su2double[nMarker_ActDiskOutlet];

  for (iMarker_ActDiskOutlet = 0; iMarker_ActDiskOutlet < nMarker_ActDiskOutlet; iMarker_ActDiskOutlet++) {
    Marker_CfgFile_TagBound[iMarker_CfgFile] = Marker_ActDiskOutlet[iMarker_ActDiskOutlet];
    Marker_CfgFile_KindBC[iMarker_CfgFile] = ACTDISK_OUTLET;
    ActDiskOutlet_MassFlow[iMarker_ActDiskOutlet] = 0.0;
    ActDiskOutlet_Temperature[iMarker_ActDiskOutlet] = 0.0;
    ActDiskOutlet_TotalTemperature[iMarker_ActDiskOutlet] = 0.0;
    ActDiskOutlet_Pressure[iMarker_ActDiskOutlet] = 0.0;
    ActDiskOutlet_TotalPressure[iMarker_ActDiskOutlet] = 0.0;
    ActDiskOutlet_GrossThrust[iMarker_ActDiskOutlet] = 0.0;
    ActDiskOutlet_Force[iMarker_ActDiskOutlet] = 0.0;
    ActDiskOutlet_Power[iMarker_ActDiskOutlet] = 0.0;
    iMarker_CfgFile++;
  }

  Outlet_MassFlow = new su2double[nMarker_Outlet];
  Outlet_Density  = new su2double[nMarker_Outlet];
  Outlet_Area     = new su2double[nMarker_Outlet];
  for (iMarker_Outlet = 0; iMarker_Outlet < nMarker_Outlet; iMarker_Outlet++) {
    Outlet_MassFlow[iMarker_Outlet] = 0.0;
    Outlet_Density[iMarker_Outlet]  = 0.0;
    Outlet_Area[iMarker_Outlet]     = 0.0;
  }

  for (iMarker_NearFieldBound = 0; iMarker_NearFieldBound < nMarker_NearFieldBound; iMarker_NearFieldBound++) {
    Marker_CfgFile_TagBound[iMarker_CfgFile] = Marker_NearFieldBound[iMarker_NearFieldBound];
    Marker_CfgFile_KindBC[iMarker_CfgFile] = NEARFIELD_BOUNDARY;
    iMarker_CfgFile++;
  }

  for (iMarker_Fluid_InterfaceBound = 0; iMarker_Fluid_InterfaceBound < nMarker_Fluid_InterfaceBound; iMarker_Fluid_InterfaceBound++) {
    Marker_CfgFile_TagBound[iMarker_CfgFile] = Marker_Fluid_InterfaceBound[iMarker_Fluid_InterfaceBound];
    Marker_CfgFile_KindBC[iMarker_CfgFile] = FLUID_INTERFACE;
    iMarker_CfgFile++;
  }

  for (iMarker_CHTInterface = 0; iMarker_CHTInterface < nMarker_CHTInterface; iMarker_CHTInterface++) {
    Marker_CfgFile_TagBound[iMarker_CfgFile] = Marker_CHTInterface[iMarker_CHTInterface];
    Marker_CfgFile_KindBC[iMarker_CfgFile] = CHT_WALL_INTERFACE;
    iMarker_CfgFile++;
  }

  for (iMarker_Inlet = 0; iMarker_Inlet < nMarker_Inlet; iMarker_Inlet++) {
    Marker_CfgFile_TagBound[iMarker_CfgFile] = Marker_Inlet[iMarker_Inlet];
    Marker_CfgFile_KindBC[iMarker_CfgFile] = INLET_FLOW;
    iMarker_CfgFile++;
  }

  for (iMarker_Riemann = 0; iMarker_Riemann < nMarker_Riemann; iMarker_Riemann++) {
    Marker_CfgFile_TagBound[iMarker_CfgFile] = Marker_Riemann[iMarker_Riemann];
    Marker_CfgFile_KindBC[iMarker_CfgFile] = RIEMANN_BOUNDARY;
    iMarker_CfgFile++;
  }

  for (iMarker_Giles = 0; iMarker_Giles < nMarker_Giles; iMarker_Giles++) {
    Marker_CfgFile_TagBound[iMarker_CfgFile] = Marker_Giles[iMarker_Giles];
    Marker_CfgFile_KindBC[iMarker_CfgFile] = GILES_BOUNDARY;
    iMarker_CfgFile++;
  }

  Engine_Power       = new su2double[nMarker_EngineInflow];
  Engine_Mach        = new su2double[nMarker_EngineInflow];
  Engine_Force       = new su2double[nMarker_EngineInflow];
  Engine_NetThrust   = new su2double[nMarker_EngineInflow];
  Engine_GrossThrust = new su2double[nMarker_EngineInflow];
  Engine_Area        = new su2double[nMarker_EngineInflow];

  for (iMarker_EngineInflow = 0; iMarker_EngineInflow < nMarker_EngineInflow; iMarker_EngineInflow++) {
    Engine_Power[iMarker_EngineInflow] = 0.0;
    Engine_Mach[iMarker_EngineInflow] = 0.0;
    Engine_Force[iMarker_EngineInflow] = 0.0;
    Engine_NetThrust[iMarker_EngineInflow] = 0.0;
    Engine_GrossThrust[iMarker_EngineInflow] = 0.0;
    Engine_Area[iMarker_EngineInflow] = 0.0;
  }

  Inflow_Mach = new su2double[nMarker_EngineInflow];
  Inflow_Pressure = new su2double[nMarker_EngineInflow];
  Inflow_MassFlow = new su2double[nMarker_EngineInflow];
  Inflow_ReverseMassFlow = new su2double[nMarker_EngineInflow];
  Inflow_TotalPressure = new su2double[nMarker_EngineInflow];
  Inflow_Temperature = new su2double[nMarker_EngineInflow];
  Inflow_TotalTemperature = new su2double[nMarker_EngineInflow];
  Inflow_RamDrag = new su2double[nMarker_EngineInflow];
  Inflow_Force = new su2double[nMarker_EngineInflow];
  Inflow_Power = new su2double[nMarker_EngineInflow];

  for (iMarker_EngineInflow = 0; iMarker_EngineInflow < nMarker_EngineInflow; iMarker_EngineInflow++) {
    Marker_CfgFile_TagBound[iMarker_CfgFile] = Marker_EngineInflow[iMarker_EngineInflow];
    Marker_CfgFile_KindBC[iMarker_CfgFile] = ENGINE_INFLOW;
    Inflow_Mach[iMarker_EngineInflow] = 0.0;
    Inflow_Pressure[iMarker_EngineInflow] = 0.0;
    Inflow_MassFlow[iMarker_EngineInflow] = 0.0;
    Inflow_ReverseMassFlow[iMarker_EngineInflow] = 0.0;
    Inflow_TotalPressure[iMarker_EngineInflow] = 0.0;
    Inflow_Temperature[iMarker_EngineInflow] = 0.0;
    Inflow_TotalTemperature[iMarker_EngineInflow] = 0.0;
    Inflow_RamDrag[iMarker_EngineInflow] = 0.0;
    Inflow_Force[iMarker_EngineInflow] = 0.0;
    Inflow_Power[iMarker_EngineInflow] = 0.0;
    iMarker_CfgFile++;
  }

  Exhaust_Pressure = new su2double[nMarker_EngineExhaust];
  Exhaust_Temperature = new su2double[nMarker_EngineExhaust];
  Exhaust_MassFlow = new su2double[nMarker_EngineExhaust];
  Exhaust_TotalPressure = new su2double[nMarker_EngineExhaust];
  Exhaust_TotalTemperature = new su2double[nMarker_EngineExhaust];
  Exhaust_GrossThrust = new su2double[nMarker_EngineExhaust];
  Exhaust_Force = new su2double[nMarker_EngineExhaust];
  Exhaust_Power = new su2double[nMarker_EngineExhaust];

  for (iMarker_EngineExhaust = 0; iMarker_EngineExhaust < nMarker_EngineExhaust; iMarker_EngineExhaust++) {
    Marker_CfgFile_TagBound[iMarker_CfgFile] = Marker_EngineExhaust[iMarker_EngineExhaust];
    Marker_CfgFile_KindBC[iMarker_CfgFile] = ENGINE_EXHAUST;
    Exhaust_Pressure[iMarker_EngineExhaust] = 0.0;
    Exhaust_Temperature[iMarker_EngineExhaust] = 0.0;
    Exhaust_MassFlow[iMarker_EngineExhaust] = 0.0;
    Exhaust_TotalPressure[iMarker_EngineExhaust] = 0.0;
    Exhaust_TotalTemperature[iMarker_EngineExhaust] = 0.0;
    Exhaust_GrossThrust[iMarker_EngineExhaust] = 0.0;
    Exhaust_Force[iMarker_EngineExhaust] = 0.0;
    Exhaust_Power[iMarker_EngineExhaust] = 0.0;
    iMarker_CfgFile++;
  }

  for (iMarker_Supersonic_Inlet = 0; iMarker_Supersonic_Inlet < nMarker_Supersonic_Inlet; iMarker_Supersonic_Inlet++) {
    Marker_CfgFile_TagBound[iMarker_CfgFile] = Marker_Supersonic_Inlet[iMarker_Supersonic_Inlet];
    Marker_CfgFile_KindBC[iMarker_CfgFile] = SUPERSONIC_INLET;
    iMarker_CfgFile++;
  }

  for (iMarker_Supersonic_Outlet = 0; iMarker_Supersonic_Outlet < nMarker_Supersonic_Outlet; iMarker_Supersonic_Outlet++) {
    Marker_CfgFile_TagBound[iMarker_CfgFile] = Marker_Supersonic_Outlet[iMarker_Supersonic_Outlet];
    Marker_CfgFile_KindBC[iMarker_CfgFile] = SUPERSONIC_OUTLET;
    iMarker_CfgFile++;
  }

  for (iMarker_Internal = 0; iMarker_Internal < nMarker_Internal; iMarker_Internal++) {
    Marker_CfgFile_TagBound[iMarker_CfgFile] = Marker_Internal[iMarker_Internal];
    Marker_CfgFile_KindBC[iMarker_CfgFile] = INTERNAL_BOUNDARY;
    iMarker_CfgFile++;
  }

  for (iMarker_Custom = 0; iMarker_Custom < nMarker_Custom; iMarker_Custom++) {
    Marker_CfgFile_TagBound[iMarker_CfgFile] = Marker_Custom[iMarker_Custom];
    Marker_CfgFile_KindBC[iMarker_CfgFile] = CUSTOM_BOUNDARY;
    iMarker_CfgFile++;
  }

  for (iMarker_Outlet = 0; iMarker_Outlet < nMarker_Outlet; iMarker_Outlet++) {
    Marker_CfgFile_TagBound[iMarker_CfgFile] = Marker_Outlet[iMarker_Outlet];
    Marker_CfgFile_KindBC[iMarker_CfgFile] = OUTLET_FLOW;
    iMarker_CfgFile++;
  }

  for (iMarker_Isothermal = 0; iMarker_Isothermal < nMarker_Isothermal; iMarker_Isothermal++) {
    Marker_CfgFile_TagBound[iMarker_CfgFile] = Marker_Isothermal[iMarker_Isothermal];
    Marker_CfgFile_KindBC[iMarker_CfgFile] = ISOTHERMAL;
    iMarker_CfgFile++;
  }

  for (iMarker_HeatFlux = 0; iMarker_HeatFlux < nMarker_HeatFlux; iMarker_HeatFlux++) {
    Marker_CfgFile_TagBound[iMarker_CfgFile] = Marker_HeatFlux[iMarker_HeatFlux];
    Marker_CfgFile_KindBC[iMarker_CfgFile] = HEAT_FLUX;
    iMarker_CfgFile++;
  }

  for (iMarker_Clamped = 0; iMarker_Clamped < nMarker_Clamped; iMarker_Clamped++) {
    Marker_CfgFile_TagBound[iMarker_CfgFile] = Marker_Clamped[iMarker_Clamped];
    Marker_CfgFile_KindBC[iMarker_CfgFile] = CLAMPED_BOUNDARY;
    iMarker_CfgFile++;
  }

  for (iMarker_Displacement = 0; iMarker_Displacement < nMarker_Displacement; iMarker_Displacement++) {
    Marker_CfgFile_TagBound[iMarker_CfgFile] = Marker_Displacement[iMarker_Displacement];
    Marker_CfgFile_KindBC[iMarker_CfgFile] = DISPLACEMENT_BOUNDARY;
    iMarker_CfgFile++;
  }

  for (iMarker_Load = 0; iMarker_Load < nMarker_Load; iMarker_Load++) {
    Marker_CfgFile_TagBound[iMarker_CfgFile] = Marker_Load[iMarker_Load];
    Marker_CfgFile_KindBC[iMarker_CfgFile] = LOAD_BOUNDARY;
    iMarker_CfgFile++;
  }

  for (iMarker_Damper = 0; iMarker_Damper < nMarker_Damper; iMarker_Damper++) {
    Marker_CfgFile_TagBound[iMarker_CfgFile] = Marker_Damper[iMarker_Damper];
    Marker_CfgFile_KindBC[iMarker_CfgFile] = DAMPER_BOUNDARY;
    iMarker_CfgFile++;
  }

  for (iMarker_Load_Dir = 0; iMarker_Load_Dir < nMarker_Load_Dir; iMarker_Load_Dir++) {
    Marker_CfgFile_TagBound[iMarker_CfgFile] = Marker_Load_Dir[iMarker_Load_Dir];
    Marker_CfgFile_KindBC[iMarker_CfgFile] = LOAD_DIR_BOUNDARY;
    iMarker_CfgFile++;
  }

  for (iMarker_Disp_Dir = 0; iMarker_Disp_Dir < nMarker_Disp_Dir; iMarker_Disp_Dir++) {
    Marker_CfgFile_TagBound[iMarker_CfgFile] = Marker_Disp_Dir[iMarker_Disp_Dir];
    Marker_CfgFile_KindBC[iMarker_CfgFile] = DISP_DIR_BOUNDARY;
    iMarker_CfgFile++;
  }

  for (iMarker_Load_Sine = 0; iMarker_Load_Sine < nMarker_Load_Sine; iMarker_Load_Sine++) {
    Marker_CfgFile_TagBound[iMarker_CfgFile] = Marker_Load_Sine[iMarker_Load_Sine];
    Marker_CfgFile_KindBC[iMarker_CfgFile] = LOAD_SINE_BOUNDARY;
    iMarker_CfgFile++;
  }

  for (iMarker_Fluid_Load = 0; iMarker_Fluid_Load < nMarker_Fluid_Load; iMarker_Fluid_Load++) {
    Marker_CfgFile_TagBound[iMarker_CfgFile] = Marker_Fluid_Load[iMarker_Fluid_Load];
    iMarker_CfgFile++;
  }

  for (iMarker_FlowLoad = 0; iMarker_FlowLoad < nMarker_FlowLoad; iMarker_FlowLoad++) {
    Marker_CfgFile_TagBound[iMarker_CfgFile] = Marker_FlowLoad[iMarker_FlowLoad];
    Marker_CfgFile_KindBC[iMarker_CfgFile] = FLOWLOAD_BOUNDARY;
    iMarker_CfgFile++;
  }

  for (iMarker_CfgFile = 0; iMarker_CfgFile < nMarker_CfgFile; iMarker_CfgFile++) {
    Marker_CfgFile_Monitoring[iMarker_CfgFile] = NO;
    for (iMarker_Monitoring = 0; iMarker_Monitoring < nMarker_Monitoring; iMarker_Monitoring++)
      if (Marker_CfgFile_TagBound[iMarker_CfgFile] == Marker_Monitoring[iMarker_Monitoring])
        Marker_CfgFile_Monitoring[iMarker_CfgFile] = YES;
  }

  for (iMarker_CfgFile = 0; iMarker_CfgFile < nMarker_CfgFile; iMarker_CfgFile++) {
    Marker_CfgFile_GeoEval[iMarker_CfgFile] = NO;
    for (iMarker_GeoEval = 0; iMarker_GeoEval < nMarker_GeoEval; iMarker_GeoEval++)
      if (Marker_CfgFile_TagBound[iMarker_CfgFile] == Marker_GeoEval[iMarker_GeoEval])
        Marker_CfgFile_GeoEval[iMarker_CfgFile] = YES;
  }

  for (iMarker_CfgFile = 0; iMarker_CfgFile < nMarker_CfgFile; iMarker_CfgFile++) {
    Marker_CfgFile_Designing[iMarker_CfgFile] = NO;
    for (iMarker_Designing = 0; iMarker_Designing < nMarker_Designing; iMarker_Designing++)
      if (Marker_CfgFile_TagBound[iMarker_CfgFile] == Marker_Designing[iMarker_Designing])
        Marker_CfgFile_Designing[iMarker_CfgFile] = YES;
  }

  for (iMarker_CfgFile = 0; iMarker_CfgFile < nMarker_CfgFile; iMarker_CfgFile++) {
    Marker_CfgFile_Plotting[iMarker_CfgFile] = NO;
    for (iMarker_Plotting = 0; iMarker_Plotting < nMarker_Plotting; iMarker_Plotting++)
      if (Marker_CfgFile_TagBound[iMarker_CfgFile] == Marker_Plotting[iMarker_Plotting])
        Marker_CfgFile_Plotting[iMarker_CfgFile] = YES;
  }

  for (iMarker_CfgFile = 0; iMarker_CfgFile < nMarker_CfgFile; iMarker_CfgFile++) {
    Marker_CfgFile_Analyze[iMarker_CfgFile] = NO;
    for (iMarker_Analyze = 0; iMarker_Analyze < nMarker_Analyze; iMarker_Analyze++)
      if (Marker_CfgFile_TagBound[iMarker_CfgFile] == Marker_Analyze[iMarker_Analyze])
        Marker_CfgFile_Analyze[iMarker_CfgFile] = YES;
  }

  /*--- Identification of Fluid-Structure interface markers ---*/

  for (iMarker_CfgFile = 0; iMarker_CfgFile < nMarker_CfgFile; iMarker_CfgFile++) {
    unsigned short indexMarker = 0;
    Marker_CfgFile_ZoneInterface[iMarker_CfgFile] = NO;
    for (iMarker_ZoneInterface = 0; iMarker_ZoneInterface < nMarker_ZoneInterface; iMarker_ZoneInterface++)
      if (Marker_CfgFile_TagBound[iMarker_CfgFile] == Marker_ZoneInterface[iMarker_ZoneInterface])
            indexMarker = (int)(iMarker_ZoneInterface/2+1);
    Marker_CfgFile_ZoneInterface[iMarker_CfgFile] = indexMarker;
  }

/*--- Identification of Turbomachinery markers and flag them---*/

  for (iMarker_CfgFile = 0; iMarker_CfgFile < nMarker_CfgFile; iMarker_CfgFile++) {
    unsigned short indexMarker=0;
    Marker_CfgFile_Turbomachinery[iMarker_CfgFile] = NO;
    Marker_CfgFile_TurbomachineryFlag[iMarker_CfgFile] = NO;
    for (iMarker_Turbomachinery = 0; iMarker_Turbomachinery < nMarker_Turbomachinery; iMarker_Turbomachinery++){
      if (Marker_CfgFile_TagBound[iMarker_CfgFile] == Marker_TurboBoundIn[iMarker_Turbomachinery]){
        indexMarker=(iMarker_Turbomachinery+1);
        Marker_CfgFile_Turbomachinery[iMarker_CfgFile] = indexMarker;
        Marker_CfgFile_TurbomachineryFlag[iMarker_CfgFile] = INFLOW;
      }
      if (Marker_CfgFile_TagBound[iMarker_CfgFile] == Marker_TurboBoundOut[iMarker_Turbomachinery]){
        indexMarker=(iMarker_Turbomachinery+1);
        Marker_CfgFile_Turbomachinery[iMarker_CfgFile] = indexMarker;
        Marker_CfgFile_TurbomachineryFlag[iMarker_CfgFile] = OUTFLOW;
      }
    }
  }

  /*--- Identification of MixingPlane interface markers ---*/

  for (iMarker_CfgFile = 0; iMarker_CfgFile < nMarker_CfgFile; iMarker_CfgFile++) {
    unsigned short indexMarker=0;
    Marker_CfgFile_MixingPlaneInterface[iMarker_CfgFile] = NO;
    for (iMarker_MixingPlaneInterface = 0; iMarker_MixingPlaneInterface < nMarker_MixingPlaneInterface; iMarker_MixingPlaneInterface++)
      if (Marker_CfgFile_TagBound[iMarker_CfgFile] == Marker_MixingPlaneInterface[iMarker_MixingPlaneInterface])
        indexMarker=(int)(iMarker_MixingPlaneInterface/2+1);
    Marker_CfgFile_MixingPlaneInterface[iMarker_CfgFile] = indexMarker;
  }

  for (iMarker_CfgFile = 0; iMarker_CfgFile < nMarker_CfgFile; iMarker_CfgFile++) {
    Marker_CfgFile_DV[iMarker_CfgFile] = NO;
    for (iMarker_DV = 0; iMarker_DV < nMarker_DV; iMarker_DV++)
      if (Marker_CfgFile_TagBound[iMarker_CfgFile] == Marker_DV[iMarker_DV])
        Marker_CfgFile_DV[iMarker_CfgFile] = YES;
  }

  /*--- Add an extra check for DV_MARKER to make sure that any given marker
   *    name is recognized as an existing boundary in the problem. ---*/

  for (iMarker_DV = 0; iMarker_DV < nMarker_DV; iMarker_DV++) {
    bool found = false;
    for (iMarker_CfgFile = 0; iMarker_CfgFile < nMarker_CfgFile; iMarker_CfgFile++) {
      if (Marker_CfgFile_TagBound[iMarker_CfgFile] == Marker_DV[iMarker_DV]) {
        found = true;
        break;
      }
    }
    if(!found) {
      SU2_MPI::Error("DV_MARKER contains marker names that do not exist in the lists of BCs in the config file.", CURRENT_FUNCTION);
    }
  }

  for (iMarker_CfgFile = 0; iMarker_CfgFile < nMarker_CfgFile; iMarker_CfgFile++) {
    Marker_CfgFile_Moving[iMarker_CfgFile] = NO;
    for (iMarker_Moving = 0; iMarker_Moving < nMarker_Moving; iMarker_Moving++)
      if (Marker_CfgFile_TagBound[iMarker_CfgFile] == Marker_Moving[iMarker_Moving])
        Marker_CfgFile_Moving[iMarker_CfgFile] = YES;
  }

  for (iMarker_CfgFile = 0; iMarker_CfgFile < nMarker_CfgFile; iMarker_CfgFile++) {
    Marker_CfgFile_Deform_Mesh[iMarker_CfgFile] = NO;
    for (iMarker_Deform_Mesh = 0; iMarker_Deform_Mesh < nMarker_Deform_Mesh; iMarker_Deform_Mesh++)
      if (Marker_CfgFile_TagBound[iMarker_CfgFile] == Marker_Deform_Mesh[iMarker_Deform_Mesh])
        Marker_CfgFile_Deform_Mesh[iMarker_CfgFile] = YES;
  }

  for (iMarker_CfgFile = 0; iMarker_CfgFile < nMarker_CfgFile; iMarker_CfgFile++) {
    Marker_CfgFile_Fluid_Load[iMarker_CfgFile] = NO;
    for (iMarker_Fluid_Load = 0; iMarker_Fluid_Load < nMarker_Fluid_Load; iMarker_Fluid_Load++)
      if (Marker_CfgFile_TagBound[iMarker_CfgFile] == Marker_Fluid_Load[iMarker_Fluid_Load])
        Marker_CfgFile_Fluid_Load[iMarker_CfgFile] = YES;
  }

  for (iMarker_CfgFile=0; iMarker_CfgFile < nMarker_CfgFile; iMarker_CfgFile++) {
    Marker_CfgFile_PyCustom[iMarker_CfgFile] = NO;
    for(iMarker_PyCustom=0; iMarker_PyCustom < nMarker_PyCustom; iMarker_PyCustom++)
      if (Marker_CfgFile_TagBound[iMarker_CfgFile] == Marker_PyCustom[iMarker_PyCustom])
        Marker_CfgFile_PyCustom[iMarker_CfgFile] = YES;
  }

}

void CConfig::SetOutput(unsigned short val_software, unsigned short val_izone) {

  unsigned short iMarker_Euler, iMarker_Custom, iMarker_FarField,
  iMarker_SymWall, iMarker_PerBound, iMarker_NearFieldBound,
  iMarker_Fluid_InterfaceBound, iMarker_Inlet, iMarker_Riemann,
  iMarker_Deform_Mesh, iMarker_Fluid_Load,
  iMarker_Giles, iMarker_Outlet, iMarker_Isothermal, iMarker_HeatFlux,
  iMarker_EngineInflow, iMarker_EngineExhaust, iMarker_Displacement, iMarker_Damper,
  iMarker_Load, iMarker_FlowLoad, iMarker_Internal, iMarker_Monitoring,
  iMarker_Designing, iMarker_GeoEval, iMarker_Plotting, iMarker_Analyze, iMarker_DV, iDV_Value,
  iMarker_ZoneInterface, iMarker_PyCustom, iMarker_Load_Dir, iMarker_Disp_Dir, iMarker_Load_Sine, iMarker_Clamped,
  iMarker_Moving, iMarker_Supersonic_Inlet, iMarker_Supersonic_Outlet, iMarker_ActDiskInlet,
  iMarker_Emissivity,
  iMarker_ActDiskOutlet, iMarker_MixingPlaneInterface;

  bool fea = ((Kind_Solver == FEM_ELASTICITY) || (Kind_Solver == DISC_ADJ_FEM));

  cout << endl <<"----------------- Physical Case Definition ( Zone "  << iZone << " ) -------------------" << endl;
  if (val_software == SU2_CFD) {
  if (FSI_Problem) {
     cout << "Fluid-Structure Interaction." << endl;
  }

  if (DiscreteAdjoint) {
     cout <<"Discrete Adjoint equations using Algorithmic Differentiation " << endl;
     cout <<"based on the physical case: ";
  }
    switch (Kind_Solver) {
      case EULER:     case DISC_ADJ_EULER:
      case INC_EULER: case DISC_ADJ_INC_EULER:
      case FEM_EULER: case DISC_ADJ_FEM_EULER:
        if (Kind_Regime == COMPRESSIBLE) cout << "Compressible Euler equations." << endl;
        if (Kind_Regime == INCOMPRESSIBLE) cout << "Incompressible Euler equations." << endl;
        break;
      case NAVIER_STOKES:     case DISC_ADJ_NAVIER_STOKES:
      case INC_NAVIER_STOKES: case DISC_ADJ_INC_NAVIER_STOKES:
      case FEM_NAVIER_STOKES: case DISC_ADJ_FEM_NS:
        if (Kind_Regime == COMPRESSIBLE) cout << "Compressible Laminar Navier-Stokes' equations." << endl;
        if (Kind_Regime == INCOMPRESSIBLE) cout << "Incompressible Laminar Navier-Stokes' equations." << endl;
        break;
      case RANS:     case DISC_ADJ_RANS:
      case INC_RANS: case DISC_ADJ_INC_RANS:
      case FEM_RANS: case DISC_ADJ_FEM_RANS:
        if (Kind_Regime == COMPRESSIBLE) cout << "Compressible RANS equations." << endl;
        if (Kind_Regime == INCOMPRESSIBLE) cout << "Incompressible RANS equations." << endl;
        cout << "Turbulence model: ";
        switch (Kind_Turb_Model) {
          case SA:        cout << "Spalart Allmaras" << endl; break;
          case SA_NEG:    cout << "Negative Spalart Allmaras" << endl; break;
          case SA_E:      cout << "Edwards Spalart Allmaras" << endl; break;
          case SA_COMP:   cout << "Compressibility Correction Spalart Allmaras" << endl; break;
          case SA_E_COMP: cout << "Compressibility Correction Edwards Spalart Allmaras" << endl; break;
          case SST:       cout << "Menter's SST"     << endl; break;
          case SST_SUST:  cout << "Menter's SST with sustaining terms" << endl; break;
        }
        if (QCR) cout << "Using Quadratic Constitutive Relation, 2000 version (QCR2000)" << endl;
        cout << "Hybrid RANS/LES: ";
        switch (Kind_HybridRANSLES){
          case NO_HYBRIDRANSLES: cout <<  "No Hybrid RANS/LES" << endl; break;
          case SA_DES:   cout << "Detached Eddy Simulation (DES97) " << endl; break;
          case SA_DDES:  cout << "Delayed Detached Eddy Simulation (DDES) with Standard SGS" << endl; break;
          case SA_ZDES:  cout << "Delayed Detached Eddy Simulation (DDES) with Vorticity-based SGS" << endl; break;
          case SA_EDDES: cout << "Delayed Detached Eddy Simulation (DDES) with Shear-layer Adapted SGS" << endl; break;
        }
        if (using_uq){
          cout << "Perturbing Reynold's Stress Matrix towards "<< eig_val_comp << " component turbulence"<< endl;
          if (uq_permute) cout << "Permuting eigenvectors" << endl;
        }
        break;
      case FEM_LES:
        if (Kind_Regime == COMPRESSIBLE)   cout << "Compressible LES equations." << endl;
        if (Kind_Regime == INCOMPRESSIBLE) cout << "Incompressible LES equations." << endl;
        cout << "Subgrid Scale model: ";
        switch (Kind_SGS_Model) {
          case IMPLICIT_LES: cout << "Implicit LES" << endl; break;
          case SMAGORINSKY:  cout << "Smagorinsky " << endl; break;
          case WALE:         cout << "WALE"         << endl; break;
          case VREMAN:       cout << "VREMAN"         << endl; break;
          default:
            SU2_MPI::Error("Subgrid Scale model not specified.", CURRENT_FUNCTION);

        }
        break;
      case FEM_ELASTICITY: case DISC_ADJ_FEM:
        if (Kind_Struct_Solver == SMALL_DEFORMATIONS) cout << "Geometrically linear elasticity solver." << endl;
        if (Kind_Struct_Solver == LARGE_DEFORMATIONS) cout << "Geometrically non-linear elasticity solver." << endl;
        if (Kind_Material == LINEAR_ELASTIC) cout << "Linear elastic material." << endl;
        if (Kind_Material == NEO_HOOKEAN) {
          if (Kind_Material_Compress == COMPRESSIBLE_MAT) cout << "Compressible Neo-Hookean material model." << endl;
        }
        break;
      case ADJ_EULER: cout << "Continuous Euler adjoint equations." << endl; break;
      case ADJ_NAVIER_STOKES:
        if (Frozen_Visc_Cont)
          cout << "Continuous Navier-Stokes adjoint equations with frozen (laminar) viscosity." << endl;
        else
          cout << "Continuous Navier-Stokes adjoint equations." << endl;
        break;
      case ADJ_RANS:
        if (Frozen_Visc_Cont)
          cout << "Continuous RANS adjoint equations with frozen (laminar and eddy) viscosity." << endl;
        else
          cout << "Continuous RANS adjoint equations." << endl;

        break;

    }

    if ((Kind_Regime == COMPRESSIBLE) && (Kind_Solver != FEM_ELASTICITY)) {
      cout << "Mach number: " << Mach <<"."<< endl;
      cout << "Angle of attack (AoA): " << AoA <<" deg, and angle of sideslip (AoS): " << AoS <<" deg."<< endl;
      if ((Kind_Solver == NAVIER_STOKES) || (Kind_Solver == ADJ_NAVIER_STOKES) ||
          (Kind_Solver == RANS) || (Kind_Solver == ADJ_RANS))
        cout << "Reynolds number: " << Reynolds <<". Reference length "  << Length_Reynolds << "." << endl;
      if (Fixed_CL_Mode) {
        cout << "Fixed CL mode, target value: " << Target_CL << "." << endl;
      }
      if (Fixed_CM_Mode) {
          cout << "Fixed CM mode, target value:  " << Target_CM << "." << endl;
          cout << "HTP rotation axis (X,Z): ("<< HTP_Axis[0] <<", "<< HTP_Axis[1] <<")."<< endl;
      }
    }

    if (EquivArea) {
      cout <<"The equivalent area is going to be evaluated on the near-field."<< endl;
      cout <<"The lower integration limit is "<<EA_IntLimit[0]<<", and the upper is "<<EA_IntLimit[1]<<"."<< endl;
      cout <<"The near-field is situated at "<<EA_IntLimit[2]<<"."<< endl;
    }

    if (GetGrid_Movement()) {
      cout << "Performing a dynamic mesh simulation: ";
      switch (Kind_GridMovement) {
        case NO_MOVEMENT:     cout << "no direct movement." << endl; break;
        case RIGID_MOTION:    cout << "rigid mesh motion." << endl; break;
        case MOVING_HTP:      cout << "HTP moving." << endl; break;
        case ROTATING_FRAME:  cout << "rotating reference frame." << endl; break;
        case FLUID_STRUCTURE: cout << "fluid-structure motion." << endl; break;
        case EXTERNAL:        cout << "externally prescribed motion." << endl; break;
      }
    }

    if (Restart) {
      if (Read_Binary_Restart) cout << "Reading and writing binary SU2 native restart files." << endl;
      else cout << "Reading and writing ASCII SU2 native restart files." << endl;
      if (!ContinuousAdjoint && Kind_Solver != FEM_ELASTICITY) cout << "Read flow solution from: " << Solution_FileName << "." << endl;
      if (ContinuousAdjoint) cout << "Read adjoint solution from: " << Solution_AdjFileName << "." << endl;
    }
    else {
        if (fea) cout << "No restart solution, initialize from undeformed configuration." << endl;
        else cout << "No restart solution, use the values at infinity (freestream)." << endl;
    }

    if (ContinuousAdjoint)
      cout << "Read flow solution from: " << Solution_FileName << "." << endl;

    if (!fea){
      if (Kind_Regime == COMPRESSIBLE) {
        if (Ref_NonDim == DIMENSIONAL) { cout << "Dimensional simulation." << endl; }
        else if (Ref_NonDim == FREESTREAM_PRESS_EQ_ONE) { cout << "Non-Dimensional simulation (P=1.0, Rho=1.0, T=1.0 at the farfield)." << endl; }
        else if (Ref_NonDim == FREESTREAM_VEL_EQ_MACH) { cout << "Non-Dimensional simulation (V=Mach, Rho=1.0, T=1.0 at the farfield)." << endl; }
        else if (Ref_NonDim == FREESTREAM_VEL_EQ_ONE) { cout << "Non-Dimensional simulation (V=1.0, Rho=1.0, T=1.0 at the farfield)." << endl; }
    } else if (Kind_Regime == INCOMPRESSIBLE) {
        if (Ref_Inc_NonDim == DIMENSIONAL) { cout << "Dimensional simulation." << endl; }
        else if (Ref_Inc_NonDim == INITIAL_VALUES) { cout << "Non-Dimensional simulation using intialization values." << endl; }
        else if (Ref_Inc_NonDim == REFERENCE_VALUES) { cout << "Non-Dimensional simulation using user-specified reference values." << endl; }
      }

      if (RefArea == 0.0) cout << "The reference area will be computed using y(2D) or z(3D) projection." << endl;
      else { cout << "The reference area is " << RefArea;
        if (SystemMeasurements == US) cout << " ft^2." << endl; else cout << " m^2." << endl;
      }

      if (SemiSpan == 0.0) cout << "The semi-span will be computed using the max y(3D) value." << endl;
      else { cout << "The semi-span length area is " << SemiSpan;
        if (SystemMeasurements == US) cout << " ft." << endl; else cout << " m." << endl;
      }

      cout << "The reference length is " << RefLength;
      if (SystemMeasurements == US) cout << " ft." << endl; else cout << " m." << endl;

      if (nMarker_Monitoring != 0){
        if ((nRefOriginMoment_X > 1) || (nRefOriginMoment_Y > 1) || (nRefOriginMoment_Z > 1)) {
          cout << "Surface(s) where the force coefficients are evaluated and \n";
          cout << "their reference origin for moment computation: \n";

          for (iMarker_Monitoring = 0; iMarker_Monitoring < nMarker_Monitoring; iMarker_Monitoring++) {
            cout << "   - " << Marker_Monitoring[iMarker_Monitoring] << " (" << RefOriginMoment_X[iMarker_Monitoring] <<", "<<RefOriginMoment_Y[iMarker_Monitoring] <<", "<< RefOriginMoment_Z[iMarker_Monitoring] << ")";
            if (iMarker_Monitoring < nMarker_Monitoring-1) cout << ".\n";
            else {
              if (SystemMeasurements == US) cout <<" ft."<< endl;
              else cout <<" m."<< endl;
            }

          }
        }
        else {
          cout << "Reference origin for moment evaluation is (" << RefOriginMoment_X[0] << ", " << RefOriginMoment_Y[0] << ", " << RefOriginMoment_Z[0] << ")." << endl;
          cout << "Surface(s) where the force coefficients are evaluated: ";
          for (iMarker_Monitoring = 0; iMarker_Monitoring < nMarker_Monitoring; iMarker_Monitoring++) {
            cout << Marker_Monitoring[iMarker_Monitoring];
            if (iMarker_Monitoring < nMarker_Monitoring-1) cout << ", ";
            else cout <<"."<< endl;
          }
          cout<< endl;
        }
      }
    }

    if (nMarker_Designing != 0) {
      cout << "Surface(s) where the objective function is evaluated: ";
      for (iMarker_Designing = 0; iMarker_Designing < nMarker_Designing; iMarker_Designing++) {
        cout << Marker_Designing[iMarker_Designing];
        if (iMarker_Designing < nMarker_Designing-1) cout << ", ";
        else cout <<".";
      }
      cout<< endl;
    }

    if (nMarker_Plotting != 0) {
      cout << "Surface(s) plotted in the output file: ";
      for (iMarker_Plotting = 0; iMarker_Plotting < nMarker_Plotting; iMarker_Plotting++) {
        cout << Marker_Plotting[iMarker_Plotting];
        if (iMarker_Plotting < nMarker_Plotting-1) cout << ", ";
        else cout <<".";
      }
      cout<< endl;
    }

    if (nMarker_Analyze != 0) {
      cout << "Surface(s) to be analyzed in detail: ";
      for (iMarker_Analyze = 0; iMarker_Analyze < nMarker_Analyze; iMarker_Analyze++) {
        cout << Marker_Analyze[iMarker_Analyze];
        if (iMarker_Analyze < nMarker_Analyze-1) cout << ", ";
        else cout <<".";
      }
      cout<< endl;
    }

    if (nMarker_ZoneInterface != 0) {
      cout << "Surface(s) acting as an interface among zones: ";
      for (iMarker_ZoneInterface = 0; iMarker_ZoneInterface < nMarker_ZoneInterface; iMarker_ZoneInterface++) {
        cout << Marker_ZoneInterface[iMarker_ZoneInterface];
        if (iMarker_ZoneInterface < nMarker_ZoneInterface-1) cout << ", ";
        else cout <<".";
      }
      cout<<endl;
    }

    if(nMarker_PyCustom != 0) {
      cout << "Surface(s) that are customizable in Python: ";
      for(iMarker_PyCustom=0; iMarker_PyCustom < nMarker_PyCustom; iMarker_PyCustom++){
        cout << Marker_PyCustom[iMarker_PyCustom];
        if (iMarker_PyCustom < nMarker_PyCustom-1) cout << ", ";
        else cout << ".";
      }
      cout << endl;
    }

    if (nMarker_DV != 0) {
      cout << "Surface(s) affected by the design variables: ";
      for (iMarker_DV = 0; iMarker_DV < nMarker_DV; iMarker_DV++) {
        cout << Marker_DV[iMarker_DV];
        if (iMarker_DV < nMarker_DV-1) cout << ", ";
        else cout <<".";
      }
      cout<< endl;
    }

    if (nMarker_Moving != 0) {
      cout << "Surface(s) in motion: ";
      for (iMarker_Moving = 0; iMarker_Moving < nMarker_Moving; iMarker_Moving++) {
        cout << Marker_Moving[iMarker_Moving];
        if (iMarker_Moving < nMarker_Moving-1) cout << ", ";
        else cout <<".";
      }
      cout<< endl;
    }

  }

  if (val_software == SU2_GEO) {
    if (nMarker_GeoEval != 0) {
      cout << "Surface(s) where the geometrical based functions is evaluated: ";
      for (iMarker_GeoEval = 0; iMarker_GeoEval < nMarker_GeoEval; iMarker_GeoEval++) {
        cout << Marker_GeoEval[iMarker_GeoEval];
        if (iMarker_GeoEval < nMarker_GeoEval-1) cout << ", ";
        else cout <<".";
      }
      cout<< endl;
    }
  }

  cout << "Input mesh file name: " << Mesh_FileName << endl;

  if (val_software == SU2_DOT) {
    if (DiscreteAdjoint) {
      cout << "Input sensitivity file name: " << GetObjFunc_Extension(Solution_AdjFileName) << "." << endl;
    }else {
    cout << "Input sensitivity file name: " << SurfAdjCoeff_FileName << "." << endl;
  }
  }

  if (val_software == SU2_MSH) {
    switch (Kind_Adaptation) {
    case FULL: case WAKE: case FULL_FLOW: case FULL_ADJOINT: case SMOOTHING: case SUPERSONIC_SHOCK:
      break;
    case GRAD_FLOW:
      cout << "Read flow solution from: " << Solution_FileName << "." << endl;
      break;
    case GRAD_ADJOINT:
      cout << "Read adjoint flow solution from: " << Solution_AdjFileName << "." << endl;
      break;
    case GRAD_FLOW_ADJ: case COMPUTABLE: case REMAINING:
      cout << "Read flow solution from: " << Solution_FileName << "." << endl;
      cout << "Read adjoint flow solution from: " << Solution_AdjFileName << "." << endl;
      break;
    }
  }

  if (val_software == SU2_DEF) {
    cout << endl <<"---------------- Grid deformation parameters ( Zone "  << iZone << " )  ----------------" << endl;
    cout << "Grid deformation using a linear elasticity method." << endl;

    if (Hold_GridFixed == YES) cout << "Hold some regions of the mesh fixed (hardcode implementation)." << endl;
  }

  if (val_software == SU2_DOT) {
  cout << endl <<"-------------- Surface deformation parameters ( Zone "  << iZone << " ) ----------------" << endl;
  }

  if (((val_software == SU2_DEF) || (val_software == SU2_DOT)) && (Design_Variable[0] != NO_DEFORMATION)) {

    for (unsigned short iDV = 0; iDV < nDV; iDV++) {


      if ((Design_Variable[iDV] != NO_DEFORMATION) &&
          (Design_Variable[iDV] != FFD_SETTING) &&
          (Design_Variable[iDV] != SCALE_GRID) &&
          (Design_Variable[iDV] != TRANSLATE_GRID) &&
          (Design_Variable[iDV] != ROTATE_GRID) &&
          (Design_Variable[iDV] != SURFACE_FILE)) {

        if (iDV == 0)
          cout << "Design variables definition (markers <-> value <-> param):" << endl;

        switch (Design_Variable[iDV]) {
          case FFD_CONTROL_POINT_2D:  cout << "FFD 2D (control point) <-> "; break;
          case FFD_CAMBER_2D:         cout << "FFD 2D (camber) <-> "; break;
          case FFD_THICKNESS_2D:      cout << "FFD 2D (thickness) <-> "; break;
          case FFD_TWIST_2D:          cout << "FFD 2D (twist) <-> "; break;
          case HICKS_HENNE:           cout << "Hicks Henne <-> " ; break;
          case SURFACE_BUMP:          cout << "Surface bump <-> " ; break;
          case ANGLE_OF_ATTACK:       cout << "Angle of attack <-> " ; break;
          case CST:                   cout << "Kulfan parameter number (CST) <-> " ; break;
          case TRANSLATION:           cout << "Translation design variable."; break;
          case SCALE:                 cout << "Scale design variable."; break;
          case NACA_4DIGITS:          cout << "NACA four digits <-> "; break;
          case PARABOLIC:             cout << "Parabolic <-> "; break;
          case AIRFOIL:               cout << "Airfoil <-> "; break;
          case ROTATION:              cout << "Rotation <-> "; break;
          case FFD_CONTROL_POINT:     cout << "FFD (control point) <-> "; break;
          case FFD_NACELLE:           cout << "FFD (nacelle) <-> "; break;
          case FFD_GULL:              cout << "FFD (gull) <-> "; break;
          case FFD_TWIST:             cout << "FFD (twist) <-> "; break;
          case FFD_ROTATION:          cout << "FFD (rotation) <-> "; break;
          case FFD_CONTROL_SURFACE:   cout << "FFD (control surface) <-> "; break;
          case FFD_CAMBER:            cout << "FFD (camber) <-> "; break;
          case FFD_THICKNESS:         cout << "FFD (thickness) -> "; break;
          case FFD_ANGLE_OF_ATTACK:   cout << "FFD (angle of attack) <-> "; break;
        }

        for (iMarker_DV = 0; iMarker_DV < nMarker_DV; iMarker_DV++) {
          cout << Marker_DV[iMarker_DV];
          if (iMarker_DV < nMarker_DV-1) cout << ", ";
          else cout << " <-> ";
        }

        for (iDV_Value = 0; iDV_Value < nDV_Value[iDV]; iDV_Value++) {
          cout << DV_Value[iDV][iDV_Value];
          if (iDV_Value != nDV_Value[iDV]-1) cout << ", ";
        }
        cout << " <-> ";

        if ((Design_Variable[iDV] == NO_DEFORMATION) ||
            (Design_Variable[iDV] == FFD_SETTING) ||
            (Design_Variable[iDV] == SCALE) ) nParamDV = 0;
        if (Design_Variable[iDV] == ANGLE_OF_ATTACK) nParamDV = 1;
        if ((Design_Variable[iDV] == FFD_CAMBER_2D) ||
            (Design_Variable[iDV] == FFD_THICKNESS_2D) ||
            (Design_Variable[iDV] == HICKS_HENNE) ||
            (Design_Variable[iDV] == PARABOLIC) ||
            (Design_Variable[iDV] == AIRFOIL) ||
            (Design_Variable[iDV] == FFD_GULL) ||
            (Design_Variable[iDV] == FFD_ANGLE_OF_ATTACK) ) nParamDV = 2;
        if ((Design_Variable[iDV] ==  TRANSLATION) ||
            (Design_Variable[iDV] ==  NACA_4DIGITS) ||
            (Design_Variable[iDV] ==  CST) ||
            (Design_Variable[iDV] ==  SURFACE_BUMP) ||
            (Design_Variable[iDV] ==  FFD_CAMBER) ||
            (Design_Variable[iDV] ==  FFD_TWIST_2D) ||
            (Design_Variable[iDV] ==  FFD_THICKNESS) ) nParamDV = 3;
        if (Design_Variable[iDV] == FFD_CONTROL_POINT_2D) nParamDV = 5;
        if (Design_Variable[iDV] == ROTATION) nParamDV = 6;
        if ((Design_Variable[iDV] ==  FFD_CONTROL_POINT) ||
            (Design_Variable[iDV] ==  FFD_ROTATION) ||
            (Design_Variable[iDV] ==  FFD_CONTROL_SURFACE) ) nParamDV = 7;
        if (Design_Variable[iDV] == FFD_TWIST) nParamDV = 8;

        for (unsigned short iParamDV = 0; iParamDV < nParamDV; iParamDV++) {

          if (iParamDV == 0) cout << "( ";

          if ((iParamDV == 0) &&
              ((Design_Variable[iDV] == NO_DEFORMATION) ||
               (Design_Variable[iDV] == FFD_SETTING) ||
               (Design_Variable[iDV] == FFD_ANGLE_OF_ATTACK) ||
               (Design_Variable[iDV] == FFD_CONTROL_POINT_2D) ||
               (Design_Variable[iDV] == FFD_CAMBER_2D) ||
               (Design_Variable[iDV] == FFD_THICKNESS_2D) ||
               (Design_Variable[iDV] == FFD_TWIST_2D) ||
               (Design_Variable[iDV] == FFD_CONTROL_POINT) ||
               (Design_Variable[iDV] == FFD_NACELLE) ||
               (Design_Variable[iDV] == FFD_GULL) ||
               (Design_Variable[iDV] == FFD_TWIST) ||
               (Design_Variable[iDV] == FFD_ROTATION) ||
               (Design_Variable[iDV] == FFD_CONTROL_SURFACE) ||
               (Design_Variable[iDV] == FFD_CAMBER) ||
               (Design_Variable[iDV] == FFD_THICKNESS))) cout << FFDTag[iDV];
          else cout << ParamDV[iDV][iParamDV];

          if (iParamDV < nParamDV-1) cout << ", ";
          else cout <<" )"<< endl;

        }

      }

      else if (Design_Variable[iDV] == NO_DEFORMATION) {
        cout << "No deformation of the numerical grid. Just output .su2 file." << endl;
      }

      else if (Design_Variable[iDV] == SCALE_GRID) {
        nParamDV = 0;
        cout << "Scaling of the volume grid by a constant factor." << endl;
      }

      else if (Design_Variable[iDV] == TRANSLATE_GRID) {
        nParamDV = 3;
        cout << "Rigid translation of the volume grid." << endl;
      }

      else if (Design_Variable[iDV] == ROTATE_GRID) {
        nParamDV = 6;
        cout << "Rigid rotation of the volume grid." << endl;
      }

      else if (Design_Variable[iDV] == FFD_SETTING) {

        cout << "Setting the FFD box structure." << endl;
        cout << "FFD boxes definition (FFD tag <-> degree <-> coord):" << endl;

        for (unsigned short iFFDBox = 0; iFFDBox < nFFDBox; iFFDBox++) {

          cout << TagFFDBox[iFFDBox] << " <-> ";

          for (unsigned short iDegreeFFD = 0; iDegreeFFD < 3; iDegreeFFD++) {
            if (iDegreeFFD == 0) cout << "( ";
            cout << DegreeFFDBox[iFFDBox][iDegreeFFD];
            if (iDegreeFFD < 2) cout << ", ";
            else cout <<" )";
          }

          cout << " <-> ";

          for (unsigned short iCoordFFD = 0; iCoordFFD < 24; iCoordFFD++) {
            if (iCoordFFD == 0) cout << "( ";
            cout << CoordFFDBox[iFFDBox][iCoordFFD];
            if (iCoordFFD < 23) cout << ", ";
            else cout <<" )"<< endl;
          }

        }

      }

      else cout << endl;

    }
  }

  if (((val_software == SU2_CFD) && ( ContinuousAdjoint || DiscreteAdjoint)) || (val_software == SU2_DOT)) {

    cout << endl <<"---------------- Design problem definition  ( Zone "  << iZone << " ) ------------------" << endl;
    if (nObj==1) {
      switch (Kind_ObjFunc[0]) {
        case DRAG_COEFFICIENT:           cout << "CD objective function";
          if (Fixed_CL_Mode) {           cout << " using fixed CL mode, dCD/dCL = " << dCD_dCL << "." << endl; }
          else if (Fixed_CM_Mode) {      cout << " using fixed CMy mode, dCD/dCMy = " << dCD_dCMy << "." << endl; }
          else {                         cout << "." << endl; }
          break;
        case LIFT_COEFFICIENT:           cout << "CL objective function." << endl; break;
        case MOMENT_X_COEFFICIENT:       cout << "CMx objective function" << endl;
          if (Fixed_CL_Mode) {           cout << " using fixed CL mode, dCMx/dCL = " << dCMx_dCL << "." << endl; }
          else {                         cout << "." << endl; }
          break;
        case MOMENT_Y_COEFFICIENT:       cout << "CMy objective function" << endl;
          if (Fixed_CL_Mode) {           cout << " using fixed CL mode, dCMy/dCL = " << dCMy_dCL << "." << endl; }
          else {                         cout << "." << endl; }
          break;
        case MOMENT_Z_COEFFICIENT:       cout << "CMz objective function" << endl;
          if (Fixed_CL_Mode) {           cout << " using fixed CL mode, dCMz/dCL = " << dCMz_dCL << "." << endl; }
          else {                         cout << "." << endl; }
          break;
        case INVERSE_DESIGN_PRESSURE:    cout << "Inverse design (Cp) objective function." << endl; break;
        case INVERSE_DESIGN_HEATFLUX:    cout << "Inverse design (Heat Flux) objective function." << endl; break;
        case SIDEFORCE_COEFFICIENT:      cout << "Side force objective function." << endl; break;
        case EFFICIENCY:                 cout << "CL/CD objective function." << endl; break;
        case EQUIVALENT_AREA:            cout << "Equivalent area objective function. CD weight: " << WeightCd <<"."<< endl;  break;
        case NEARFIELD_PRESSURE:         cout << "Nearfield pressure objective function. CD weight: " << WeightCd <<"."<< endl;  break;
        case FORCE_X_COEFFICIENT:        cout << "X-force objective function." << endl; break;
        case FORCE_Y_COEFFICIENT:        cout << "Y-force objective function." << endl; break;
        case FORCE_Z_COEFFICIENT:        cout << "Z-force objective function." << endl; break;
        case THRUST_COEFFICIENT:         cout << "Thrust objective function." << endl; break;
        case TORQUE_COEFFICIENT:         cout << "Torque efficiency objective function." << endl; break;
        case TOTAL_HEATFLUX:             cout << "Total heat flux objective function." << endl; break;
        case MAXIMUM_HEATFLUX:           cout << "Maximum heat flux objective function." << endl; break;
        case FIGURE_OF_MERIT:            cout << "Rotor Figure of Merit objective function." << endl; break;
        case BUFFET_SENSOR:              cout << "Buffet sensor objective function." << endl; break;
        case SURFACE_TOTAL_PRESSURE:     cout << "Average total pressure objective function." << endl; break;
        case SURFACE_STATIC_PRESSURE:    cout << "Average static pressure objective function." << endl; break;
        case SURFACE_MASSFLOW:           cout << "Mass flow rate objective function." << endl; break;
        case SURFACE_MACH:               cout << "Mach number objective function." << endl; break;
        case CUSTOM_OBJFUNC:             cout << "Custom objective function." << endl; break;
        case REFERENCE_GEOMETRY:         cout << "Target geometry objective function." << endl; break;
        case REFERENCE_NODE:             cout << "Target node displacement objective function." << endl; break;
        case VOLUME_FRACTION:            cout << "Volume fraction objective function." << endl; break;
        case TOPOL_DISCRETENESS:         cout << "Topology discreteness objective function." << endl; break;
        case TOPOL_COMPLIANCE:           cout << "Topology compliance objective function." << endl; break;
      }
    }
    else {
      cout << "Weighted sum objective function." << endl;
    }

  }

  if (val_software == SU2_CFD) {
    cout << endl <<"--------------- Space Numerical Integration ( Zone "  << iZone << " ) ------------------" << endl;

    if (SmoothNumGrid) cout << "There are some smoothing iterations on the grid coordinates." << endl;

    if ((Kind_Solver == EULER)          || (Kind_Solver == NAVIER_STOKES)          || (Kind_Solver == RANS) ||
        (Kind_Solver == INC_EULER)      || (Kind_Solver == INC_NAVIER_STOKES)      || (Kind_Solver == INC_RANS) ||
        (Kind_Solver == DISC_ADJ_EULER) || (Kind_Solver == DISC_ADJ_NAVIER_STOKES) || (Kind_Solver == DISC_ADJ_RANS) ) {

      if (Kind_ConvNumScheme_Flow == SPACE_CENTERED) {
        if (Kind_Centered_Flow == JST) {
          cout << "Jameson-Schmidt-Turkel scheme (2nd order in space) for the flow inviscid terms."<< endl;
          cout << "JST viscous coefficients (2nd & 4th): " << Kappa_2nd_Flow << ", " << Kappa_4th_Flow <<"." << endl;
          cout << "The method includes a grid stretching correction (p = 0.3)."<< endl;
        }
        if (Kind_Centered_Flow == JST_KE) {
          cout << "Jameson-Schmidt-Turkel scheme (2nd order in space) for the flow inviscid terms."<< endl;
          cout << "JST viscous coefficients (2nd & 4th): " << Kappa_2nd_Flow << ", " << Kappa_4th_Flow << "." << endl;
          cout << "The method includes a grid stretching correction (p = 0.3)."<< endl;
        }
        if (Kind_Centered_Flow == LAX) {
          cout << "Lax-Friedrich scheme (1st order in space) for the flow inviscid terms."<< endl;
          cout << "Lax viscous coefficients (1st): " << Kappa_1st_Flow << "." << endl;
          cout << "First order integration." << endl;
        }
      }

      if (Kind_ConvNumScheme_Flow == SPACE_UPWIND) {
        if (Kind_Upwind_Flow == ROE)    cout << "Roe (with entropy fix = "<< EntropyFix_Coeff <<") solver for the flow inviscid terms."<< endl;
        if (Kind_Upwind_Flow == TURKEL) cout << "Roe-Turkel solver for the flow inviscid terms."<< endl;
        if (Kind_Upwind_Flow == AUSM)   cout << "AUSM solver for the flow inviscid terms."<< endl;
        if (Kind_Upwind_Flow == HLLC)   cout << "HLLC solver for the flow inviscid terms."<< endl;
        if (Kind_Upwind_Flow == SW)     cout << "Steger-Warming solver for the flow inviscid terms."<< endl;
        if (Kind_Upwind_Flow == MSW)    cout << "Modified Steger-Warming solver for the flow inviscid terms."<< endl;
        if (Kind_Upwind_Flow == CUSP)   cout << "CUSP solver for the flow inviscid terms."<< endl;
        if (Kind_Upwind_Flow == L2ROE)  cout << "L2ROE Low Mach ROE solver for the flow inviscid terms."<< endl;
        if (Kind_Upwind_Flow == LMROE)  cout << "Rieper Low Mach ROE solver for the flow inviscid terms."<< endl;
        if (Kind_Upwind_Flow == SLAU)   cout << "Simple Low-Dissipation AUSM solver for the flow inviscid terms."<< endl;
        if (Kind_Upwind_Flow == SLAU2)  cout << "Simple Low-Dissipation AUSM 2 solver for the flow inviscid terms."<< endl;
        if (Kind_Upwind_Flow == FDS)    cout << "Flux difference splitting (FDS) upwind scheme for the flow inviscid terms."<< endl;
        if (Kind_Upwind_Flow == AUSMPLUSUP)  cout << "AUSM+-up solver for the flow inviscid terms."<< endl;
  if (Kind_Upwind_Flow == AUSMPLUSUP2)  cout << "AUSM+-up2 solver for the flow inviscid terms."<< endl;

  if (Kind_Solver == EULER         || Kind_Solver == DISC_ADJ_EULER ||
      Kind_Solver == NAVIER_STOKES || Kind_Solver == DISC_ADJ_NAVIER_STOKES ||
      Kind_Solver == RANS          || Kind_Solver == DISC_ADJ_RANS) {
          switch (Kind_RoeLowDiss) {
            case NO_ROELOWDISS: cout << "Standard Roe without low-dissipation function."<< endl; break;
            case NTS: cout << "Roe with NTS low-dissipation function."<< endl; break;
            case FD: cout << "Roe with DDES's FD low-dissipation function."<< endl; break;
            case NTS_DUCROS: cout << "Roe with NTS low-dissipation function + Ducros shock sensor."<< endl; break;
            case FD_DUCROS: cout << "Roe with DDES's FD low-dissipation function + Ducros shock sensor."<< endl; break;
          }
        }

        if (MUSCL_Flow) {
          cout << "Second order integration in space, with slope limiter." << endl;
            switch (Kind_SlopeLimit_Flow) {
              case NO_LIMITER:
                cout << "No slope-limiting method. "<< endl;
                break;
              case VENKATAKRISHNAN:
                cout << "Venkatakrishnan slope-limiting method, with constant: " << Venkat_LimiterCoeff <<". "<< endl;
                cout << "The reference element size is: " << RefElemLength <<". "<< endl;
                break;
              case VENKATAKRISHNAN_WANG:
                cout << "Venkatakrishnan-Wang slope-limiting method, with constant: " << Venkat_LimiterCoeff <<". "<< endl;
                break;
              case BARTH_JESPERSEN:
                cout << "Barth-Jespersen slope-limiting method." << endl;
                break;
              case VAN_ALBADA_EDGE:
                cout << "Van Albada slope-limiting method implemented by edges." << endl;
                break;
            }
        }
        else {
          cout << "First order integration in space." << endl;
        }

      }

    }

    if ((Kind_Solver == RANS) || (Kind_Solver == DISC_ADJ_RANS)) {
      if (Kind_ConvNumScheme_Turb == SPACE_UPWIND) {
        if (Kind_Upwind_Turb == SCALAR_UPWIND) cout << "Scalar upwind solver for the turbulence model."<< endl;
        if (MUSCL_Turb) {
          cout << "Second order integration in space with slope limiter." << endl;
            switch (Kind_SlopeLimit_Turb) {
              case NO_LIMITER:
                cout << "No slope-limiting method. "<< endl;
                break;
              case VENKATAKRISHNAN:
                cout << "Venkatakrishnan slope-limiting method, with constant: " << Venkat_LimiterCoeff <<". "<< endl;
                cout << "The reference element size is: " << RefElemLength <<". "<< endl;
                break;
              case VENKATAKRISHNAN_WANG:
                cout << "Venkatakrishnan-Wang slope-limiting method, with constant: " << Venkat_LimiterCoeff <<". "<< endl;
                break;
              case BARTH_JESPERSEN:
                cout << "Barth-Jespersen slope-limiting method." << endl;
                break;
              case VAN_ALBADA_EDGE:
                cout << "Van Albada slope-limiting method implemented by edges." << endl;
                break;
            }
        }
        else {
          cout << "First order integration in space." << endl;
        }
      }
    }

    if ((Kind_Solver == ADJ_EULER) || (Kind_Solver == ADJ_NAVIER_STOKES) || (Kind_Solver == ADJ_RANS)) {

      if (Kind_ConvNumScheme_AdjFlow == SPACE_CENTERED) {
        if (Kind_Centered_AdjFlow == JST) {
          cout << "Jameson-Schmidt-Turkel scheme for the adjoint inviscid terms."<< endl;
          cout << "JST viscous coefficients (1st, 2nd, & 4th): " << Kappa_1st_AdjFlow
          << ", " << Kappa_2nd_AdjFlow << ", " << Kappa_4th_AdjFlow <<"."<< endl;
          cout << "The method includes a grid stretching correction (p = 0.3)."<< endl;
          cout << "Second order integration." << endl;
        }
        if (Kind_Centered_AdjFlow == LAX) {
          cout << "Lax-Friedrich scheme for the adjoint inviscid terms."<< endl;
          cout << "First order integration." << endl;
        }
      }

      if (Kind_ConvNumScheme_AdjFlow == SPACE_UPWIND) {
        if (Kind_Upwind_AdjFlow == ROE) cout << "Roe (with entropy fix = "<< EntropyFix_Coeff <<") solver for the adjoint inviscid terms."<< endl;
        if (MUSCL_AdjFlow) {
          cout << "Second order integration with slope limiter." << endl;
            switch (Kind_SlopeLimit_AdjFlow) {
              case NO_LIMITER:
                cout << "No slope-limiting method. "<< endl;
                break;
              case VENKATAKRISHNAN:
                cout << "Venkatakrishnan slope-limiting method, with constant: " << Venkat_LimiterCoeff <<". "<< endl;
                cout << "The reference element size is: " << RefElemLength <<". "<< endl;
                break;
              case VENKATAKRISHNAN_WANG:
                cout << "Venkatakrishnan-Wang slope-limiting method, with constant: " << Venkat_LimiterCoeff <<". "<< endl;
                break;
              case BARTH_JESPERSEN:
                cout << "Barth-Jespersen slope-limiting method." << endl;
                break;
              case VAN_ALBADA_EDGE:
                cout << "Van Albada slope-limiting method implemented by edges." << endl;
                break;
              case SHARP_EDGES:
                cout << "Sharp edges slope-limiting method, with constant: " << Venkat_LimiterCoeff <<". "<< endl;
                cout << "The reference element size is: " << RefElemLength <<". "<< endl;
                cout << "The reference sharp edge distance is: " << AdjSharp_LimiterCoeff*RefElemLength*Venkat_LimiterCoeff <<". "<< endl;
                break;
              case WALL_DISTANCE:
                cout << "Wall distance slope-limiting method, with constant: " << Venkat_LimiterCoeff <<". "<< endl;
                cout << "The reference element size is: " << RefElemLength <<". "<< endl;
                cout << "The reference wall distance is: " << AdjSharp_LimiterCoeff*RefElemLength*Venkat_LimiterCoeff <<". "<< endl;
                break;
            }
        }
        else {
          cout << "First order integration." << endl;
        }
      }

      cout << "The reference sharp edge distance is: " << AdjSharp_LimiterCoeff*RefElemLength*Venkat_LimiterCoeff <<". "<< endl;

    }

    if ((Kind_Solver == ADJ_RANS) && (!Frozen_Visc_Cont)) {
      if (Kind_ConvNumScheme_AdjTurb == SPACE_UPWIND) {
        if (Kind_Upwind_Turb == SCALAR_UPWIND) cout << "Scalar upwind solver (first order) for the adjoint turbulence model."<< endl;
        if (MUSCL_AdjTurb) {
          cout << "Second order integration with slope limiter." << endl;
            switch (Kind_SlopeLimit_AdjTurb) {
              case NO_LIMITER:
                cout << "No slope-limiting method. "<< endl;
                break;
              case VENKATAKRISHNAN:
                cout << "Venkatakrishnan slope-limiting method, with constant: " << Venkat_LimiterCoeff <<". "<< endl;
                cout << "The reference element size is: " << RefElemLength <<". "<< endl;
                break;
              case VENKATAKRISHNAN_WANG:
                cout << "Venkatakrishnan-Wang slope-limiting method, with constant: " << Venkat_LimiterCoeff <<". "<< endl;
                break;
              case BARTH_JESPERSEN:
                cout << "Barth-Jespersen slope-limiting method." << endl;
                break;
              case VAN_ALBADA_EDGE:
                cout << "Van Albada slope-limiting method implemented by edges." << endl;
                break;
              case SHARP_EDGES:
                cout << "Sharp edges slope-limiting method, with constant: " << Venkat_LimiterCoeff <<". "<< endl;
                cout << "The reference element size is: " << RefElemLength <<". "<< endl;
                cout << "The reference sharp edge distance is: " << AdjSharp_LimiterCoeff*RefElemLength*Venkat_LimiterCoeff <<". "<< endl;
                break;
              case WALL_DISTANCE:
                cout << "Wall distance slope-limiting method, with constant: " << Venkat_LimiterCoeff <<". "<< endl;
                cout << "The reference element size is: " << RefElemLength <<". "<< endl;
                cout << "The reference wall distance is: " << AdjSharp_LimiterCoeff*RefElemLength*Venkat_LimiterCoeff <<". "<< endl;
                break;
            }
        }
        else {
          cout << "First order integration." << endl;
        }
      }
    }

    if ((Kind_Solver == NAVIER_STOKES) || (Kind_Solver == RANS) ||
        (Kind_Solver == INC_NAVIER_STOKES) || (Kind_Solver == INC_RANS) ||
        (Kind_Solver == DISC_ADJ_INC_NAVIER_STOKES) || (Kind_Solver == DISC_ADJ_INC_RANS) ||
        (Kind_Solver == DISC_ADJ_NAVIER_STOKES) || (Kind_Solver == DISC_ADJ_RANS)) {
        cout << "Average of gradients with correction (viscous flow terms)." << endl;
    }

    if ((Kind_Solver == ADJ_NAVIER_STOKES) || (Kind_Solver == ADJ_RANS)) {
      cout << "Average of gradients with correction (viscous adjoint terms)." << endl;
    }

    if ((Kind_Solver == RANS) || (Kind_Solver == DISC_ADJ_RANS) || (Kind_Solver == INC_RANS) || (Kind_Solver == DISC_ADJ_INC_RANS) ) {
      cout << "Average of gradients with correction (viscous turbulence terms)." << endl;
    }

    if ((Kind_Solver == ADJ_RANS) && (!Frozen_Visc_Cont)) {
      cout << "Average of gradients with correction (2nd order) for computation of adjoint viscous turbulence terms." << endl;
      if (Kind_TimeIntScheme_AdjTurb == EULER_IMPLICIT) cout << "Euler implicit method for the turbulent adjoint equation." << endl;
    }

    if(Kind_Solver != FEM_EULER && Kind_Solver != FEM_NAVIER_STOKES &&
       Kind_Solver != FEM_RANS  && Kind_Solver != FEM_LES &&
       Kind_Solver != DISC_ADJ_FEM_EULER && Kind_Solver != DISC_ADJ_FEM_NS &&
       Kind_Solver != DISC_ADJ_FEM_RANS) {
      if (!fea){
        switch (Kind_Gradient_Method_Recon) {
          case GREEN_GAUSS: cout << "Gradient for upwind reconstruction: Green-Gauss." << endl; break;
          case LEAST_SQUARES: cout << "Gradient for upwind reconstruction: unweighted Least-Squares." << endl; break;
          case WEIGHTED_LEAST_SQUARES: cout << "Gradient for upwind reconstruction: inverse-distance weighted Least-Squares." << endl; break;
        }
        switch (Kind_Gradient_Method) {
          case GREEN_GAUSS: cout << "Gradient for viscous and source terms: Green-Gauss." << endl; break;
          case LEAST_SQUARES: cout << "Gradient for viscous and source terms: unweighted Least-Squares." << endl; break;
          case WEIGHTED_LEAST_SQUARES: cout << "Gradient for viscous and source terms: inverse-distance weighted Least-Squares." << endl; break;
        }
      }
      else{
        cout << "Spatial discretization using the Finite Element Method." << endl;
      }
    }

    if(Kind_Solver == FEM_EULER || Kind_Solver == FEM_NAVIER_STOKES ||
       Kind_Solver == FEM_RANS  || Kind_Solver == FEM_LES ||
       Kind_Solver == DISC_ADJ_FEM_EULER || Kind_Solver == DISC_ADJ_FEM_NS ||
       Kind_Solver == DISC_ADJ_FEM_RANS) {
      if(Kind_FEM_Flow == DG) {
        cout << "Discontinuous Galerkin Finite element solver" << endl;

        switch( Riemann_Solver_FEM ) {
          case ROE:           cout << "Roe (with entropy fix) solver for inviscid fluxes over the faces" << endl; break;
          case LAX_FRIEDRICH: cout << "Lax-Friedrich solver for inviscid fluxes over the faces" << endl; break;
          case AUSM:          cout << "AUSM solver inviscid fluxes over the faces" << endl; break;
          case HLLC:          cout << "HLLC solver inviscid fluxes over the faces" << endl; break;
        }

        if(Kind_Solver != FEM_EULER && Kind_Solver != DISC_ADJ_FEM_EULER) {
          cout << "Theta symmetrizing terms interior penalty: " << Theta_Interior_Penalty_DGFEM << endl;
        }
      }

      cout << "Quadrature factor for elements with constant Jacobian:     " << Quadrature_Factor_Straight << endl;
      cout << "Quadrature factor for elements with non-constant Jacobian: " << Quadrature_Factor_Curved << endl;

      cout << "Byte alignment matrix multiplications:      " << byteAlignmentMatMul << endl;
      cout << "Padded matrix size for optimal performance: " << sizeMatMulPadding << endl;
    }

    cout << endl <<"--------------- Time Numerical Integration  ( Zone "  << iZone << " ) ------------------" << endl;

    if (!fea) {
    switch (TimeMarching) {
      case NO:
      cout << "Local time stepping (steady state simulation)." << endl; break;
      case TIME_STEPPING:
      cout << "Unsteady simulation using a time stepping strategy."<< endl;
      if (Unst_CFL != 0.0) {
                          cout << "Time step computed by the code. Unsteady CFL number: " << Unst_CFL <<"."<< endl;
                          if (Delta_UnstTime != 0.0) {
                            cout << "Synchronization time provided by the user (s): "<< Delta_UnstTime << "." << endl;
                          }
                        }
      else cout << "Unsteady time step provided by the user (s): "<< Delta_UnstTime << "." << endl;
      break;
      case DT_STEPPING_1ST: case DT_STEPPING_2ND:
      if (TimeMarching == DT_STEPPING_1ST) cout << "Unsteady simulation, dual time stepping strategy (first order in time)."<< endl;
      if (TimeMarching == DT_STEPPING_2ND) cout << "Unsteady simulation, dual time stepping strategy (second order in time)."<< endl;
      if (Unst_CFL != 0.0) cout << "Time step computed by the code. Unsteady CFL number: " << Unst_CFL <<"."<< endl;
      else cout << "Unsteady time step provided by the user (s): "<< Delta_UnstTime << "." << endl;
      cout << "Total number of internal Dual Time iterations: "<< Unst_nIntIter <<"." << endl;
      break;
    }
  }
  else {
    if (Time_Domain) {
            cout << "Dynamic structural analysis."<< endl;
            cout << "Time step provided by the user for the dynamic analysis(s): "<< Delta_DynTime << "." << endl;
     } else {
            cout << "Static structural analysis." << endl;
    }
  }

    if ((Kind_Solver == EULER) || (Kind_Solver == NAVIER_STOKES) || (Kind_Solver == RANS) ||
        (Kind_Solver == INC_EULER) || (Kind_Solver == INC_NAVIER_STOKES) || (Kind_Solver == INC_RANS) ||
        (Kind_Solver == DISC_ADJ_INC_EULER) || (Kind_Solver == DISC_ADJ_INC_NAVIER_STOKES) || (Kind_Solver == DISC_ADJ_INC_RANS) ||
        (Kind_Solver == DISC_ADJ_EULER) || (Kind_Solver == DISC_ADJ_NAVIER_STOKES) || (Kind_Solver == DISC_ADJ_RANS) ||
        (Kind_Solver == DISC_ADJ_FEM_EULER) || (Kind_Solver == DISC_ADJ_FEM_NS) || (Kind_Solver == DISC_ADJ_FEM_RANS)) {
      switch (Kind_TimeIntScheme_Flow) {
        case RUNGE_KUTTA_EXPLICIT:
          cout << "Runge-Kutta explicit method for the flow equations." << endl;
          cout << "Number of steps: " << nRKStep << endl;
          cout << "Alpha coefficients: ";
          for (unsigned short iRKStep = 0; iRKStep < nRKStep; iRKStep++) {
            cout << "\t" << RK_Alpha_Step[iRKStep];
          }
          cout << endl;
          break;
        case EULER_EXPLICIT:
          cout << "Euler explicit method for the flow equations." << endl;
          break;
        case EULER_IMPLICIT:
          cout << "Euler implicit method for the flow equations." << endl;
          switch (Kind_Linear_Solver) {
            case BCGSTAB:
            case FGMRES:
            case RESTARTED_FGMRES:
              if (Kind_Linear_Solver == BCGSTAB)
                cout << "BCGSTAB is used for solving the linear system." << endl;
              else
                cout << "FGMRES is used for solving the linear system." << endl;
              switch (Kind_Linear_Solver_Prec) {
                case ILU: cout << "Using a ILU("<< Linear_Solver_ILU_n <<") preconditioning."<< endl; break;
                case LINELET: cout << "Using a linelet preconditioning."<< endl; break;
                case LU_SGS:  cout << "Using a LU-SGS preconditioning."<< endl; break;
                case JACOBI:  cout << "Using a Jacobi preconditioning."<< endl; break;
              }
              break;
            case SMOOTHER:
              switch (Kind_Linear_Solver_Prec) {
                case ILU:     cout << "A ILU(" << Linear_Solver_ILU_n << ")"; break;
                case LINELET: cout << "A Linelet"; break;
                case LU_SGS:  cout << "A LU-SGS"; break;
                case JACOBI:  cout << "A Jacobi"; break;
              }
              cout << " method is used for smoothing the linear system." << endl;
              break;
          }
          cout << "Convergence criteria of the linear solver: "<< Linear_Solver_Error <<"."<< endl;
          cout << "Max number of linear iterations: "<< Linear_Solver_Iter <<"."<< endl;
          break;
        case CLASSICAL_RK4_EXPLICIT:
          cout << "Classical RK4 explicit method for the flow equations." << endl;
          cout << "Number of steps: " << 4 << endl;
          cout << "Time coefficients: {0.5, 0.5, 1, 1}" << endl;
          cout << "Function coefficients: {1/6, 1/3, 1/3, 1/6}" << endl;
          break;
      }
    }

    if (fea) {
      switch (Kind_TimeIntScheme_FEA) {
        case CD_EXPLICIT:
          cout << "Explicit time integration (NOT IMPLEMENTED YET)." << endl;
          break;
        case GENERALIZED_ALPHA:
          cout << "Generalized-alpha method." << endl;
          break;
        case NEWMARK_IMPLICIT:
          if (Dynamic_Analysis) cout << "Newmark implicit method for the structural time integration." << endl;
          switch (Kind_Linear_Solver) {
            case BCGSTAB:
              cout << "BCGSTAB is used for solving the linear system." << endl;
              cout << "Convergence criteria of the linear solver: "<< Linear_Solver_Error <<"."<< endl;
              cout << "Max number of iterations: "<< Linear_Solver_Iter <<"."<< endl;
              break;
            case FGMRES: case RESTARTED_FGMRES:
              cout << "FGMRES is used for solving the linear system." << endl;
              cout << "Convergence criteria of the linear solver: "<< Linear_Solver_Error <<"."<< endl;
              cout << "Max number of iterations: "<< Linear_Solver_Iter <<"."<< endl;
              break;
            case CONJUGATE_GRADIENT:
              cout << "A Conjugate Gradient method is used for solving the linear system." << endl;
              cout << "Convergence criteria of the linear solver: "<< Linear_Solver_Error <<"."<< endl;
              cout << "Max number of iterations: "<< Linear_Solver_Iter <<"."<< endl;
              break;
          }
          break;
      }
    }

    if ((Kind_Solver == ADJ_EULER) || (Kind_Solver == ADJ_NAVIER_STOKES) || (Kind_Solver == ADJ_RANS)) {
      switch (Kind_TimeIntScheme_AdjFlow) {
        case RUNGE_KUTTA_EXPLICIT:
          cout << "Runge-Kutta explicit method for the adjoint equations." << endl;
          cout << "Number of steps: " << nRKStep << endl;
          cout << "Alpha coefficients: ";
          for (unsigned short iRKStep = 0; iRKStep < nRKStep; iRKStep++) {
            cout << "\t" << RK_Alpha_Step[iRKStep];
          }
          cout << endl;
          break;
        case EULER_EXPLICIT: cout << "Euler explicit method for the adjoint equations." << endl; break;
        case EULER_IMPLICIT: cout << "Euler implicit method for the adjoint equations." << endl; break;
      }
    }

    if(Kind_Solver == FEM_EULER || Kind_Solver == FEM_NAVIER_STOKES ||
       Kind_Solver == FEM_RANS  || Kind_Solver == FEM_LES) {
      switch (Kind_TimeIntScheme_FEM_Flow) {
        case RUNGE_KUTTA_EXPLICIT:
          cout << "Runge-Kutta explicit method for the flow equations." << endl;
          cout << "Number of steps: " << nRKStep << endl;
          cout << "Alpha coefficients: ";
          for (unsigned short iRKStep = 0; iRKStep < nRKStep; iRKStep++) {
            cout << "\t" << RK_Alpha_Step[iRKStep];
          }
          cout << endl;
          break;
        case CLASSICAL_RK4_EXPLICIT:
          cout << "Classical RK4 explicit method for the flow equations." << endl;
          cout << "Number of steps: " << 4 << endl;
          cout << "Time coefficients: {0.5, 0.5, 1, 1}" << endl;
          cout << "Function coefficients: {1/6, 1/3, 1/3, 1/6}" << endl;
          break;

        case ADER_DG:
          if(nLevels_TimeAccurateLTS == 1)
            cout << "ADER-DG for the flow equations with global time stepping." << endl;
          else
            cout << "ADER-DG for the flow equations with " << nLevels_TimeAccurateLTS
                 << " levels for time accurate local time stepping." << endl;

          switch( Kind_ADER_Predictor ) {
            case ADER_ALIASED_PREDICTOR:
              cout << "An aliased approach is used in the predictor step. " << endl;
              break;
            case ADER_NON_ALIASED_PREDICTOR:
              cout << "A non-aliased approach is used in the predictor step. " << endl;
              break;
          }
          cout << "Number of time DOFs ADER-DG predictor step: " << nTimeDOFsADER_DG << endl;
          cout << "Location of time DOFs ADER-DG on the interval [-1,1]: ";
          for (unsigned short iDOF=0; iDOF<nTimeDOFsADER_DG; iDOF++) {
            cout << "\t" << TimeDOFsADER_DG[iDOF];
          }
          cout << endl;
          cout << "Time quadrature factor for ADER-DG: " << Quadrature_Factor_Time_ADER_DG << endl;
          cout << "Number of time integration points ADER-DG: " << nTimeIntegrationADER_DG << endl;
          cout << "Location of time integration points ADER-DG on the interval [-1,1]: ";
          for (unsigned short iDOF=0; iDOF<nTimeIntegrationADER_DG; iDOF++) {
            cout << "\t" << TimeIntegrationADER_DG[iDOF];
          }
          cout << endl;
          cout << "Weights of time integration points ADER-DG on the interval [-1,1]: ";
          for (unsigned short iDOF=0; iDOF<nTimeIntegrationADER_DG; iDOF++) {
            cout << "\t" << WeightsIntegrationADER_DG[iDOF];
          }
          cout << endl;
          break;
      }
    }

    if (nMGLevels !=0) {

      if (nStartUpIter != 0) cout << "A total of " << nStartUpIter << " start up iterations on the fine grid."<< endl;
      if (MGCycle == V_CYCLE) cout << "V Multigrid Cycle, with " << nMGLevels << " multigrid levels."<< endl;
      if (MGCycle == W_CYCLE) cout << "W Multigrid Cycle, with " << nMGLevels << " multigrid levels."<< endl;
      if (MGCycle == FULLMG_CYCLE) cout << "Full Multigrid Cycle, with " << nMGLevels << " multigrid levels."<< endl;

      cout << "Damping factor for the residual restriction: " << Damp_Res_Restric <<"."<< endl;
      cout << "Damping factor for the correction prolongation: " << Damp_Correc_Prolong <<"."<< endl;
    }

    if ((Kind_Solver != FEM_ELASTICITY) && (Kind_Solver != DISC_ADJ_FEM)) {

      if (!CFL_Adapt) cout << "No CFL adaptation." << endl;
      else cout << "CFL adaptation. Factor down: "<< CFL_AdaptParam[0] <<", factor up: "<< CFL_AdaptParam[1]
        <<",\n                lower limit: "<< CFL_AdaptParam[2] <<", upper limit: " << CFL_AdaptParam[3] <<"."<< endl;

      if (nMGLevels !=0) {
        PrintingToolbox::CTablePrinter MGTable(&std::cout);

        MGTable.AddColumn("MG Level",         10);
        MGTable.AddColumn("Presmooth",     10);
        MGTable.AddColumn("PostSmooth",    10);
        MGTable.AddColumn("CorrectSmooth", 10);
        MGTable.SetAlign(PrintingToolbox::CTablePrinter::RIGHT);
        MGTable.PrintHeader();
        for (unsigned short iLevel = 0; iLevel < nMGLevels+1; iLevel++) {
          MGTable << iLevel << MG_PreSmooth[iLevel] << MG_PostSmooth[iLevel] << MG_CorrecSmooth[iLevel];
        }
        MGTable.PrintFooter();
      }
      if (TimeMarching != TIME_STEPPING) {
        cout << "Courant-Friedrichs-Lewy number:   ";
        cout.precision(3);
        cout.width(6); cout << CFL[0];
        cout << endl;
      }

    }

    if ((Kind_Solver == RANS) || (Kind_Solver == DISC_ADJ_RANS) ||
        (Kind_Solver == INC_RANS) || (Kind_Solver == DISC_ADJ_INC_RANS))
      if (Kind_TimeIntScheme_Turb == EULER_IMPLICIT)
        cout << "Euler implicit time integration for the turbulence model." << endl;
  }

  if (val_software == SU2_CFD) {

    cout << endl <<"------------------ Convergence Criteria  ( Zone "  << iZone << " ) ---------------------" << endl;

    cout << "Maximum number of solver subiterations: " << nInnerIter <<"."<< endl;
    if (Multizone_Problem)
      cout << "Maximum number of solver outer iterations: " << nOuterIter <<"."<< endl;
    if (Time_Domain)
      cout << "Maximum number of physical time-steps: " << nTimeIter <<"."<< endl;

    cout << "Begin convergence monitoring at iteration " << StartConv_Iter << "." << endl;
    cout << "Residual minimum value: 1e" << MinLogResidual << "." << endl;
    cout << "Cauchy series min. value: " << Cauchy_Eps << "." << endl;
    cout << "Number of Cauchy elements: " << Cauchy_Elems << "." << endl;
    if(Cauchy_Elems <1){
      SU2_MPI::Error(to_string(Cauchy_Elems) + string(" Cauchy elements are no viable input. Please check your configuration file."), CURRENT_FUNCTION);
    }
    cout << "Begin windowed time average at iteration " << StartWindowIteration << "." << endl;

    if(Wnd_Cauchy_Crit){
      cout << "Begin time convergence monitoring at iteration " << Wnd_StartConv_Iter + StartWindowIteration << "." << endl;
      cout << "Time cauchy series min. value: " << Wnd_Cauchy_Eps << "." << endl;
      cout << "Number of Cauchy elements: " << Wnd_Cauchy_Elems << "." << endl;
      if(Wnd_Cauchy_Elems <1){
        SU2_MPI::Error(to_string(Wnd_Cauchy_Elems) +string(" Cauchy elements are no viable input. Please check your configuration file."), CURRENT_FUNCTION);
      }
    }
  }

  if (val_software == SU2_MSH) {
    cout << endl <<"----------------- Grid adaptation strategy ( Zone "  << iZone << " ) -------------------" << endl;

    switch (Kind_Adaptation) {
      case NONE: break;
      case PERIODIC: cout << "Grid modification to run periodic bc problems." << endl; break;
      case FULL: cout << "Grid adaptation using a complete refinement." << endl; break;
      case WAKE: cout << "Grid adaptation of the wake." << endl; break;
      case FULL_FLOW: cout << "Flow grid adaptation using a complete refinement." << endl; break;
      case FULL_ADJOINT: cout << "Adjoint grid adaptation using a complete refinement." << endl; break;
      case GRAD_FLOW: cout << "Grid adaptation using gradient based strategy (density)." << endl; break;
      case GRAD_ADJOINT: cout << "Grid adaptation using gradient based strategy (adjoint density)." << endl; break;
      case GRAD_FLOW_ADJ: cout << "Grid adaptation using gradient based strategy (density and adjoint density)." << endl; break;
      case COMPUTABLE: cout << "Grid adaptation using computable correction."<< endl; break;
      case REMAINING: cout << "Grid adaptation using remaining error."<< endl; break;
      case SMOOTHING: cout << "Grid smoothing using an implicit method."<< endl; break;
      case SUPERSONIC_SHOCK: cout << "Grid adaptation for a supersonic shock at Mach: " << Mach <<"."<< endl; break;
    }

    switch (Kind_Adaptation) {
      case GRAD_FLOW: case GRAD_ADJOINT: case GRAD_FLOW_ADJ: case COMPUTABLE: case REMAINING:
        cout << "Power of the dual volume in the adaptation sensor: " << DualVol_Power << endl;
        cout << "Percentage of new elements in the adaptation process: " << New_Elem_Adapt << "."<< endl;
        break;
    }

    if (Analytical_Surface != NONE)
      cout << "Use analytical definition for including points in the surfaces." << endl;

  }

  cout << endl <<"-------------------- Output Information ( Zone "  << iZone << " ) ----------------------" << endl;

  if (val_software == SU2_CFD) {

    cout << "Writing solution files every " << VolumeWrtFreq <<" iterations."<< endl;
    cout << "Writing the convergence history file every " << HistoryWrtFreq[2] <<" inner iterations."<< endl;
    if (Multizone_Problem){
      cout << "Writing the convergence history file every " << HistoryWrtFreq[1] <<" outer iterations."<< endl;
    }
    if (Time_Domain) {
      cout << "Writing the convergence history file every " << HistoryWrtFreq[0] <<" time iterations."<< endl;
    }
    cout << "Writing the screen convergence history every " << ScreenWrtFreq[2] <<" inner iterations."<< endl;
    if (Multizone_Problem){
      cout << "Writing the screen convergence history every " << ScreenWrtFreq[1] <<" outer iterations."<< endl;
    }
    if (Time_Domain) {
      cout << "Writing the screen convergence history every " << ScreenWrtFreq[0] <<" time iterations."<< endl;
    }

    switch (Tab_FileFormat) {
      case TAB_CSV: cout << "The tabular file format is CSV (.csv)." << endl; break;
      case TAB_TECPLOT: cout << "The tabular file format is Tecplot (.dat)." << endl; break;
    }

    cout << "Convergence history file name: " << Conv_FileName << "." << endl;

    cout << "Forces breakdown file name: " << Breakdown_FileName << "." << endl;


    if (!ContinuousAdjoint && !DiscreteAdjoint) {
      cout << "Surface file name: " << SurfCoeff_FileName << "." << endl;
      cout << "Volume file name: " << Volume_FileName << "." << endl;
      cout << "Restart file name: " << Restart_FileName << "." << endl;
    }

    if (ContinuousAdjoint || DiscreteAdjoint) {
      cout << "Adjoint solution file name: " << Solution_AdjFileName << "." << endl;
      cout << "Restart adjoint file name: " << Restart_AdjFileName << "." << endl;
      cout << "Adjoint variables file name: " << Adj_FileName << "." << endl;
      cout << "Surface adjoint file name: " << SurfAdjCoeff_FileName << "." << endl;
    }

  }

  if (val_software == SU2_SOL) {
    switch (Tab_FileFormat) {
      case TAB_CSV: cout << "The tabular file format is CSV (.csv)." << endl; break;
      case TAB_TECPLOT: cout << "The tabular file format is Tecplot (.dat)." << endl; break;
    }
    cout << "Flow variables file name: " << Volume_FileName << "." << endl;
  }

  if (val_software == SU2_DEF) {
    cout << "Output mesh file name: " << Mesh_Out_FileName << ". " << endl;
    if (Visualize_Surface_Def) cout << "A file will be created to visualize the surface deformation." << endl;
    if (Visualize_Volume_Def) cout << "A file will be created to visualize the volume deformation." << endl;
    else cout << "No file for visualizing the deformation." << endl;
    switch (GetDeform_Stiffness_Type()) {
      case INVERSE_VOLUME:
        cout << "Cell stiffness scaled by inverse of the cell volume." << endl;
        break;
      case SOLID_WALL_DISTANCE:
        cout << "Cell stiffness scaled by distance to nearest solid surface." << endl;
        break;
      case CONSTANT_STIFFNESS:
        cout << "Imposing constant cell stiffness." << endl;
        break;
    }
  }

  if (val_software == SU2_MSH) {
    cout << "Output mesh file name: " << Mesh_Out_FileName << ". " << endl;
  }

  if (val_software == SU2_DOT) {
    if (DiscreteAdjoint) {
      cout << "Output Volume Sensitivity file name: " << VolSens_FileName << ". " << endl;
      cout << "Output Surface Sensitivity file name: " << SurfSens_FileName << ". " << endl;
    }
    cout << "Output gradient file name: " << ObjFunc_Grad_FileName << ". " << endl;
  }

  if (val_software == SU2_MSH) {
    cout << "Output mesh file name: " << Mesh_Out_FileName << ". " << endl;
    cout << "Restart flow file name: " << Restart_FileName << "." << endl;
    if ((Kind_Adaptation == FULL_ADJOINT) || (Kind_Adaptation == GRAD_ADJOINT) || (Kind_Adaptation == GRAD_FLOW_ADJ) ||
        (Kind_Adaptation == COMPUTABLE) || (Kind_Adaptation == REMAINING)) {
      if (Kind_ObjFunc[0] == DRAG_COEFFICIENT) cout << "Restart adjoint file name: " << Restart_AdjFileName << "." << endl;
      if (Kind_ObjFunc[0] == EQUIVALENT_AREA) cout << "Restart adjoint file name: " << Restart_AdjFileName << "." << endl;
      if (Kind_ObjFunc[0] == NEARFIELD_PRESSURE) cout << "Restart adjoint file name: " << Restart_AdjFileName << "." << endl;
      if (Kind_ObjFunc[0] == LIFT_COEFFICIENT) cout << "Restart adjoint file name: " << Restart_AdjFileName << "." << endl;
    }
  }

  cout << endl <<"------------- Config File Boundary Information ( Zone "  << iZone << " ) ---------------" << endl;

  PrintingToolbox::CTablePrinter BoundaryTable(&std::cout);
  BoundaryTable.AddColumn("Marker Type", 35);
  BoundaryTable.AddColumn("Marker Name", 35);

  BoundaryTable.PrintHeader();

  if (nMarker_Euler != 0) {
    BoundaryTable << "Euler wall";
    for (iMarker_Euler = 0; iMarker_Euler < nMarker_Euler; iMarker_Euler++) {
      BoundaryTable << Marker_Euler[iMarker_Euler];
      if (iMarker_Euler < nMarker_Euler-1)  BoundaryTable << " ";
    }
    BoundaryTable.PrintFooter();
  }

  if (nMarker_FarField != 0) {
    BoundaryTable << "Far-field";
    for (iMarker_FarField = 0; iMarker_FarField < nMarker_FarField; iMarker_FarField++) {
      BoundaryTable << Marker_FarField[iMarker_FarField];
      if (iMarker_FarField < nMarker_FarField-1)  BoundaryTable << " ";
    }
    BoundaryTable.PrintFooter();
  }

  if (nMarker_SymWall != 0) {
    BoundaryTable << "Symmetry plane";
    for (iMarker_SymWall = 0; iMarker_SymWall < nMarker_SymWall; iMarker_SymWall++) {
      BoundaryTable << Marker_SymWall[iMarker_SymWall];
      if (iMarker_SymWall < nMarker_SymWall-1)  BoundaryTable << " ";
    }
    BoundaryTable.PrintFooter();
  }

  if (nMarker_PerBound != 0) {
    BoundaryTable << "Periodic boundary";
    for (iMarker_PerBound = 0; iMarker_PerBound < nMarker_PerBound; iMarker_PerBound++) {
      BoundaryTable << Marker_PerBound[iMarker_PerBound];
      if (iMarker_PerBound < nMarker_PerBound-1)  BoundaryTable << " ";
    }
    BoundaryTable.PrintFooter();
  }

  if (nMarker_NearFieldBound != 0) {
    BoundaryTable << "Near-field boundary";
    for (iMarker_NearFieldBound = 0; iMarker_NearFieldBound < nMarker_NearFieldBound; iMarker_NearFieldBound++) {
      BoundaryTable << Marker_NearFieldBound[iMarker_NearFieldBound];
      if (iMarker_NearFieldBound < nMarker_NearFieldBound-1)  BoundaryTable << " ";
    }
    BoundaryTable.PrintFooter();
  }

  if (nMarker_Deform_Mesh != 0) {
    BoundaryTable << "Deformable mesh boundary";
    for (iMarker_Deform_Mesh = 0; iMarker_Deform_Mesh < nMarker_Deform_Mesh; iMarker_Deform_Mesh++) {
      BoundaryTable << Marker_Deform_Mesh[iMarker_Deform_Mesh];
      if (iMarker_Deform_Mesh < nMarker_Deform_Mesh-1)  BoundaryTable << " ";
    }
    BoundaryTable.PrintFooter();
  }

  if (nMarker_Fluid_Load != 0) {
    BoundaryTable << "Fluid loads boundary";
    for (iMarker_Fluid_Load = 0; iMarker_Fluid_Load < nMarker_Fluid_Load; iMarker_Fluid_Load++) {
      BoundaryTable << Marker_Fluid_Load[iMarker_Fluid_Load];
      if (iMarker_Fluid_Load < nMarker_Fluid_Load-1)  BoundaryTable << " ";
    }
    BoundaryTable.PrintFooter();
  }

  if (nMarker_Fluid_InterfaceBound != 0) {
    BoundaryTable << "Fluid interface boundary";
    for (iMarker_Fluid_InterfaceBound = 0; iMarker_Fluid_InterfaceBound < nMarker_Fluid_InterfaceBound; iMarker_Fluid_InterfaceBound++) {
      BoundaryTable << Marker_Fluid_InterfaceBound[iMarker_Fluid_InterfaceBound];
      if (iMarker_Fluid_InterfaceBound < nMarker_Fluid_InterfaceBound-1)  BoundaryTable << " ";
    }
    BoundaryTable.PrintFooter();
  }

  if (nMarker_FlowLoad != 0) {
    BoundaryTable << "Flow load boundary";
    for (iMarker_FlowLoad = 0; iMarker_FlowLoad < nMarker_FlowLoad; iMarker_FlowLoad++) {
      BoundaryTable << Marker_FlowLoad[iMarker_FlowLoad];
      if (iMarker_FlowLoad < nMarker_FlowLoad-1)  BoundaryTable << " ";
    }
    BoundaryTable.PrintFooter();
  }

  if (nMarker_Internal != 0) {
    BoundaryTable << "Internal boundary";
    for (iMarker_Internal = 0; iMarker_Internal < nMarker_Internal; iMarker_Internal++) {
      BoundaryTable << Marker_Internal[iMarker_Internal];
      if (iMarker_Internal < nMarker_Internal-1)  BoundaryTable << " ";
    }
    BoundaryTable.PrintFooter();
  }

  if (nMarker_Inlet != 0) {
    BoundaryTable << "Inlet boundary";
    for (iMarker_Inlet = 0; iMarker_Inlet < nMarker_Inlet; iMarker_Inlet++) {
      BoundaryTable << Marker_Inlet[iMarker_Inlet];
      if (iMarker_Inlet < nMarker_Inlet-1)  BoundaryTable << " ";
    }
    BoundaryTable.PrintFooter();
  }

  if (nMarker_Riemann != 0) {
    BoundaryTable << "Riemann boundary";
    for (iMarker_Riemann = 0; iMarker_Riemann < nMarker_Riemann; iMarker_Riemann++) {
      BoundaryTable << Marker_Riemann[iMarker_Riemann];
      if (iMarker_Riemann < nMarker_Riemann-1)  BoundaryTable << " ";
    }
    BoundaryTable.PrintFooter();
  }

  if (nMarker_Giles != 0) {
    BoundaryTable << "Giles boundary";
    for (iMarker_Giles = 0; iMarker_Giles < nMarker_Giles; iMarker_Giles++) {
      BoundaryTable << Marker_Giles[iMarker_Giles];
      if (iMarker_Giles < nMarker_Giles-1)  BoundaryTable << " ";
    }
    BoundaryTable.PrintFooter();
  }

  if (nMarker_MixingPlaneInterface != 0) {
    BoundaryTable << "MixingPlane boundary";
    for (iMarker_MixingPlaneInterface = 0; iMarker_MixingPlaneInterface < nMarker_MixingPlaneInterface; iMarker_MixingPlaneInterface++) {
      BoundaryTable << Marker_MixingPlaneInterface[iMarker_MixingPlaneInterface];
      if (iMarker_MixingPlaneInterface < nMarker_MixingPlaneInterface-1)  BoundaryTable << " ";
    }
    BoundaryTable.PrintFooter();
  }

  if (nMarker_EngineInflow != 0) {
    BoundaryTable << "Engine inflow boundary";
    for (iMarker_EngineInflow = 0; iMarker_EngineInflow < nMarker_EngineInflow; iMarker_EngineInflow++) {
      BoundaryTable << Marker_EngineInflow[iMarker_EngineInflow];
      if (iMarker_EngineInflow < nMarker_EngineInflow-1)  BoundaryTable << " ";
    }
    BoundaryTable.PrintFooter();
  }

  if (nMarker_EngineExhaust != 0) {
    BoundaryTable << "Engine exhaust boundary";
    for (iMarker_EngineExhaust = 0; iMarker_EngineExhaust < nMarker_EngineExhaust; iMarker_EngineExhaust++) {
      BoundaryTable << Marker_EngineExhaust[iMarker_EngineExhaust];
      if (iMarker_EngineExhaust < nMarker_EngineExhaust-1)  BoundaryTable << " ";
    }
    BoundaryTable.PrintFooter();
  }

  if (nMarker_Supersonic_Inlet != 0) {
    BoundaryTable << "Supersonic inlet boundary";
    for (iMarker_Supersonic_Inlet = 0; iMarker_Supersonic_Inlet < nMarker_Supersonic_Inlet; iMarker_Supersonic_Inlet++) {
      BoundaryTable << Marker_Supersonic_Inlet[iMarker_Supersonic_Inlet];
      if (iMarker_Supersonic_Inlet < nMarker_Supersonic_Inlet-1)  BoundaryTable << " ";
    }
    BoundaryTable.PrintFooter();
  }

  if (nMarker_Supersonic_Outlet != 0) {
    BoundaryTable << "Supersonic outlet boundary";
    for (iMarker_Supersonic_Outlet = 0; iMarker_Supersonic_Outlet < nMarker_Supersonic_Outlet; iMarker_Supersonic_Outlet++) {
      BoundaryTable << Marker_Supersonic_Outlet[iMarker_Supersonic_Outlet];
      if (iMarker_Supersonic_Outlet < nMarker_Supersonic_Outlet-1)  BoundaryTable << " ";
    }
    BoundaryTable.PrintFooter();
  }

  if (nMarker_Outlet != 0) {
    BoundaryTable << "Outlet boundary";
    for (iMarker_Outlet = 0; iMarker_Outlet < nMarker_Outlet; iMarker_Outlet++) {
      BoundaryTable << Marker_Outlet[iMarker_Outlet];
      if (iMarker_Outlet < nMarker_Outlet-1)  BoundaryTable << " ";
    }
    BoundaryTable.PrintFooter();
  }

  if (nMarker_Isothermal != 0) {
    BoundaryTable << "Isothermal wall";
    for (iMarker_Isothermal = 0; iMarker_Isothermal < nMarker_Isothermal; iMarker_Isothermal++) {
      BoundaryTable << Marker_Isothermal[iMarker_Isothermal];
      if (iMarker_Isothermal < nMarker_Isothermal-1)  BoundaryTable << " ";
    }
    BoundaryTable.PrintFooter();
  }

  if (nMarker_HeatFlux != 0) {
    BoundaryTable << "Heat flux wall";
    for (iMarker_HeatFlux = 0; iMarker_HeatFlux < nMarker_HeatFlux; iMarker_HeatFlux++) {
      BoundaryTable << Marker_HeatFlux[iMarker_HeatFlux];
      if (iMarker_HeatFlux < nMarker_HeatFlux-1)  BoundaryTable << " ";
    }
    BoundaryTable.PrintFooter();
  }

  if (nMarker_Clamped != 0) {
    BoundaryTable << "Clamped boundary";
    for (iMarker_Clamped = 0; iMarker_Clamped < nMarker_Clamped; iMarker_Clamped++) {
      BoundaryTable << Marker_Clamped[iMarker_Clamped];
      if (iMarker_Clamped < nMarker_Clamped-1)  BoundaryTable << " ";
    }
    BoundaryTable.PrintFooter();
  }

  if (nMarker_Displacement != 0) {
    BoundaryTable << "Displacement boundary";
    for (iMarker_Displacement = 0; iMarker_Displacement < nMarker_Displacement; iMarker_Displacement++) {
      BoundaryTable << Marker_Displacement[iMarker_Displacement];
      if (iMarker_Displacement < nMarker_Displacement-1)  BoundaryTable << " ";
    }
    BoundaryTable.PrintFooter();
  }

  if (nMarker_Load != 0) {
    BoundaryTable << "Normal load boundary";
    for (iMarker_Load = 0; iMarker_Load < nMarker_Load; iMarker_Load++) {
      BoundaryTable << Marker_Load[iMarker_Load];
      if (iMarker_Load < nMarker_Load-1)  BoundaryTable << " ";
    }
    BoundaryTable.PrintFooter();
  }

  if (nMarker_Damper != 0) {
    BoundaryTable << "Damper boundary";
    for (iMarker_Damper = 0; iMarker_Damper < nMarker_Damper; iMarker_Damper++) {
      BoundaryTable << Marker_Damper[iMarker_Damper];
      if (iMarker_Damper < nMarker_Damper-1)  BoundaryTable << " ";
    }
    BoundaryTable.PrintFooter();
  }

  if (nMarker_Load_Dir != 0) {
    BoundaryTable << "Load boundary";
    for (iMarker_Load_Dir = 0; iMarker_Load_Dir < nMarker_Load_Dir; iMarker_Load_Dir++) {
      BoundaryTable << Marker_Load_Dir[iMarker_Load_Dir];
      if (iMarker_Load_Dir < nMarker_Load_Dir-1)  BoundaryTable << " ";
    }
    BoundaryTable.PrintFooter();
  }

  if (nMarker_Disp_Dir != 0) {
    BoundaryTable << "Disp boundary";
    for (iMarker_Disp_Dir = 0; iMarker_Disp_Dir < nMarker_Disp_Dir; iMarker_Disp_Dir++) {
      BoundaryTable << Marker_Disp_Dir[iMarker_Disp_Dir];
      if (iMarker_Disp_Dir < nMarker_Disp_Dir-1)  BoundaryTable << " ";
    }
    BoundaryTable.PrintFooter();
  }

  if (nMarker_Load_Sine != 0) {
    BoundaryTable << "Sine-Wave boundary";
    for (iMarker_Load_Sine = 0; iMarker_Load_Sine < nMarker_Load_Sine; iMarker_Load_Sine++) {
      BoundaryTable << Marker_Load_Sine[iMarker_Load_Sine];
      if (iMarker_Load_Sine < nMarker_Load_Sine-1)  BoundaryTable << " ";
    }
    BoundaryTable.PrintFooter();
  }

  if (nMarker_Emissivity != 0) {
    BoundaryTable << "Radiative boundary";
    for (iMarker_Emissivity = 0; iMarker_Emissivity < nMarker_Emissivity; iMarker_Emissivity++) {
      BoundaryTable << Marker_Emissivity[iMarker_Emissivity]; // << "(" << Wall_Emissivity[iMarker_Emissivity] << ")";
      if (iMarker_Emissivity < nMarker_Emissivity-1)  BoundaryTable << " ";
    }
    BoundaryTable.PrintFooter();
  }

  if (nMarker_Custom != 0) {
    BoundaryTable << "Custom boundary";
    for (iMarker_Custom = 0; iMarker_Custom < nMarker_Custom; iMarker_Custom++) {
      BoundaryTable << Marker_Custom[iMarker_Custom];
      if (iMarker_Custom < nMarker_Custom-1)  BoundaryTable << " ";
    }
    BoundaryTable.PrintFooter();
  }

  if (nMarker_ActDiskInlet != 0) {
    BoundaryTable << "Actuator disk (inlet) boundary";
    for (iMarker_ActDiskInlet = 0; iMarker_ActDiskInlet < nMarker_ActDiskInlet; iMarker_ActDiskInlet++) {
      BoundaryTable << Marker_ActDiskInlet[iMarker_ActDiskInlet];
      if (iMarker_ActDiskInlet < nMarker_ActDiskInlet-1)  BoundaryTable << " ";
    }
    BoundaryTable.PrintFooter();
  }

  if (nMarker_ActDiskOutlet != 0) {
    BoundaryTable << "Actuator disk (outlet) boundary";
    for (iMarker_ActDiskOutlet = 0; iMarker_ActDiskOutlet < nMarker_ActDiskOutlet; iMarker_ActDiskOutlet++) {
      BoundaryTable << Marker_ActDiskOutlet[iMarker_ActDiskOutlet];
      if (iMarker_ActDiskOutlet < nMarker_ActDiskOutlet-1)  BoundaryTable << " ";
    }
    BoundaryTable.PrintFooter();
  }

}

bool CConfig::TokenizeString(string & str, string & option_name,
                             vector<string> & option_value) {
  const string delimiters(" ():,\t\n\v\f\r");
  // check for comments or empty string
  string::size_type pos, last_pos;
  pos = str.find_first_of("%");
  if ( (str.length() == 0) || (pos == 0) ) {
    // str is empty or a comment line, so no option here
    return false;
  }
  if (pos != string::npos) {
    // remove comment at end if necessary
    str.erase(pos);
  }

  // look for line composed on only delimiters (usually whitespace)
  pos = str.find_first_not_of(delimiters);
  if (pos == string::npos) {
    return false;
  }

  // find the equals sign and split string
  string name_part, value_part;
  pos = str.find("=");
  if (pos == string::npos) {
    cerr << "Error in TokenizeString(): "
    << "line in the configuration file with no \"=\" sign."
    << endl;
    cout << "Look for: " << str << endl;
    cout << "str.length() = " << str.length() << endl;
    throw(-1);
  }
  name_part = str.substr(0, pos);
  value_part = str.substr(pos+1, string::npos);
  //cout << "name_part  = |" << name_part  << "|" << endl;
  //cout << "value_part = |" << value_part << "|" << endl;

  // the first_part should consist of one string with no interior delimiters
  last_pos = name_part.find_first_not_of(delimiters, 0);
  pos = name_part.find_first_of(delimiters, last_pos);
  if ( (name_part.length() == 0) || (last_pos == string::npos) ) {
    cerr << "Error in CConfig::TokenizeString(): "
    << "line in the configuration file with no name before the \"=\" sign."
    << endl;
    throw(-1);
  }
  if (pos == string::npos) pos = name_part.length();
  option_name = name_part.substr(last_pos, pos - last_pos);
  last_pos = name_part.find_first_not_of(delimiters, pos);
  if (last_pos != string::npos) {
    cerr << "Error in TokenizeString(): "
    << "two or more options before an \"=\" sign in the configuration file."
    << endl;
    throw(-1);
  }
  StringToUpperCase(option_name);

  //cout << "option_name = |" << option_name << "|" << endl;
  //cout << "pos = " << pos << ": last_pos = " << last_pos << endl;

  // now fill the option value vector
  option_value.clear();
  last_pos = value_part.find_first_not_of(delimiters, 0);
  if (value_part[last_pos] != '{')
    pos = value_part.find_first_of(delimiters, last_pos);
  else
    pos = value_part.find_first_of('}', last_pos) + 1;
  while (string::npos != pos || string::npos != last_pos) {
    // add token to the vector<string>
    option_value.push_back(value_part.substr(last_pos, pos - last_pos));
    // skip delimiters
    last_pos = value_part.find_first_not_of(delimiters, pos);
    // find next "non-delimiter"
    if (value_part[last_pos] != '{')
      pos = value_part.find_first_of(delimiters, last_pos);
    else
      pos = value_part.find_first_of('}', last_pos) + 1;
  }
  if (option_value.size() == 0) {
    cerr << "Error in TokenizeString(): "
    << "option " << option_name << " in configuration file with no value assigned."
    << endl;
    throw(-1);
  }

#if 0
  cout << "option value(s) = ";
  for (unsigned int i = 0; i < option_value.size(); i++)
    cout << option_value[i] << " ";
  cout << endl;
#endif

  // look for ';' DV delimiters attached to values
  vector<string>::iterator it;
  it = option_value.begin();
  while (it != option_value.end()) {
    if (it->compare(";") == 0) {
      it++;
      continue;
    }

    pos = it->find(';');
    if (pos != string::npos) {
      string before_semi = it->substr(0, pos);
      string after_semi= it->substr(pos+1, string::npos);
      if (before_semi.empty()) {
        *it = ";";
        it++;
        option_value.insert(it, after_semi);
      } else {
        *it = before_semi;
        it++;
        vector<string> to_insert;
        to_insert.push_back(";");
        if (!after_semi.empty())
          to_insert.push_back(after_semi);
        option_value.insert(it, to_insert.begin(), to_insert.end());
      }
      it = option_value.begin(); // go back to beginning; not efficient
      continue;
    } else {
      it++;
    }
  }
#if 0
  cout << "option value(s) = ";
  for (unsigned int i = 0; i < option_value.size(); i++)
    cout << option_value[i] << " ";
  cout << endl;
#endif
  // remove any consecutive ";"
  it = option_value.begin();
  bool semi_at_prev = false;
  while (it != option_value.end()) {
    if (semi_at_prev) {
      if (it->compare(";") == 0) {
        option_value.erase(it);
        it = option_value.begin();
        semi_at_prev = false;
        continue;
      }
    }
    if (it->compare(";") == 0) {
      semi_at_prev = true;
    } else {
      semi_at_prev = false;
    }
    it++;
  }

#if 0
  cout << "option value(s) = ";
  for (unsigned int i = 0; i < option_value.size(); i++)
    cout << option_value[i] << " ";
  cout << endl;
#endif
  return true;
}

unsigned short CConfig::GetMarker_CfgFile_TagBound(string val_marker) {

  unsigned short iMarker_CfgFile;

  for (iMarker_CfgFile = 0; iMarker_CfgFile < nMarker_CfgFile; iMarker_CfgFile++)
    if (Marker_CfgFile_TagBound[iMarker_CfgFile] == val_marker)
      return iMarker_CfgFile;

  SU2_MPI::Error(string("The configuration file doesn't have any definition for marker ") + val_marker, CURRENT_FUNCTION);
  return 0;
}

string CConfig::GetMarker_CfgFile_TagBound(unsigned short val_marker) {
  return Marker_CfgFile_TagBound[val_marker];
}

unsigned short CConfig::GetMarker_CfgFile_KindBC(string val_marker) {
  unsigned short iMarker_CfgFile;
  for (iMarker_CfgFile = 0; iMarker_CfgFile < nMarker_CfgFile; iMarker_CfgFile++)
    if (Marker_CfgFile_TagBound[iMarker_CfgFile] == val_marker) break;
  return Marker_CfgFile_KindBC[iMarker_CfgFile];
}

unsigned short CConfig::GetMarker_CfgFile_Monitoring(string val_marker) {
  unsigned short iMarker_CfgFile;
  for (iMarker_CfgFile = 0; iMarker_CfgFile < nMarker_CfgFile; iMarker_CfgFile++)
    if (Marker_CfgFile_TagBound[iMarker_CfgFile] == val_marker) break;
  return Marker_CfgFile_Monitoring[iMarker_CfgFile];
}

unsigned short CConfig::GetMarker_CfgFile_GeoEval(string val_marker) {
  unsigned short iMarker_CfgFile;
  for (iMarker_CfgFile = 0; iMarker_CfgFile < nMarker_CfgFile; iMarker_CfgFile++)
    if (Marker_CfgFile_TagBound[iMarker_CfgFile] == val_marker) break;
  return Marker_CfgFile_GeoEval[iMarker_CfgFile];
}

unsigned short CConfig::GetMarker_CfgFile_Designing(string val_marker) {
  unsigned short iMarker_CfgFile;
  for (iMarker_CfgFile = 0; iMarker_CfgFile < nMarker_CfgFile; iMarker_CfgFile++)
    if (Marker_CfgFile_TagBound[iMarker_CfgFile] == val_marker) break;
  return Marker_CfgFile_Designing[iMarker_CfgFile];
}

unsigned short CConfig::GetMarker_CfgFile_Plotting(string val_marker) {
  unsigned short iMarker_CfgFile;
  for (iMarker_CfgFile = 0; iMarker_CfgFile < nMarker_CfgFile; iMarker_CfgFile++)
    if (Marker_CfgFile_TagBound[iMarker_CfgFile] == val_marker) break;
  return Marker_CfgFile_Plotting[iMarker_CfgFile];
}

unsigned short CConfig::GetMarker_CfgFile_Analyze(string val_marker) {
  unsigned short iMarker_CfgFile;
  for (iMarker_CfgFile = 0; iMarker_CfgFile < nMarker_CfgFile; iMarker_CfgFile++)
    if (Marker_CfgFile_TagBound[iMarker_CfgFile] == val_marker) break;
  return Marker_CfgFile_Analyze[iMarker_CfgFile];
}


unsigned short CConfig::GetMarker_CfgFile_ZoneInterface(string val_marker) {
  unsigned short iMarker_CfgFile;
  for (iMarker_CfgFile = 0; iMarker_CfgFile < nMarker_CfgFile; iMarker_CfgFile++)
    if (Marker_CfgFile_TagBound[iMarker_CfgFile] == val_marker) break;
  return Marker_CfgFile_ZoneInterface[iMarker_CfgFile];
}

unsigned short CConfig::GetMarker_CfgFile_Turbomachinery(string val_marker) {
  unsigned short iMarker_CfgFile;
  for (iMarker_CfgFile = 0; iMarker_CfgFile < nMarker_CfgFile; iMarker_CfgFile++)
    if (Marker_CfgFile_TagBound[iMarker_CfgFile] == val_marker) break;
  return Marker_CfgFile_Turbomachinery[iMarker_CfgFile];
}

unsigned short CConfig::GetMarker_CfgFile_TurbomachineryFlag(string val_marker) {
  unsigned short iMarker_CfgFile;
  for (iMarker_CfgFile = 0; iMarker_CfgFile < nMarker_CfgFile; iMarker_CfgFile++)
    if (Marker_CfgFile_TagBound[iMarker_CfgFile] == val_marker) break;
  return Marker_CfgFile_TurbomachineryFlag[iMarker_CfgFile];
}

unsigned short CConfig::GetMarker_CfgFile_MixingPlaneInterface(string val_marker) {
  unsigned short iMarker_CfgFile;
  for (iMarker_CfgFile = 0; iMarker_CfgFile < nMarker_CfgFile; iMarker_CfgFile++)
    if (Marker_CfgFile_TagBound[iMarker_CfgFile] == val_marker) break;
  return Marker_CfgFile_MixingPlaneInterface[iMarker_CfgFile];
}

unsigned short CConfig::GetMarker_CfgFile_DV(string val_marker) {
  unsigned short iMarker_CfgFile;
  for (iMarker_CfgFile = 0; iMarker_CfgFile < nMarker_CfgFile; iMarker_CfgFile++)
    if (Marker_CfgFile_TagBound[iMarker_CfgFile] == val_marker) break;
  return Marker_CfgFile_DV[iMarker_CfgFile];
}

unsigned short CConfig::GetMarker_CfgFile_Moving(string val_marker) {
  unsigned short iMarker_CfgFile;
  for (iMarker_CfgFile = 0; iMarker_CfgFile < nMarker_CfgFile; iMarker_CfgFile++)
    if (Marker_CfgFile_TagBound[iMarker_CfgFile] == val_marker) break;
  return Marker_CfgFile_Moving[iMarker_CfgFile];
}

unsigned short CConfig::GetMarker_CfgFile_Deform_Mesh(string val_marker) {
  unsigned short iMarker_CfgFile;
  for (iMarker_CfgFile = 0; iMarker_CfgFile < nMarker_CfgFile; iMarker_CfgFile++)
    if (Marker_CfgFile_TagBound[iMarker_CfgFile] == val_marker) break;
  return Marker_CfgFile_Deform_Mesh[iMarker_CfgFile];
}

unsigned short CConfig::GetMarker_CfgFile_Fluid_Load(string val_marker) {
  unsigned short iMarker_CfgFile;
  for (iMarker_CfgFile = 0; iMarker_CfgFile < nMarker_CfgFile; iMarker_CfgFile++)
    if (Marker_CfgFile_TagBound[iMarker_CfgFile] == val_marker) break;
  return Marker_CfgFile_Fluid_Load[iMarker_CfgFile];
}

unsigned short CConfig::GetMarker_CfgFile_PyCustom(string val_marker){
  unsigned short iMarker_CfgFile;
  for (iMarker_CfgFile=0; iMarker_CfgFile < nMarker_CfgFile; iMarker_CfgFile++)
    if (Marker_CfgFile_TagBound[iMarker_CfgFile] == val_marker) break;
  return Marker_CfgFile_PyCustom[iMarker_CfgFile];
}

unsigned short CConfig::GetMarker_CfgFile_PerBound(string val_marker) {
  unsigned short iMarker_CfgFile;
  for (iMarker_CfgFile = 0; iMarker_CfgFile < nMarker_CfgFile; iMarker_CfgFile++)
    if (Marker_CfgFile_TagBound[iMarker_CfgFile] == val_marker) break;
  return Marker_CfgFile_PerBound[iMarker_CfgFile];
}

int CConfig::GetMarker_ZoneInterface(string val_marker) {
    unsigned short iMarker_CfgFile;
    for (iMarker_CfgFile = 0; iMarker_CfgFile < nMarker_CfgFile; iMarker_CfgFile++)

      if (Marker_CfgFile_TagBound[iMarker_CfgFile] == val_marker)
        return  Marker_CfgFile_ZoneInterface[iMarker_CfgFile];
    return 0;
}


bool CConfig::GetSolid_Wall(unsigned short iMarker){

  if (Marker_All_KindBC[iMarker] == HEAT_FLUX  ||
      Marker_All_KindBC[iMarker] == ISOTHERMAL ||
      Marker_All_KindBC[iMarker] == CHT_WALL_INTERFACE ||
      Marker_All_KindBC[iMarker] == EULER_WALL){
    return true;
  }

  return false;
}

bool CConfig::GetViscous_Wall(unsigned short iMarker){

  if (Marker_All_KindBC[iMarker] == HEAT_FLUX  ||
      Marker_All_KindBC[iMarker] == ISOTHERMAL ||
      Marker_All_KindBC[iMarker] == CHT_WALL_INTERFACE){
    return true;
  }

  return false;
}

void CConfig::SetSurface_Movement(unsigned short iMarker, unsigned short kind_movement){

  unsigned short* new_surface_movement = new unsigned short[nMarker_Moving + 1];
  string* new_marker_moving = new string[nMarker_Moving+1];

  for (unsigned short iMarker_Moving = 0; iMarker_Moving < nMarker_Moving; iMarker_Moving++){
    new_surface_movement[iMarker_Moving] = Kind_SurfaceMovement[iMarker_Moving];
    new_marker_moving[iMarker_Moving] = Marker_Moving[iMarker_Moving];
  }

  if (nKind_SurfaceMovement > 0){
    delete [] Marker_Moving;
    delete [] Kind_SurfaceMovement;
  }

  Kind_SurfaceMovement = new_surface_movement;
  Marker_Moving        = new_marker_moving;

  Kind_SurfaceMovement[nMarker_Moving] = kind_movement;
  Marker_Moving[nMarker_Moving] = Marker_All_TagBound[iMarker];

  nMarker_Moving++;
  nKind_SurfaceMovement++;

}
CConfig::~CConfig(void) {

  unsigned long iDV, iMarker, iPeriodic, iFFD;

  /*--- Delete all of the option objects in the global option map ---*/

  for(map<string, COptionBase*>::iterator itr = option_map.begin(); itr != option_map.end(); itr++) {
    delete itr->second;
  }

  if (TimeDOFsADER_DG           != NULL) delete [] TimeDOFsADER_DG;
  if (TimeIntegrationADER_DG    != NULL) delete [] TimeIntegrationADER_DG;
  if (WeightsIntegrationADER_DG != NULL) delete [] WeightsIntegrationADER_DG;
  if (RK_Alpha_Step             != NULL) delete [] RK_Alpha_Step;
  if (MG_PreSmooth              != NULL) delete [] MG_PreSmooth;
  if (MG_PostSmooth             != NULL) delete [] MG_PostSmooth;

  /*--- Free memory for Aeroelastic problems. ---*/

  if (Aeroelastic_pitch  != NULL) delete[] Aeroelastic_pitch;
  if (Aeroelastic_plunge != NULL) delete[] Aeroelastic_plunge;

 /*--- Free memory for airfoil sections ---*/

 if (LocationStations   != NULL) delete [] LocationStations;

  /*--- motion origin: ---*/

  if (MarkerMotion_Origin   != NULL) delete [] MarkerMotion_Origin;

  if (MoveMotion_Origin != NULL) delete [] MoveMotion_Origin;

  /*--- translation: ---*/

  if (MarkerTranslation_Rate != NULL) delete [] MarkerTranslation_Rate;

  /*--- rotation: ---*/

  if (MarkerRotation_Rate != NULL) delete [] MarkerRotation_Rate;

  /*--- pitching: ---*/

  if (MarkerPitching_Omega != NULL) delete [] MarkerPitching_Omega;

  /*--- pitching amplitude: ---*/

  if (MarkerPitching_Ampl != NULL) delete [] MarkerPitching_Ampl;

  /*--- pitching phase: ---*/

  if (MarkerPitching_Phase != NULL) delete [] MarkerPitching_Phase;

  /*--- plunging: ---*/

  if (MarkerPlunging_Omega != NULL) delete [] MarkerPlunging_Omega;

  /*--- plunging amplitude: ---*/
  if (MarkerPlunging_Ampl != NULL) delete [] MarkerPlunging_Ampl;

  /*--- reference origin for moments ---*/

  if (RefOriginMoment   != NULL) delete [] RefOriginMoment;
  if (RefOriginMoment_X != NULL) delete [] RefOriginMoment_X;
  if (RefOriginMoment_Y != NULL) delete [] RefOriginMoment_Y;
  if (RefOriginMoment_Z != NULL) delete [] RefOriginMoment_Z;

  /*--- Free memory for Harmonic Blance Frequency  pointer ---*/

  if (Omega_HB != NULL) delete [] Omega_HB;

  /*--- Marker pointers ---*/

  if (Marker_CfgFile_GeoEval != NULL) delete[] Marker_CfgFile_GeoEval;
  if (Marker_All_GeoEval     != NULL) delete[] Marker_All_GeoEval;

  if (Marker_CfgFile_TagBound != NULL) delete[] Marker_CfgFile_TagBound;
  if (Marker_All_TagBound     != NULL) delete[] Marker_All_TagBound;

  if (Marker_CfgFile_KindBC != NULL) delete[] Marker_CfgFile_KindBC;
  if (Marker_All_KindBC     != NULL) delete[] Marker_All_KindBC;

  if (Marker_CfgFile_Monitoring != NULL) delete[] Marker_CfgFile_Monitoring;
  if (Marker_All_Monitoring     != NULL) delete[] Marker_All_Monitoring;

  if (Marker_CfgFile_Designing != NULL) delete[] Marker_CfgFile_Designing;
  if (Marker_All_Designing     != NULL) delete[] Marker_All_Designing;

  if (Marker_CfgFile_Plotting != NULL) delete[] Marker_CfgFile_Plotting;
  if (Marker_All_Plotting     != NULL) delete[] Marker_All_Plotting;

  if (Marker_CfgFile_Analyze != NULL) delete[] Marker_CfgFile_Analyze;
  if (Marker_All_Analyze  != NULL) delete[] Marker_All_Analyze;

  if (Marker_CfgFile_ZoneInterface != NULL) delete[] Marker_CfgFile_ZoneInterface;
  if (Marker_All_ZoneInterface     != NULL) delete[] Marker_All_ZoneInterface;

  if (Marker_CfgFile_DV != NULL) delete[] Marker_CfgFile_DV;
  if (Marker_All_DV     != NULL) delete[] Marker_All_DV;

  if (Marker_CfgFile_Moving != NULL) delete[] Marker_CfgFile_Moving;
  if (Marker_All_Moving     != NULL) delete[] Marker_All_Moving;

  if (Marker_CfgFile_Deform_Mesh != NULL) delete[] Marker_CfgFile_Deform_Mesh;
  if (Marker_All_Deform_Mesh     != NULL) delete[] Marker_All_Deform_Mesh;

  if (Marker_CfgFile_Fluid_Load != NULL) delete[] Marker_CfgFile_Fluid_Load;
  if (Marker_All_Fluid_Load     != NULL) delete[] Marker_All_Fluid_Load;

  if (Marker_CfgFile_PyCustom    != NULL) delete[] Marker_CfgFile_PyCustom;
  if (Marker_All_PyCustom != NULL) delete[] Marker_All_PyCustom;

  if (Marker_CfgFile_PerBound != NULL) delete[] Marker_CfgFile_PerBound;
  if (Marker_All_PerBound     != NULL) delete[] Marker_All_PerBound;

  if (Marker_CfgFile_Turbomachinery != NULL) delete [] Marker_CfgFile_Turbomachinery;
  if (Marker_All_Turbomachinery     != NULL) delete [] Marker_All_Turbomachinery;

  if (Marker_CfgFile_TurbomachineryFlag != NULL) delete [] Marker_CfgFile_TurbomachineryFlag;
  if (Marker_All_TurbomachineryFlag     != NULL) delete [] Marker_All_TurbomachineryFlag;

  if (Marker_CfgFile_MixingPlaneInterface != NULL) delete [] Marker_CfgFile_MixingPlaneInterface;
  if (Marker_All_MixingPlaneInterface     != NULL) delete [] Marker_All_MixingPlaneInterface;

  if (Marker_DV!= NULL)               delete[] Marker_DV;
  if (Marker_Moving != NULL)           delete[] Marker_Moving;
  if (Marker_Monitoring != NULL)      delete[] Marker_Monitoring;
  if (Marker_Designing != NULL)       delete[] Marker_Designing;
  if (Marker_GeoEval != NULL)         delete[] Marker_GeoEval;
  if (Marker_Plotting != NULL)        delete[] Marker_Plotting;
  if (Marker_Analyze != NULL)        delete[] Marker_Analyze;
  if (Marker_WallFunctions != NULL)  delete[] Marker_WallFunctions;
  if (Marker_ZoneInterface != NULL)        delete[] Marker_ZoneInterface;
  if (Marker_PyCustom != NULL)             delete [] Marker_PyCustom;
  if (Marker_All_SendRecv != NULL)    delete[] Marker_All_SendRecv;

  if (Kind_Inc_Inlet != NULL)      delete[] Kind_Inc_Inlet;
  if (Kind_Inc_Outlet != NULL)      delete[] Kind_Inc_Outlet;

  if (Kind_WallFunctions != NULL) delete[] Kind_WallFunctions;

  if (Config_Filenames != NULL) delete[] Config_Filenames;

  if (IntInfo_WallFunctions != NULL) {
    for (iMarker = 0; iMarker < nMarker_WallFunctions; ++iMarker) {
      if (IntInfo_WallFunctions[iMarker] != NULL)
        delete[] IntInfo_WallFunctions[iMarker];
    }
    delete[] IntInfo_WallFunctions;
  }

  if (DoubleInfo_WallFunctions != NULL) {
    for (iMarker = 0; iMarker < nMarker_WallFunctions; ++iMarker) {
      if (DoubleInfo_WallFunctions[iMarker] != NULL)
        delete[] DoubleInfo_WallFunctions[iMarker];
    }
    delete[] DoubleInfo_WallFunctions;
  }

  if (Kind_ObjFunc != NULL)      delete[] Kind_ObjFunc;
  if (Weight_ObjFunc != NULL)      delete[] Weight_ObjFunc;

  if (DV_Value != NULL) {
    for (iDV = 0; iDV < nDV; iDV++) delete[] DV_Value[iDV];
    delete [] DV_Value;
  }

  if (ParamDV != NULL) {
    for (iDV = 0; iDV < nDV; iDV++) delete[] ParamDV[iDV];
    delete [] ParamDV;
  }

  if (CoordFFDBox != NULL) {
    for (iFFD = 0; iFFD < nFFDBox; iFFD++) delete[] CoordFFDBox[iFFD];
    delete [] CoordFFDBox;
  }

  if (DegreeFFDBox != NULL) {
    for (iFFD = 0; iFFD < nFFDBox; iFFD++) delete[] DegreeFFDBox[iFFD];
    delete [] DegreeFFDBox;
  }

  if (Design_Variable != NULL)    delete[] Design_Variable;

  if (Exhaust_Temperature_Target != NULL)    delete[]  Exhaust_Temperature_Target;
  if (Exhaust_Pressure_Target != NULL)    delete[]  Exhaust_Pressure_Target;
  if (Exhaust_Pressure != NULL)    delete[] Exhaust_Pressure;
  if (Exhaust_Temperature != NULL)    delete[] Exhaust_Temperature;
  if (Exhaust_MassFlow != NULL)    delete[] Exhaust_MassFlow;
  if (Exhaust_TotalPressure != NULL)    delete[] Exhaust_TotalPressure;
  if (Exhaust_TotalTemperature != NULL)    delete[] Exhaust_TotalTemperature;
  if (Exhaust_GrossThrust != NULL)    delete[] Exhaust_GrossThrust;
  if (Exhaust_Force != NULL)    delete[] Exhaust_Force;
  if (Exhaust_Power != NULL)    delete[] Exhaust_Power;

  if (Inflow_Mach != NULL)    delete[]  Inflow_Mach;
  if (Inflow_Pressure != NULL)    delete[] Inflow_Pressure;
  if (Inflow_MassFlow != NULL)    delete[] Inflow_MassFlow;
  if (Inflow_ReverseMassFlow != NULL)    delete[] Inflow_ReverseMassFlow;
  if (Inflow_TotalPressure != NULL)    delete[] Inflow_TotalPressure;
  if (Inflow_Temperature != NULL)    delete[] Inflow_Temperature;
  if (Inflow_TotalTemperature != NULL)    delete[] Inflow_TotalTemperature;
  if (Inflow_RamDrag != NULL)    delete[] Inflow_RamDrag;
  if (Inflow_Force != NULL)    delete[]  Inflow_Force;
  if (Inflow_Power != NULL)    delete[] Inflow_Power;

  if (Engine_Power != NULL)    delete[]  Engine_Power;
  if (Engine_Mach != NULL)    delete[]  Engine_Mach;
  if (Engine_Force != NULL)    delete[]  Engine_Force;
  if (Engine_NetThrust != NULL)    delete[]  Engine_NetThrust;
  if (Engine_GrossThrust != NULL)    delete[]  Engine_GrossThrust;
  if (Engine_Area != NULL)    delete[]  Engine_Area;
  if (EngineInflow_Target != NULL)    delete[] EngineInflow_Target;

  if (ActDiskInlet_MassFlow != NULL)    delete[]  ActDiskInlet_MassFlow;
  if (ActDiskInlet_Temperature != NULL)    delete[]  ActDiskInlet_Temperature;
  if (ActDiskInlet_TotalTemperature != NULL)    delete[]  ActDiskInlet_TotalTemperature;
  if (ActDiskInlet_Pressure != NULL)    delete[]  ActDiskInlet_Pressure;
  if (ActDiskInlet_TotalPressure != NULL)    delete[]  ActDiskInlet_TotalPressure;
  if (ActDiskInlet_RamDrag != NULL)    delete[]  ActDiskInlet_RamDrag;
  if (ActDiskInlet_Force != NULL)    delete[]  ActDiskInlet_Force;
  if (ActDiskInlet_Power != NULL)    delete[]  ActDiskInlet_Power;

  if (ActDiskOutlet_MassFlow != NULL)    delete[]  ActDiskOutlet_MassFlow;
  if (ActDiskOutlet_Temperature != NULL)    delete[]  ActDiskOutlet_Temperature;
  if (ActDiskOutlet_TotalTemperature != NULL)    delete[]  ActDiskOutlet_TotalTemperature;
  if (ActDiskOutlet_Pressure != NULL)    delete[]  ActDiskOutlet_Pressure;
  if (ActDiskOutlet_TotalPressure != NULL)    delete[]  ActDiskOutlet_TotalPressure;
  if (ActDiskOutlet_GrossThrust != NULL)    delete[]  ActDiskOutlet_GrossThrust;
  if (ActDiskOutlet_Force != NULL)    delete[]  ActDiskOutlet_Force;
  if (ActDiskOutlet_Power != NULL)    delete[]  ActDiskOutlet_Power;

  if (Outlet_MassFlow != NULL)    delete[]  Outlet_MassFlow;
  if (Outlet_Density != NULL)    delete[]  Outlet_Density;
  if (Outlet_Area != NULL)    delete[]  Outlet_Area;

  if (ActDisk_DeltaPress != NULL)    delete[]  ActDisk_DeltaPress;
  if (ActDisk_DeltaTemp != NULL)    delete[]  ActDisk_DeltaTemp;
  if (ActDisk_TotalPressRatio != NULL)    delete[]  ActDisk_TotalPressRatio;
  if (ActDisk_TotalTempRatio != NULL)    delete[]  ActDisk_TotalTempRatio;
  if (ActDisk_StaticPressRatio != NULL)    delete[]  ActDisk_StaticPressRatio;
  if (ActDisk_StaticTempRatio != NULL)    delete[]  ActDisk_StaticTempRatio;
  if (ActDisk_Power != NULL)    delete[]  ActDisk_Power;
  if (ActDisk_MassFlow != NULL)    delete[]  ActDisk_MassFlow;
  if (ActDisk_Mach != NULL)    delete[]  ActDisk_Mach;
  if (ActDisk_Force != NULL)    delete[]  ActDisk_Force;
  if (ActDisk_NetThrust != NULL)    delete[]  ActDisk_NetThrust;
  if (ActDisk_BCThrust != NULL)    delete[]  ActDisk_BCThrust;
  if (ActDisk_BCThrust_Old != NULL)    delete[]  ActDisk_BCThrust_Old;
  if (ActDisk_GrossThrust != NULL)    delete[]  ActDisk_GrossThrust;
  if (ActDisk_Area != NULL)    delete[]  ActDisk_Area;
  if (ActDisk_ReverseMassFlow != NULL)    delete[]  ActDisk_ReverseMassFlow;

  if (Surface_MassFlow != NULL)    delete[]  Surface_MassFlow;
  if (Surface_Mach != NULL)    delete[]  Surface_Mach;
  if (Surface_Temperature != NULL)    delete[]  Surface_Temperature;
  if (Surface_Pressure != NULL)    delete[]  Surface_Pressure;
  if (Surface_Density != NULL)    delete[]  Surface_Density;
  if (Surface_Enthalpy != NULL)    delete[]  Surface_Enthalpy;
  if (Surface_NormalVelocity != NULL)    delete[]  Surface_NormalVelocity;
  if (Surface_Uniformity != NULL)    delete[]  Surface_Uniformity;
  if (Surface_SecondaryStrength != NULL)    delete[]  Surface_SecondaryStrength;
  if (Surface_SecondOverUniform != NULL)    delete[]  Surface_SecondOverUniform;
  if (Surface_MomentumDistortion != NULL)    delete[]  Surface_MomentumDistortion;
  if (Surface_TotalTemperature != NULL)    delete[]  Surface_TotalTemperature;
  if (Surface_TotalPressure!= NULL)    delete[]  Surface_TotalPressure;
  if (Surface_PressureDrop!= NULL)    delete[]  Surface_PressureDrop;
  if (Surface_DC60 != NULL)    delete[]  Surface_DC60;
  if (Surface_IDC != NULL)    delete[]  Surface_IDC;
  if (Surface_IDC_Mach != NULL)    delete[]  Surface_IDC_Mach;
  if (Surface_IDR != NULL)    delete[]  Surface_IDR;

  if (Inlet_Ttotal != NULL) delete[]  Inlet_Ttotal;
  if (Inlet_Ptotal != NULL) delete[]  Inlet_Ptotal;
  if (Inlet_FlowDir != NULL) {
    for (iMarker = 0; iMarker < nMarker_Inlet; iMarker++)
      delete [] Inlet_FlowDir[iMarker];
    delete [] Inlet_FlowDir;
  }

  if (Inlet_Velocity != NULL) {
    for (iMarker = 0; iMarker < nMarker_Supersonic_Inlet; iMarker++)
      delete [] Inlet_Velocity[iMarker];
    delete [] Inlet_Velocity;
  }

  if (Riemann_FlowDir != NULL) {
    for (iMarker = 0; iMarker < nMarker_Riemann; iMarker++)
      delete [] Riemann_FlowDir[iMarker];
    delete [] Riemann_FlowDir;
  }

  if (Giles_FlowDir != NULL) {
    for (iMarker = 0; iMarker < nMarker_Giles; iMarker++)
      delete [] Giles_FlowDir[iMarker];
    delete [] Giles_FlowDir;
  }

  if (Load_Sine_Dir != NULL) {
    for (iMarker = 0; iMarker < nMarker_Load_Sine; iMarker++)
      delete [] Load_Sine_Dir[iMarker];
    delete [] Load_Sine_Dir;
  }

  if (Load_Dir != NULL) {
    for (iMarker = 0; iMarker < nMarker_Load_Dir; iMarker++)
      delete [] Load_Dir[iMarker];
    delete [] Load_Dir;
  }

  if (Inlet_Temperature != NULL)    delete[] Inlet_Temperature;
  if (Inlet_Pressure != NULL)    delete[] Inlet_Pressure;
  if (Outlet_Pressure != NULL)    delete[] Outlet_Pressure;
  if (Isothermal_Temperature != NULL)    delete[] Isothermal_Temperature;
  if (Heat_Flux != NULL)    delete[] Heat_Flux;
  if (Displ_Value != NULL)    delete[] Displ_Value;
  if (Load_Value != NULL)    delete[] Load_Value;
  if (Damper_Constant != NULL)    delete[] Damper_Constant;
  if (Load_Dir_Multiplier != NULL)    delete[] Load_Dir_Multiplier;
  if (Load_Dir_Value != NULL)    delete[] Load_Dir_Value;
  if (Disp_Dir != NULL)    delete[] Disp_Dir;
  if (Disp_Dir_Multiplier != NULL)    delete[] Disp_Dir_Multiplier;
  if (Disp_Dir_Value != NULL)    delete[] Disp_Dir_Value;
  if (Load_Sine_Amplitude != NULL)    delete[] Load_Sine_Amplitude;
  if (Load_Sine_Frequency != NULL)    delete[] Load_Sine_Frequency;
  if (FlowLoad_Value != NULL)    delete[] FlowLoad_Value;
  if (Wall_Emissivity != NULL)    delete[] Wall_Emissivity;

  /*--- related to periodic boundary conditions ---*/

  for (iMarker = 0; iMarker < nMarker_PerBound; iMarker++) {
    if (Periodic_RotCenter   != NULL) delete [] Periodic_RotCenter[iMarker];
    if (Periodic_RotAngles   != NULL) delete [] Periodic_RotAngles[iMarker];
    if (Periodic_Translation != NULL) delete [] Periodic_Translation[iMarker];
  }
  if (Periodic_RotCenter   != NULL) delete[] Periodic_RotCenter;
  if (Periodic_RotAngles   != NULL) delete[] Periodic_RotAngles;
  if (Periodic_Translation != NULL) delete[] Periodic_Translation;

  for (iPeriodic = 0; iPeriodic < nPeriodic_Index; iPeriodic++) {
    if (Periodic_Center    != NULL) delete [] Periodic_Center[iPeriodic];
    if (Periodic_Rotation  != NULL) delete [] Periodic_Rotation[iPeriodic];
    if (Periodic_Translate != NULL) delete [] Periodic_Translate[iPeriodic];
  }
  if (Periodic_Center      != NULL) delete[] Periodic_Center;
  if (Periodic_Rotation    != NULL) delete[] Periodic_Rotation;
  if (Periodic_Translate   != NULL) delete[] Periodic_Translate;

  if (MG_CorrecSmooth != NULL) delete[] MG_CorrecSmooth;
  if (PlaneTag != NULL)        delete[] PlaneTag;
  if (CFL != NULL)             delete[] CFL;

  /*--- String markers ---*/

  if (Marker_Euler != NULL )              delete[] Marker_Euler;
  if (Marker_FarField != NULL )           delete[] Marker_FarField;
  if (Marker_Custom != NULL )             delete[] Marker_Custom;
  if (Marker_SymWall != NULL )            delete[] Marker_SymWall;
  if (Marker_PerBound != NULL )           delete[] Marker_PerBound;
  if (Marker_PerDonor != NULL )           delete[] Marker_PerDonor;
  if (Marker_NearFieldBound != NULL )     delete[] Marker_NearFieldBound;
  if (Marker_Deform_Mesh != NULL )        delete[] Marker_Deform_Mesh;
  if (Marker_Fluid_Load != NULL )         delete[] Marker_Fluid_Load;
  if (Marker_Fluid_InterfaceBound != NULL )     delete[] Marker_Fluid_InterfaceBound;
  if (Marker_Inlet != NULL )              delete[] Marker_Inlet;
  if (Marker_Supersonic_Inlet != NULL )   delete[] Marker_Supersonic_Inlet;
  if (Marker_Supersonic_Outlet != NULL )   delete[] Marker_Supersonic_Outlet;
  if (Marker_Outlet != NULL )             delete[] Marker_Outlet;
  if (Marker_Isothermal != NULL )         delete[] Marker_Isothermal;
  if (Marker_EngineInflow != NULL )      delete[] Marker_EngineInflow;
  if (Marker_EngineExhaust != NULL )     delete[] Marker_EngineExhaust;
  if (Marker_Displacement != NULL )       delete[] Marker_Displacement;
  if (Marker_Load != NULL )               delete[] Marker_Load;
  if (Marker_Damper != NULL )               delete[] Marker_Damper;
  if (Marker_Load_Dir != NULL )               delete[] Marker_Load_Dir;
  if (Marker_Disp_Dir != NULL )               delete[] Marker_Disp_Dir;
  if (Marker_Load_Sine != NULL )               delete[] Marker_Load_Sine;
  if (Marker_FlowLoad != NULL )           delete[] Marker_FlowLoad;
  if (Marker_Internal != NULL )            delete[] Marker_Internal;
  if (Marker_HeatFlux != NULL )               delete[] Marker_HeatFlux;
  if (Marker_Emissivity != NULL )         delete[] Marker_Emissivity;

  if (Int_Coeffs != NULL) delete [] Int_Coeffs;

  if (ElasticityMod        != NULL) delete [] ElasticityMod;
  if (PoissonRatio         != NULL) delete [] PoissonRatio;
  if (MaterialDensity      != NULL) delete [] MaterialDensity;
  if (Electric_Constant    != NULL) delete [] Electric_Constant;
  if (Electric_Field_Mod   != NULL) delete [] Electric_Field_Mod;
  if (RefNode_Displacement != NULL) delete [] RefNode_Displacement;
  if (Electric_Field_Dir   != NULL) delete [] Electric_Field_Dir;

  /*--- Delete some arrays needed just for initializing options. ---*/

  if (default_cp_polycoeffs != NULL) delete [] default_cp_polycoeffs;
  if (default_mu_polycoeffs != NULL) delete [] default_mu_polycoeffs;
  if (default_kt_polycoeffs != NULL) delete [] default_kt_polycoeffs;
  if (CpPolyCoefficientsND  != NULL) delete [] CpPolyCoefficientsND;
  if (MuPolyCoefficientsND  != NULL) delete [] MuPolyCoefficientsND;
  if (KtPolyCoefficientsND  != NULL) delete [] KtPolyCoefficientsND;

  if (FFDTag != NULL) delete [] FFDTag;
  if (nDV_Value != NULL) delete [] nDV_Value;
  if (TagFFDBox != NULL) delete [] TagFFDBox;

  if (Kind_Data_Riemann != NULL) delete [] Kind_Data_Riemann;
  if (Riemann_Var1 != NULL) delete [] Riemann_Var1;
  if (Riemann_Var2 != NULL) delete [] Riemann_Var2;
  if (Kind_Data_Giles != NULL) delete [] Kind_Data_Giles;
  if (Giles_Var1 != NULL) delete [] Giles_Var1;
  if (Giles_Var2 != NULL) delete [] Giles_Var2;
  if (RelaxFactorAverage != NULL) delete [] RelaxFactorAverage;
  if (RelaxFactorFourier != NULL) delete [] RelaxFactorFourier;
  if (nSpan_iZones != NULL) delete [] nSpan_iZones;
  if (Kind_TurboMachinery != NULL) delete [] Kind_TurboMachinery;

  if (Marker_MixingPlaneInterface !=NULL) delete [] Marker_MixingPlaneInterface;
  if (Marker_TurboBoundIn != NULL) delete [] Marker_TurboBoundIn;
  if (Marker_TurboBoundOut != NULL) delete [] Marker_TurboBoundOut;
  if (Marker_Riemann != NULL) delete [] Marker_Riemann;
  if (Marker_Giles != NULL) delete [] Marker_Giles;
  if (Marker_Shroud != NULL) delete [] Marker_Shroud;

  if (nBlades != NULL) delete [] nBlades;
  if (FreeStreamTurboNormal != NULL) delete [] FreeStreamTurboNormal;

  if (top_optim_kernels != NULL) delete [] top_optim_kernels;
  if (top_optim_kernel_params != NULL) delete [] top_optim_kernel_params;
  if (top_optim_filter_radius != NULL) delete [] top_optim_filter_radius;

  if (ScreenOutput != NULL) delete [] ScreenOutput;
  if (HistoryOutput != NULL) delete [] HistoryOutput;
  if (VolumeOutput != NULL) delete [] VolumeOutput;
  if (Mesh_Box_Size != NULL) delete [] Mesh_Box_Size;
  if (VolumeOutputFiles != NULL) delete [] VolumeOutputFiles;

  if (ConvField != NULL) delete [] ConvField;

}

string CConfig::GetFilename(string filename, string ext, unsigned long Iter){

  /*--- Remove any extension --- */

  unsigned short lastindex = filename.find_last_of(".");
  filename = filename.substr(0, lastindex);

  /*--- Add the extension --- */

  filename = filename + string(ext);

  /*--- Append the zone number if multizone problems ---*/
  if (Multizone_Problem)
    filename = GetMultizone_FileName(filename, GetiZone(), ext);

  /*--- Append the zone number if multiple instance problems ---*/
  if (GetnTimeInstances() > 1)
    filename = GetMultiInstance_FileName(filename, GetiInst(), ext);

  if (GetTime_Domain()){
    filename = GetUnsteady_FileName(filename, (int)Iter, ext);
  }

  return filename;
}

string CConfig::GetUnsteady_FileName(string val_filename, int val_iter, string ext) {

  string UnstExt="", UnstFilename = val_filename;
  char buffer[50];

  /*--- Check that a positive value iteration is requested (for now). ---*/

  if (val_iter < 0) {
    SU2_MPI::Error("Requesting a negative iteration number for the restart file!!", CURRENT_FUNCTION);
  }

  unsigned short lastindex = UnstFilename.find_last_of(".");
  UnstFilename = UnstFilename.substr(0, lastindex);

  /*--- Append iteration number for unsteady cases ---*/

  if (Time_Domain) {

    if ((val_iter >= 0)    && (val_iter < 10))    SPRINTF (buffer, "_0000%d", val_iter);
    if ((val_iter >= 10)   && (val_iter < 100))   SPRINTF (buffer, "_000%d",  val_iter);
    if ((val_iter >= 100)  && (val_iter < 1000))  SPRINTF (buffer, "_00%d",   val_iter);
    if ((val_iter >= 1000) && (val_iter < 10000)) SPRINTF (buffer, "_0%d",    val_iter);
    if (val_iter >= 10000) SPRINTF (buffer, "_%d", val_iter);
    UnstExt = string(buffer);
  }
  UnstExt += ext;
  UnstFilename.append(UnstExt);

  return UnstFilename;
}

string CConfig::GetMultizone_FileName(string val_filename, int val_iZone, string ext) {

    string multizone_filename = val_filename;
    char buffer[50];

    unsigned short lastindex = multizone_filename.find_last_of(".");
    multizone_filename = multizone_filename.substr(0, lastindex);

    if (Multizone_Problem) {
        SPRINTF (buffer, "_%d", SU2_TYPE::Int(val_iZone));
        multizone_filename.append(string(buffer));
    }

    multizone_filename += ext;
    return multizone_filename;
}

string CConfig::GetMultizone_HistoryFileName(string val_filename, int val_iZone, string ext) {

    string multizone_filename = val_filename;
    char buffer[50];
    unsigned short lastindex = multizone_filename.find_last_of(".");
    multizone_filename = multizone_filename.substr(0, lastindex);
    if (Multizone_Problem) {
        SPRINTF (buffer, "_%d", SU2_TYPE::Int(val_iZone));
        multizone_filename.append(string(buffer));
    }
    multizone_filename += ext;
    return multizone_filename;
}

string CConfig::GetMultiInstance_FileName(string val_filename, int val_iInst, string ext) {

    string multizone_filename = val_filename;
    char buffer[50];

    unsigned short lastindex = multizone_filename.find_last_of(".");
    multizone_filename = multizone_filename.substr(0, lastindex);
    SPRINTF (buffer, "_%d", SU2_TYPE::Int(val_iInst));
    multizone_filename.append(string(buffer));
    multizone_filename += ext;
    return multizone_filename;
}

string CConfig::GetMultiInstance_HistoryFileName(string val_filename, int val_iInst) {

    string multizone_filename = val_filename;
    char buffer[50];

    unsigned short lastindex = multizone_filename.find_last_of(".");
    multizone_filename = multizone_filename.substr(0, lastindex);
    SPRINTF (buffer, "_%d", SU2_TYPE::Int(val_iInst));
    multizone_filename.append(string(buffer));

    return multizone_filename;
}

string CConfig::GetObjFunc_Extension(string val_filename) {

  string AdjExt, Filename = val_filename;

  if (ContinuousAdjoint || DiscreteAdjoint) {

    /*--- Remove filename extension (.dat) ---*/

    unsigned short lastindex = Filename.find_last_of(".");
    Filename = Filename.substr(0, lastindex);

    if (nObj==1) {
      switch (Kind_ObjFunc[0]) {
        case DRAG_COEFFICIENT:            AdjExt = "_cd";       break;
        case LIFT_COEFFICIENT:            AdjExt = "_cl";       break;
        case SIDEFORCE_COEFFICIENT:       AdjExt = "_csf";      break;
        case INVERSE_DESIGN_PRESSURE:     AdjExt = "_invpress"; break;
        case INVERSE_DESIGN_HEATFLUX:     AdjExt = "_invheat";  break;
        case MOMENT_X_COEFFICIENT:        AdjExt = "_cmx";      break;
        case MOMENT_Y_COEFFICIENT:        AdjExt = "_cmy";      break;
        case MOMENT_Z_COEFFICIENT:        AdjExt = "_cmz";      break;
        case EFFICIENCY:                  AdjExt = "_eff";      break;
        case EQUIVALENT_AREA:             AdjExt = "_ea";       break;
        case NEARFIELD_PRESSURE:          AdjExt = "_nfp";      break;
        case FORCE_X_COEFFICIENT:         AdjExt = "_cfx";      break;
        case FORCE_Y_COEFFICIENT:         AdjExt = "_cfy";      break;
        case FORCE_Z_COEFFICIENT:         AdjExt = "_cfz";      break;
        case THRUST_COEFFICIENT:          AdjExt = "_ct";       break;
        case TORQUE_COEFFICIENT:          AdjExt = "_cq";       break;
        case TOTAL_HEATFLUX:              AdjExt = "_totheat";  break;
        case MAXIMUM_HEATFLUX:            AdjExt = "_maxheat";  break;
        case TOTAL_AVG_TEMPERATURE:       AdjExt = "_avtp";     break;
        case FIGURE_OF_MERIT:             AdjExt = "_merit";    break;
        case BUFFET_SENSOR:               AdjExt = "_buffet";    break;
        case SURFACE_TOTAL_PRESSURE:      AdjExt = "_pt";       break;
        case SURFACE_STATIC_PRESSURE:     AdjExt = "_pe";       break;
        case SURFACE_MASSFLOW:            AdjExt = "_mfr";      break;
        case SURFACE_UNIFORMITY:          AdjExt = "_uniform";  break;
        case SURFACE_SECONDARY:           AdjExt = "_second";   break;
        case SURFACE_MOM_DISTORTION:      AdjExt = "_distort";  break;
        case SURFACE_SECOND_OVER_UNIFORM: AdjExt = "_sou";      break;
        case SURFACE_PRESSURE_DROP:       AdjExt = "_dp";       break;
        case SURFACE_MACH:                AdjExt = "_mach";     break;
        case CUSTOM_OBJFUNC:              AdjExt = "_custom";   break;
        case KINETIC_ENERGY_LOSS:         AdjExt = "_ke";       break;
        case TOTAL_PRESSURE_LOSS:         AdjExt = "_pl";       break;
        case FLOW_ANGLE_OUT:              AdjExt = "_fao";      break;
        case FLOW_ANGLE_IN:               AdjExt = "_fai";      break;
        case TOTAL_EFFICIENCY:            AdjExt = "_teff";     break;
        case TOTAL_STATIC_EFFICIENCY:     AdjExt = "_tseff";    break;
        case EULERIAN_WORK:               AdjExt = "_ew";       break;
        case MASS_FLOW_IN:                AdjExt = "_mfi";      break;
        case MASS_FLOW_OUT:               AdjExt = "_mfo";      break;
        case ENTROPY_GENERATION:          AdjExt = "_entg";     break;
        case REFERENCE_GEOMETRY:          AdjExt = "_refgeom";  break;
        case REFERENCE_NODE:              AdjExt = "_refnode";  break;
        case VOLUME_FRACTION:             AdjExt = "_volfrac";  break;
        case TOPOL_DISCRETENESS:          AdjExt = "_topdisc";  break;
        case TOPOL_COMPLIANCE:            AdjExt = "_topcomp";  break;
      }
    }
    else{
      AdjExt = "_combo";
    }
    Filename.append(AdjExt);

    /*--- Lastly, add the .dat extension ---*/
    Filename.append(".dat");

  }

  return Filename;
}

unsigned short CConfig::GetContainerPosition(unsigned short val_eqsystem) {

  switch (val_eqsystem) {
    case RUNTIME_FLOW_SYS:      return FLOW_SOL;
    case RUNTIME_TURB_SYS:      return TURB_SOL;
    case RUNTIME_TRANS_SYS:     return TRANS_SOL;
    case RUNTIME_HEAT_SYS:      return HEAT_SOL;
    case RUNTIME_FEA_SYS:       return FEA_SOL;
    case RUNTIME_ADJPOT_SYS:    return ADJFLOW_SOL;
    case RUNTIME_ADJFLOW_SYS:   return ADJFLOW_SOL;
    case RUNTIME_ADJTURB_SYS:   return ADJTURB_SOL;
    case RUNTIME_ADJFEA_SYS:    return ADJFEA_SOL;
    case RUNTIME_RADIATION_SYS: return RAD_SOL;
    case RUNTIME_MULTIGRID_SYS: return 0;
  }
  return 0;
}

void CConfig::SetKind_ConvNumScheme(unsigned short val_kind_convnumscheme,
                                    unsigned short val_kind_centered, unsigned short val_kind_upwind,
                                    unsigned short val_kind_slopelimit, bool val_muscl,
                                    unsigned short val_kind_fem) {

  Kind_ConvNumScheme = val_kind_convnumscheme;
  Kind_Centered = val_kind_centered;
  Kind_Upwind = val_kind_upwind;
  Kind_FEM = val_kind_fem;
  Kind_SlopeLimit = val_kind_slopelimit;
  MUSCL = val_muscl;

}

void CConfig::SetGlobalParam(unsigned short val_solver,
                             unsigned short val_system) {

  /*--- Set the simulation global time ---*/

  Current_UnstTime = static_cast<su2double>(TimeIter)*Delta_UnstTime;
  Current_UnstTimeND = static_cast<su2double>(TimeIter)*Delta_UnstTimeND;

  /*--- Set the solver methods ---*/

  switch (val_solver) {
    case EULER: case INC_EULER:
      if (val_system == RUNTIME_FLOW_SYS) {
        SetKind_ConvNumScheme(Kind_ConvNumScheme_Flow, Kind_Centered_Flow,
                              Kind_Upwind_Flow, Kind_SlopeLimit_Flow,
                              MUSCL_Flow, NONE);
        SetKind_TimeIntScheme(Kind_TimeIntScheme_Flow);
      }
      break;
    case NAVIER_STOKES: case INC_NAVIER_STOKES:
      if (val_system == RUNTIME_FLOW_SYS) {
        SetKind_ConvNumScheme(Kind_ConvNumScheme_Flow, Kind_Centered_Flow,
                              Kind_Upwind_Flow, Kind_SlopeLimit_Flow,
                              MUSCL_Flow, NONE);
        SetKind_TimeIntScheme(Kind_TimeIntScheme_Flow);
      }
      if (val_system == RUNTIME_HEAT_SYS) {
        SetKind_ConvNumScheme(Kind_ConvNumScheme_Heat, NONE, NONE, NONE, NONE, NONE);
        SetKind_TimeIntScheme(Kind_TimeIntScheme_Heat);
      }
      break;
    case RANS: case INC_RANS:
      if (val_system == RUNTIME_FLOW_SYS) {
        SetKind_ConvNumScheme(Kind_ConvNumScheme_Flow, Kind_Centered_Flow,
                              Kind_Upwind_Flow, Kind_SlopeLimit_Flow,
                              MUSCL_Flow, NONE);
        SetKind_TimeIntScheme(Kind_TimeIntScheme_Flow);
      }
      if (val_system == RUNTIME_TURB_SYS) {
        SetKind_ConvNumScheme(Kind_ConvNumScheme_Turb, Kind_Centered_Turb,
                              Kind_Upwind_Turb, Kind_SlopeLimit_Turb,
                              MUSCL_Turb, NONE);
        SetKind_TimeIntScheme(Kind_TimeIntScheme_Turb);
      }
      if (val_system == RUNTIME_TRANS_SYS) {
        SetKind_ConvNumScheme(Kind_ConvNumScheme_Turb, Kind_Centered_Turb,
                              Kind_Upwind_Turb, Kind_SlopeLimit_Turb,
                              MUSCL_Turb, NONE);
        SetKind_TimeIntScheme(Kind_TimeIntScheme_Turb);
      }
      if (val_system == RUNTIME_HEAT_SYS) {
        SetKind_ConvNumScheme(Kind_ConvNumScheme_Heat, NONE, NONE, NONE, NONE, NONE);
        SetKind_TimeIntScheme(Kind_TimeIntScheme_Heat);
      }
      break;
    case FEM_EULER:
      if (val_system == RUNTIME_FLOW_SYS) {
        SetKind_ConvNumScheme(Kind_ConvNumScheme_FEM_Flow, Kind_Centered_Flow,
                              Kind_Upwind_Flow, Kind_SlopeLimit_Flow,
                              MUSCL_Flow, Kind_FEM_Flow);
        SetKind_TimeIntScheme(Kind_TimeIntScheme_FEM_Flow);
      }
      break;
    case FEM_NAVIER_STOKES:
      if (val_system == RUNTIME_FLOW_SYS) {
        SetKind_ConvNumScheme(Kind_ConvNumScheme_Flow, Kind_Centered_Flow,
                              Kind_Upwind_Flow, Kind_SlopeLimit_Flow,
                              MUSCL_Flow, Kind_FEM_Flow);
        SetKind_TimeIntScheme(Kind_TimeIntScheme_FEM_Flow);
      }
      break;
    case FEM_LES:
      if (val_system == RUNTIME_FLOW_SYS) {
        SetKind_ConvNumScheme(Kind_ConvNumScheme_Flow, Kind_Centered_Flow,
                              Kind_Upwind_Flow, Kind_SlopeLimit_Flow,
                              MUSCL_Flow, Kind_FEM_Flow);
        SetKind_TimeIntScheme(Kind_TimeIntScheme_FEM_Flow);
      }
      break;
    case ADJ_EULER:
      if (val_system == RUNTIME_FLOW_SYS) {
        SetKind_ConvNumScheme(Kind_ConvNumScheme_Flow, Kind_Centered_Flow,
                              Kind_Upwind_Flow, Kind_SlopeLimit_Flow,
                              MUSCL_Flow, NONE);
        SetKind_TimeIntScheme(Kind_TimeIntScheme_Flow);
      }
      if (val_system == RUNTIME_ADJFLOW_SYS) {
        SetKind_ConvNumScheme(Kind_ConvNumScheme_AdjFlow, Kind_Centered_AdjFlow,
                              Kind_Upwind_AdjFlow, Kind_SlopeLimit_AdjFlow,
                              MUSCL_AdjFlow, NONE);
        SetKind_TimeIntScheme(Kind_TimeIntScheme_AdjFlow);
      }
      break;
    case ADJ_NAVIER_STOKES:
      if (val_system == RUNTIME_FLOW_SYS) {
        SetKind_ConvNumScheme(Kind_ConvNumScheme_Flow, Kind_Centered_Flow,
                              Kind_Upwind_Flow, Kind_SlopeLimit_Flow,
                              MUSCL_Flow, NONE);
        SetKind_TimeIntScheme(Kind_TimeIntScheme_Flow);
      }
      if (val_system == RUNTIME_ADJFLOW_SYS) {
        SetKind_ConvNumScheme(Kind_ConvNumScheme_AdjFlow, Kind_Centered_AdjFlow,
                              Kind_Upwind_AdjFlow, Kind_SlopeLimit_AdjFlow,
                              MUSCL_AdjFlow, NONE);
        SetKind_TimeIntScheme(Kind_TimeIntScheme_AdjFlow);
      }
      break;
    case ADJ_RANS:
      if (val_system == RUNTIME_FLOW_SYS) {
        SetKind_ConvNumScheme(Kind_ConvNumScheme_Flow, Kind_Centered_Flow,
                              Kind_Upwind_Flow, Kind_SlopeLimit_Flow,
                              MUSCL_Flow, NONE);
        SetKind_TimeIntScheme(Kind_TimeIntScheme_Flow);
      }
      if (val_system == RUNTIME_ADJFLOW_SYS) {
        SetKind_ConvNumScheme(Kind_ConvNumScheme_AdjFlow, Kind_Centered_AdjFlow,
                              Kind_Upwind_AdjFlow, Kind_SlopeLimit_AdjFlow,
                              MUSCL_AdjFlow, NONE);
        SetKind_TimeIntScheme(Kind_TimeIntScheme_AdjFlow);
      }
      if (val_system == RUNTIME_TURB_SYS) {
        SetKind_ConvNumScheme(Kind_ConvNumScheme_Turb, Kind_Centered_Turb,
                              Kind_Upwind_Turb, Kind_SlopeLimit_Turb,
                              MUSCL_Turb, NONE);
        SetKind_TimeIntScheme(Kind_TimeIntScheme_Turb);
      }
      if (val_system == RUNTIME_ADJTURB_SYS) {
        SetKind_ConvNumScheme(Kind_ConvNumScheme_AdjTurb, Kind_Centered_AdjTurb,
                              Kind_Upwind_AdjTurb, Kind_SlopeLimit_AdjTurb,
                              MUSCL_AdjTurb, NONE);
        SetKind_TimeIntScheme(Kind_TimeIntScheme_AdjTurb);
      }
      break;
    case HEAT_EQUATION:
      if (val_system == RUNTIME_HEAT_SYS) {
        SetKind_ConvNumScheme(NONE, NONE, NONE, NONE, NONE, NONE);
        SetKind_TimeIntScheme(Kind_TimeIntScheme_Heat);
      }
      break;

    case FEM_ELASTICITY:

      Current_DynTime = static_cast<su2double>(TimeIter)*Delta_DynTime;

      if (val_system == RUNTIME_FEA_SYS) {
        SetKind_ConvNumScheme(NONE, NONE, NONE, NONE, NONE, NONE);
        SetKind_TimeIntScheme(Kind_TimeIntScheme_FEA);
      }
      break;
  }
}

su2double* CConfig::GetPeriodicRotCenter(string val_marker) {
  unsigned short iMarker_PerBound;
  for (iMarker_PerBound = 0; iMarker_PerBound < nMarker_PerBound; iMarker_PerBound++)
    if (Marker_PerBound[iMarker_PerBound] == val_marker) break;
  return Periodic_RotCenter[iMarker_PerBound];
}

su2double* CConfig::GetPeriodicRotAngles(string val_marker) {
  unsigned short iMarker_PerBound;
  for (iMarker_PerBound = 0; iMarker_PerBound < nMarker_PerBound; iMarker_PerBound++)
    if (Marker_PerBound[iMarker_PerBound] == val_marker) break;
  return Periodic_RotAngles[iMarker_PerBound];
}

su2double* CConfig::GetPeriodicTranslation(string val_marker) {
  unsigned short iMarker_PerBound;
  for (iMarker_PerBound = 0; iMarker_PerBound < nMarker_PerBound; iMarker_PerBound++)
    if (Marker_PerBound[iMarker_PerBound] == val_marker) break;
  return Periodic_Translation[iMarker_PerBound];
}

unsigned short CConfig::GetMarker_Periodic_Donor(string val_marker) {
  unsigned short iMarker_PerBound, jMarker_PerBound, kMarker_All;

  /*--- Find the marker for this periodic boundary. ---*/
  for (iMarker_PerBound = 0; iMarker_PerBound < nMarker_PerBound; iMarker_PerBound++)
    if (Marker_PerBound[iMarker_PerBound] == val_marker) break;

  /*--- Find corresponding donor. ---*/
  for (jMarker_PerBound = 0; jMarker_PerBound < nMarker_PerBound; jMarker_PerBound++)
    if (Marker_PerBound[jMarker_PerBound] == Marker_PerDonor[iMarker_PerBound]) break;

  /*--- Find and return global marker index for donor boundary. ---*/
  for (kMarker_All = 0; kMarker_All < nMarker_CfgFile; kMarker_All++)
    if (Marker_PerBound[jMarker_PerBound] == Marker_All_TagBound[kMarker_All]) break;

  return kMarker_All;
}

su2double CConfig::GetActDisk_NetThrust(string val_marker) {
  unsigned short iMarker_ActDisk;
  for (iMarker_ActDisk = 0; iMarker_ActDisk < nMarker_ActDiskInlet; iMarker_ActDisk++)
    if ((Marker_ActDiskInlet[iMarker_ActDisk] == val_marker) ||
        (Marker_ActDiskOutlet[iMarker_ActDisk] == val_marker)) break;
  return ActDisk_NetThrust[iMarker_ActDisk];
}

su2double CConfig::GetActDisk_Power(string val_marker) {
  unsigned short iMarker_ActDisk;
  for (iMarker_ActDisk = 0; iMarker_ActDisk < nMarker_ActDiskInlet; iMarker_ActDisk++)
    if ((Marker_ActDiskInlet[iMarker_ActDisk] == val_marker) ||
        (Marker_ActDiskOutlet[iMarker_ActDisk] == val_marker)) break;
  return ActDisk_Power[iMarker_ActDisk];
}

su2double CConfig::GetActDisk_MassFlow(string val_marker) {
  unsigned short iMarker_ActDisk;
  for (iMarker_ActDisk = 0; iMarker_ActDisk < nMarker_ActDiskInlet; iMarker_ActDisk++)
    if ((Marker_ActDiskInlet[iMarker_ActDisk] == val_marker) ||
        (Marker_ActDiskOutlet[iMarker_ActDisk] == val_marker)) break;
  return ActDisk_MassFlow[iMarker_ActDisk];
}

su2double CConfig::GetActDisk_Mach(string val_marker) {
  unsigned short iMarker_ActDisk;
  for (iMarker_ActDisk = 0; iMarker_ActDisk < nMarker_ActDiskInlet; iMarker_ActDisk++)
    if ((Marker_ActDiskInlet[iMarker_ActDisk] == val_marker) ||
        (Marker_ActDiskOutlet[iMarker_ActDisk] == val_marker)) break;
  return ActDisk_Mach[iMarker_ActDisk];
}

su2double CConfig::GetActDisk_Force(string val_marker) {
  unsigned short iMarker_ActDisk;
  for (iMarker_ActDisk = 0; iMarker_ActDisk < nMarker_ActDiskInlet; iMarker_ActDisk++)
    if ((Marker_ActDiskInlet[iMarker_ActDisk] == val_marker) ||
        (Marker_ActDiskOutlet[iMarker_ActDisk] == val_marker)) break;
  return ActDisk_Force[iMarker_ActDisk];
}

su2double CConfig::GetActDisk_BCThrust(string val_marker) {
  unsigned short iMarker_ActDisk;
  for (iMarker_ActDisk = 0; iMarker_ActDisk < nMarker_ActDiskInlet; iMarker_ActDisk++)
    if ((Marker_ActDiskInlet[iMarker_ActDisk] == val_marker) ||
        (Marker_ActDiskOutlet[iMarker_ActDisk] == val_marker)) break;
  return ActDisk_BCThrust[iMarker_ActDisk];
}

su2double CConfig::GetActDisk_BCThrust_Old(string val_marker) {
  unsigned short iMarker_ActDisk;
  for (iMarker_ActDisk = 0; iMarker_ActDisk < nMarker_ActDiskInlet; iMarker_ActDisk++)
    if ((Marker_ActDiskInlet[iMarker_ActDisk] == val_marker) ||
        (Marker_ActDiskOutlet[iMarker_ActDisk] == val_marker)) break;
  return ActDisk_BCThrust_Old[iMarker_ActDisk];
}

void CConfig::SetActDisk_BCThrust(string val_marker, su2double val_actdisk_bcthrust) {
  unsigned short iMarker_ActDisk;
  for (iMarker_ActDisk = 0; iMarker_ActDisk < nMarker_ActDiskInlet; iMarker_ActDisk++)
    if ((Marker_ActDiskInlet[iMarker_ActDisk] == val_marker) ||
        (Marker_ActDiskOutlet[iMarker_ActDisk] == val_marker)) break;
  ActDisk_BCThrust[iMarker_ActDisk] = val_actdisk_bcthrust;
}

void CConfig::SetActDisk_BCThrust_Old(string val_marker, su2double val_actdisk_bcthrust_old) {
  unsigned short iMarker_ActDisk;
  for (iMarker_ActDisk = 0; iMarker_ActDisk < nMarker_ActDiskInlet; iMarker_ActDisk++)
    if ((Marker_ActDiskInlet[iMarker_ActDisk] == val_marker) ||
        (Marker_ActDiskOutlet[iMarker_ActDisk] == val_marker)) break;
  ActDisk_BCThrust_Old[iMarker_ActDisk] = val_actdisk_bcthrust_old;
}

su2double CConfig::GetActDisk_Area(string val_marker) {
  unsigned short iMarker_ActDisk;
  for (iMarker_ActDisk = 0; iMarker_ActDisk < nMarker_ActDiskInlet; iMarker_ActDisk++)
    if ((Marker_ActDiskInlet[iMarker_ActDisk] == val_marker) ||
        (Marker_ActDiskOutlet[iMarker_ActDisk] == val_marker)) break;
  return ActDisk_Area[iMarker_ActDisk];
}

su2double CConfig::GetActDisk_ReverseMassFlow(string val_marker) {
  unsigned short iMarker_ActDisk;
  for (iMarker_ActDisk = 0; iMarker_ActDisk < nMarker_ActDiskInlet; iMarker_ActDisk++)
    if ((Marker_ActDiskInlet[iMarker_ActDisk] == val_marker) ||
        (Marker_ActDiskOutlet[iMarker_ActDisk] == val_marker)) break;
  return ActDisk_ReverseMassFlow[iMarker_ActDisk];
}

su2double CConfig::GetActDisk_PressJump(string val_marker, unsigned short val_value) {
  unsigned short iMarker_ActDisk;
  for (iMarker_ActDisk = 0; iMarker_ActDisk < nMarker_ActDiskInlet; iMarker_ActDisk++)
    if ((Marker_ActDiskInlet[iMarker_ActDisk] == val_marker) ||
        (Marker_ActDiskOutlet[iMarker_ActDisk] == val_marker)) break;
  return ActDisk_PressJump[iMarker_ActDisk][val_value];
}

su2double CConfig::GetActDisk_TempJump(string val_marker, unsigned short val_value) {
  unsigned short iMarker_ActDisk;
  for (iMarker_ActDisk = 0; iMarker_ActDisk < nMarker_ActDiskInlet; iMarker_ActDisk++)
    if ((Marker_ActDiskInlet[iMarker_ActDisk] == val_marker) ||
        (Marker_ActDiskOutlet[iMarker_ActDisk] == val_marker)) break;
  return ActDisk_TempJump[iMarker_ActDisk][val_value];;
}

su2double CConfig::GetActDisk_Omega(string val_marker, unsigned short val_value) {
  unsigned short iMarker_ActDisk;
  for (iMarker_ActDisk = 0; iMarker_ActDisk < nMarker_ActDiskInlet; iMarker_ActDisk++)
    if ((Marker_ActDiskInlet[iMarker_ActDisk] == val_marker) ||
        (Marker_ActDiskOutlet[iMarker_ActDisk] == val_marker)) break;
  return ActDisk_Omega[iMarker_ActDisk][val_value];;
}

su2double CConfig::GetOutlet_MassFlow(string val_marker) {
  unsigned short iMarker_Outlet;
  for (iMarker_Outlet = 0; iMarker_Outlet < nMarker_Outlet; iMarker_Outlet++)
    if ((Marker_Outlet[iMarker_Outlet] == val_marker)) break;
  return Outlet_MassFlow[iMarker_Outlet];
}

su2double CConfig::GetOutlet_Density(string val_marker) {
  unsigned short iMarker_Outlet;
  for (iMarker_Outlet = 0; iMarker_Outlet < nMarker_Outlet; iMarker_Outlet++)
    if ((Marker_Outlet[iMarker_Outlet] == val_marker)) break;
  return Outlet_Density[iMarker_Outlet];
}

su2double CConfig::GetOutlet_Area(string val_marker) {
  unsigned short iMarker_Outlet;
  for (iMarker_Outlet = 0; iMarker_Outlet < nMarker_Outlet; iMarker_Outlet++)
    if ((Marker_Outlet[iMarker_Outlet] == val_marker)) break;
  return Outlet_Area[iMarker_Outlet];
}

unsigned short CConfig::GetMarker_CfgFile_ActDiskOutlet(string val_marker) {
  unsigned short iMarker_ActDisk, kMarker_All;

  /*--- Find the marker for this actuator disk inlet. ---*/

  for (iMarker_ActDisk = 0; iMarker_ActDisk < nMarker_ActDiskInlet; iMarker_ActDisk++)
    if (Marker_ActDiskInlet[iMarker_ActDisk] == val_marker) break;

  /*--- Find and return global marker index for the actuator disk outlet. ---*/

  for (kMarker_All = 0; kMarker_All < nMarker_CfgFile; kMarker_All++)
    if (Marker_ActDiskOutlet[iMarker_ActDisk] == Marker_CfgFile_TagBound[kMarker_All]) break;

  return kMarker_All;
}

unsigned short CConfig::GetMarker_CfgFile_EngineExhaust(string val_marker) {
  unsigned short iMarker_Engine, kMarker_All;

  /*--- Find the marker for this engine inflow. ---*/

  for (iMarker_Engine = 0; iMarker_Engine < nMarker_EngineInflow; iMarker_Engine++)
    if (Marker_EngineInflow[iMarker_Engine] == val_marker) break;

  /*--- Find and return global marker index for the engine exhaust. ---*/

  for (kMarker_All = 0; kMarker_All < nMarker_CfgFile; kMarker_All++)
    if (Marker_EngineExhaust[iMarker_Engine] == Marker_CfgFile_TagBound[kMarker_All]) break;

  return kMarker_All;
}

bool CConfig::GetVolumetric_Movement(){
  bool volumetric_movement = false;

  if (GetSurface_Movement(AEROELASTIC) ||
      GetSurface_Movement(DEFORMING) ||
      GetSurface_Movement(AEROELASTIC_RIGID_MOTION)||
      GetSurface_Movement(FLUID_STRUCTURE) ||
      GetSurface_Movement(FLUID_STRUCTURE_STATIC) ||
      GetSurface_Movement(EXTERNAL) ||
      GetSurface_Movement(EXTERNAL_ROTATION)){
    volumetric_movement = true;
  }

  if (Kind_SU2 == SU2_DEF ||
      Kind_SU2 == SU2_DOT ||
      DirectDiff)
  { volumetric_movement = true;}
  return volumetric_movement;
}

bool CConfig::GetSurface_Movement(unsigned short kind_movement) const {
  for (unsigned short iMarkerMoving = 0; iMarkerMoving < nKind_SurfaceMovement; iMarkerMoving++){
    if (Kind_SurfaceMovement[iMarkerMoving] == kind_movement){
      return true;
    }
  }
  return false;
}

unsigned short CConfig::GetMarker_Moving(string val_marker) {
  unsigned short iMarker_Moving;

  /*--- Find the marker for this moving boundary. ---*/
  for (iMarker_Moving = 0; iMarker_Moving < nMarker_Moving; iMarker_Moving++)
    if (Marker_Moving[iMarker_Moving] == val_marker) break;

  return iMarker_Moving;
}

bool CConfig::GetMarker_Moving_Bool(string val_marker) {
  unsigned short iMarker_Moving;

  /*--- Find the marker for this moving boundary, if it exists. ---*/
  for (iMarker_Moving = 0; iMarker_Moving < nMarker_Moving; iMarker_Moving++)
    if (Marker_Moving[iMarker_Moving] == val_marker) return true;

  return false;
}

unsigned short CConfig::GetMarker_Deform_Mesh(string val_marker) {
  unsigned short iMarker_Deform_Mesh;

  /*--- Find the marker for this interface boundary. ---*/
  for (iMarker_Deform_Mesh = 0; iMarker_Deform_Mesh < nMarker_Deform_Mesh; iMarker_Deform_Mesh++)
    if (Marker_Deform_Mesh[iMarker_Deform_Mesh] == val_marker) break;

  return iMarker_Deform_Mesh;
}

unsigned short CConfig::GetMarker_Fluid_Load(string val_marker) {
  unsigned short iMarker_Fluid_Load;

  /*--- Find the marker for this interface boundary. ---*/
  for (iMarker_Fluid_Load = 0; iMarker_Fluid_Load < nMarker_Fluid_Load; iMarker_Fluid_Load++)
    if (Marker_Fluid_Load[iMarker_Fluid_Load] == val_marker) break;

  return iMarker_Fluid_Load;
}

su2double CConfig::GetExhaust_Temperature_Target(string val_marker) {
  unsigned short iMarker_EngineExhaust;
  for (iMarker_EngineExhaust = 0; iMarker_EngineExhaust < nMarker_EngineExhaust; iMarker_EngineExhaust++)
    if (Marker_EngineExhaust[iMarker_EngineExhaust] == val_marker) break;
  return Exhaust_Temperature_Target[iMarker_EngineExhaust];
}

su2double CConfig::GetExhaust_Pressure_Target(string val_marker) {
  unsigned short iMarker_EngineExhaust;
  for (iMarker_EngineExhaust = 0; iMarker_EngineExhaust < nMarker_EngineExhaust; iMarker_EngineExhaust++)
    if (Marker_EngineExhaust[iMarker_EngineExhaust] == val_marker) break;
  return Exhaust_Pressure_Target[iMarker_EngineExhaust];
}

unsigned short CConfig::GetKind_Inc_Inlet(string val_marker) {
  unsigned short iMarker_Inlet;
  for (iMarker_Inlet = 0; iMarker_Inlet < nMarker_Inlet; iMarker_Inlet++)
    if (Marker_Inlet[iMarker_Inlet] == val_marker) break;
  return Kind_Inc_Inlet[iMarker_Inlet];
}

unsigned short CConfig::GetKind_Inc_Outlet(string val_marker) {
  unsigned short iMarker_Outlet;
  for (iMarker_Outlet = 0; iMarker_Outlet < nMarker_Outlet; iMarker_Outlet++)
    if (Marker_Outlet[iMarker_Outlet] == val_marker) break;
  return Kind_Inc_Outlet[iMarker_Outlet];
}

su2double CConfig::GetInlet_Ttotal(string val_marker) {
  unsigned short iMarker_Inlet;
  for (iMarker_Inlet = 0; iMarker_Inlet < nMarker_Inlet; iMarker_Inlet++)
    if (Marker_Inlet[iMarker_Inlet] == val_marker) break;
  return Inlet_Ttotal[iMarker_Inlet];
}

su2double CConfig::GetInlet_Ptotal(string val_marker) {
  unsigned short iMarker_Inlet;
  for (iMarker_Inlet = 0; iMarker_Inlet < nMarker_Inlet; iMarker_Inlet++)
    if (Marker_Inlet[iMarker_Inlet] == val_marker) break;
  return Inlet_Ptotal[iMarker_Inlet];
}

void CConfig::SetInlet_Ptotal(su2double val_pressure, string val_marker) {
  unsigned short iMarker_Inlet;
  for (iMarker_Inlet = 0; iMarker_Inlet < nMarker_Inlet; iMarker_Inlet++)
    if (Marker_Inlet[iMarker_Inlet] == val_marker)
      Inlet_Ptotal[iMarker_Inlet] = val_pressure;
}

su2double* CConfig::GetInlet_FlowDir(string val_marker) {
  unsigned short iMarker_Inlet;
  for (iMarker_Inlet = 0; iMarker_Inlet < nMarker_Inlet; iMarker_Inlet++)
    if (Marker_Inlet[iMarker_Inlet] == val_marker) break;
  return Inlet_FlowDir[iMarker_Inlet];
}

su2double CConfig::GetInlet_Temperature(string val_marker) {
  unsigned short iMarker_Supersonic_Inlet;
  for (iMarker_Supersonic_Inlet = 0; iMarker_Supersonic_Inlet < nMarker_Supersonic_Inlet; iMarker_Supersonic_Inlet++)
    if (Marker_Supersonic_Inlet[iMarker_Supersonic_Inlet] == val_marker) break;
  return Inlet_Temperature[iMarker_Supersonic_Inlet];
}

su2double CConfig::GetInlet_Pressure(string val_marker) {
  unsigned short iMarker_Supersonic_Inlet;
  for (iMarker_Supersonic_Inlet = 0; iMarker_Supersonic_Inlet < nMarker_Supersonic_Inlet; iMarker_Supersonic_Inlet++)
    if (Marker_Supersonic_Inlet[iMarker_Supersonic_Inlet] == val_marker) break;
  return Inlet_Pressure[iMarker_Supersonic_Inlet];
}

su2double* CConfig::GetInlet_Velocity(string val_marker) {
  unsigned short iMarker_Supersonic_Inlet;
  for (iMarker_Supersonic_Inlet = 0; iMarker_Supersonic_Inlet < nMarker_Supersonic_Inlet; iMarker_Supersonic_Inlet++)
    if (Marker_Supersonic_Inlet[iMarker_Supersonic_Inlet] == val_marker) break;
  return Inlet_Velocity[iMarker_Supersonic_Inlet];
}

su2double CConfig::GetOutlet_Pressure(string val_marker) {
  unsigned short iMarker_Outlet;
  for (iMarker_Outlet = 0; iMarker_Outlet < nMarker_Outlet; iMarker_Outlet++)
    if (Marker_Outlet[iMarker_Outlet] == val_marker) break;
  return Outlet_Pressure[iMarker_Outlet];
}

void CConfig::SetOutlet_Pressure(su2double val_pressure, string val_marker) {
  unsigned short iMarker_Outlet;
  for (iMarker_Outlet = 0; iMarker_Outlet < nMarker_Outlet; iMarker_Outlet++)
    if (Marker_Outlet[iMarker_Outlet] == val_marker)
      Outlet_Pressure[iMarker_Outlet] = val_pressure;
}

su2double CConfig::GetRiemann_Var1(string val_marker) {
  unsigned short iMarker_Riemann;
  for (iMarker_Riemann = 0; iMarker_Riemann < nMarker_Riemann; iMarker_Riemann++)
    if (Marker_Riemann[iMarker_Riemann] == val_marker) break;
  return Riemann_Var1[iMarker_Riemann];
}

su2double CConfig::GetRiemann_Var2(string val_marker) {
  unsigned short iMarker_Riemann;
  for (iMarker_Riemann = 0; iMarker_Riemann < nMarker_Riemann; iMarker_Riemann++)
    if (Marker_Riemann[iMarker_Riemann] == val_marker) break;
  return Riemann_Var2[iMarker_Riemann];
}

su2double* CConfig::GetRiemann_FlowDir(string val_marker) {
  unsigned short iMarker_Riemann;
  for (iMarker_Riemann = 0; iMarker_Riemann < nMarker_Riemann; iMarker_Riemann++)
    if (Marker_Riemann[iMarker_Riemann] == val_marker) break;
  return Riemann_FlowDir[iMarker_Riemann];
}

unsigned short CConfig::GetKind_Data_Riemann(string val_marker) {
  unsigned short iMarker_Riemann;
  for (iMarker_Riemann = 0; iMarker_Riemann < nMarker_Riemann; iMarker_Riemann++)
    if (Marker_Riemann[iMarker_Riemann] == val_marker) break;
  return Kind_Data_Riemann[iMarker_Riemann];
}


su2double CConfig::GetGiles_Var1(string val_marker) {
  unsigned short iMarker_Giles;
  for (iMarker_Giles = 0; iMarker_Giles < nMarker_Giles; iMarker_Giles++)
    if (Marker_Giles[iMarker_Giles] == val_marker) break;
  return Giles_Var1[iMarker_Giles];
}

void CConfig::SetGiles_Var1(su2double newVar1, string val_marker) {
  unsigned short iMarker_Giles;
  for (iMarker_Giles = 0; iMarker_Giles < nMarker_Giles; iMarker_Giles++)
    if (Marker_Giles[iMarker_Giles] == val_marker) break;
  Giles_Var1[iMarker_Giles] = newVar1;
}

su2double CConfig::GetGiles_Var2(string val_marker) {
  unsigned short iMarker_Giles;
  for (iMarker_Giles = 0; iMarker_Giles < nMarker_Giles; iMarker_Giles++)
    if (Marker_Giles[iMarker_Giles] == val_marker) break;
  return Giles_Var2[iMarker_Giles];
}

su2double CConfig::GetGiles_RelaxFactorAverage(string val_marker) {
  unsigned short iMarker_Giles;
  for (iMarker_Giles = 0; iMarker_Giles < nMarker_Giles; iMarker_Giles++)
    if (Marker_Giles[iMarker_Giles] == val_marker) break;
  return RelaxFactorAverage[iMarker_Giles];
}

su2double CConfig::GetGiles_RelaxFactorFourier(string val_marker) {
  unsigned short iMarker_Giles;
  for (iMarker_Giles = 0; iMarker_Giles < nMarker_Giles; iMarker_Giles++)
    if (Marker_Giles[iMarker_Giles] == val_marker) break;
  return RelaxFactorFourier[iMarker_Giles];
}

su2double* CConfig::GetGiles_FlowDir(string val_marker) {
  unsigned short iMarker_Giles;
  for (iMarker_Giles = 0; iMarker_Giles < nMarker_Giles; iMarker_Giles++)
    if (Marker_Giles[iMarker_Giles] == val_marker) break;
  return Giles_FlowDir[iMarker_Giles];
}

unsigned short CConfig::GetKind_Data_Giles(string val_marker) {
  unsigned short iMarker_Giles;
  for (iMarker_Giles = 0; iMarker_Giles < nMarker_Giles; iMarker_Giles++)
    if (Marker_Giles[iMarker_Giles] == val_marker) break;
  return Kind_Data_Giles[iMarker_Giles];
}


su2double CConfig::GetPressureOut_BC() {
  unsigned short iMarker_BC;
  su2double pres_out = 0.0;
  for (iMarker_BC = 0; iMarker_BC < nMarker_Giles; iMarker_BC++){
    if (Kind_Data_Giles[iMarker_BC] == STATIC_PRESSURE || Kind_Data_Giles[iMarker_BC] == STATIC_PRESSURE_1D || Kind_Data_Giles[iMarker_BC] == RADIAL_EQUILIBRIUM ){
      pres_out = Giles_Var1[iMarker_BC];
    }
  }
  for (iMarker_BC = 0; iMarker_BC < nMarker_Riemann; iMarker_BC++){
    if (Kind_Data_Riemann[iMarker_BC] == STATIC_PRESSURE || Kind_Data_Riemann[iMarker_BC] == RADIAL_EQUILIBRIUM){
      pres_out = Riemann_Var1[iMarker_BC];
    }
  }
  return pres_out/Pressure_Ref;
}


void CConfig::SetPressureOut_BC(su2double val_press) {
  unsigned short iMarker_BC;
  for (iMarker_BC = 0; iMarker_BC < nMarker_Giles; iMarker_BC++){
    if (Kind_Data_Giles[iMarker_BC] == STATIC_PRESSURE || Kind_Data_Giles[iMarker_BC] == STATIC_PRESSURE_1D || Kind_Data_Giles[iMarker_BC] == RADIAL_EQUILIBRIUM ){
      Giles_Var1[iMarker_BC] = val_press*Pressure_Ref;
    }
  }
  for (iMarker_BC = 0; iMarker_BC < nMarker_Riemann; iMarker_BC++){
    if (Kind_Data_Riemann[iMarker_BC] == STATIC_PRESSURE || Kind_Data_Riemann[iMarker_BC] == RADIAL_EQUILIBRIUM){
      Riemann_Var1[iMarker_BC] = val_press*Pressure_Ref;
    }
  }
}

su2double CConfig::GetTotalPressureIn_BC() {
  unsigned short iMarker_BC;
  su2double tot_pres_in = 0.0;
  for (iMarker_BC = 0; iMarker_BC < nMarker_Giles; iMarker_BC++){
    if (Kind_Data_Giles[iMarker_BC] == TOTAL_CONDITIONS_PT || Kind_Data_Giles[iMarker_BC] == TOTAL_CONDITIONS_PT_1D){
      tot_pres_in = Giles_Var1[iMarker_BC];
    }
  }
  for (iMarker_BC = 0; iMarker_BC < nMarker_Riemann; iMarker_BC++){
    if (Kind_Data_Riemann[iMarker_BC] == TOTAL_CONDITIONS_PT ){
      tot_pres_in = Riemann_Var1[iMarker_BC];
    }
  }
  if(nMarker_Inlet == 1 && Kind_Inlet == TOTAL_CONDITIONS){
    tot_pres_in = Inlet_Ptotal[0];
  }
  return tot_pres_in/Pressure_Ref;
}

su2double CConfig::GetTotalTemperatureIn_BC() {
  unsigned short iMarker_BC;
  su2double tot_temp_in = 0.0;
  for (iMarker_BC = 0; iMarker_BC < nMarker_Giles; iMarker_BC++){
    if (Kind_Data_Giles[iMarker_BC] == TOTAL_CONDITIONS_PT || Kind_Data_Giles[iMarker_BC] == TOTAL_CONDITIONS_PT_1D){
      tot_temp_in = Giles_Var2[iMarker_BC];
    }
  }
  for (iMarker_BC = 0; iMarker_BC < nMarker_Riemann; iMarker_BC++){
    if (Kind_Data_Riemann[iMarker_BC] == TOTAL_CONDITIONS_PT ){
      tot_temp_in = Riemann_Var2[iMarker_BC];
    }
  }

  if(nMarker_Inlet == 1 && Kind_Inlet == TOTAL_CONDITIONS){
    tot_temp_in = Inlet_Ttotal[0];
  }
  return tot_temp_in/Temperature_Ref;
}

void CConfig::SetTotalTemperatureIn_BC(su2double val_temp) {
  unsigned short iMarker_BC;
  for (iMarker_BC = 0; iMarker_BC < nMarker_Giles; iMarker_BC++){
    if (Kind_Data_Giles[iMarker_BC] == TOTAL_CONDITIONS_PT || Kind_Data_Giles[iMarker_BC] == TOTAL_CONDITIONS_PT_1D){
      Giles_Var2[iMarker_BC] = val_temp*Temperature_Ref;
    }
  }
  for (iMarker_BC = 0; iMarker_BC < nMarker_Riemann; iMarker_BC++){
    if (Kind_Data_Riemann[iMarker_BC] == TOTAL_CONDITIONS_PT ){
      Riemann_Var2[iMarker_BC] = val_temp*Temperature_Ref;
    }
  }

  if(nMarker_Inlet == 1 && Kind_Inlet == TOTAL_CONDITIONS){
    Inlet_Ttotal[0] = val_temp*Temperature_Ref;
  }
}

su2double CConfig::GetFlowAngleIn_BC() {
  unsigned short iMarker_BC;
  su2double alpha_in = 0.0;
  for (iMarker_BC = 0; iMarker_BC < nMarker_Giles; iMarker_BC++){
    if (Kind_Data_Giles[iMarker_BC] == TOTAL_CONDITIONS_PT || Kind_Data_Giles[iMarker_BC] == TOTAL_CONDITIONS_PT_1D){
      alpha_in = atan(Giles_FlowDir[iMarker_BC][1]/Giles_FlowDir[iMarker_BC][0]);
    }
  }
  for (iMarker_BC = 0; iMarker_BC < nMarker_Riemann; iMarker_BC++){
    if (Kind_Data_Riemann[iMarker_BC] == TOTAL_CONDITIONS_PT ){
      alpha_in = atan(Riemann_FlowDir[iMarker_BC][1]/Riemann_FlowDir[iMarker_BC][0]);
    }
  }

  if(nMarker_Inlet == 1 && Kind_Inlet == TOTAL_CONDITIONS){
    alpha_in = atan(Inlet_FlowDir[0][1]/Inlet_FlowDir[0][0]);
  }

  return alpha_in;
}

su2double CConfig::GetIncInlet_BC() {

  su2double val_out = 0.0;

  if (nMarker_Inlet > 0) {
    if (Kind_Inc_Inlet[0] == VELOCITY_INLET)
      val_out = Inlet_Ptotal[0]/Velocity_Ref;
    else if (Kind_Inc_Inlet[0] == PRESSURE_INLET)
      val_out = Inlet_Ptotal[0]/Pressure_Ref;
  }

  return val_out;
}

void CConfig::SetIncInlet_BC(su2double val_in) {

  if (nMarker_Inlet > 0) {
    if (Kind_Inc_Inlet[0] == VELOCITY_INLET)
      Inlet_Ptotal[0] = val_in*Velocity_Ref;
    else if (Kind_Inc_Inlet[0] == PRESSURE_INLET)
      Inlet_Ptotal[0] = val_in*Pressure_Ref;
  }

}

su2double CConfig::GetIncTemperature_BC() {

  su2double val_out = 0.0;

  if (nMarker_Inlet > 0) {
      val_out = Inlet_Ttotal[0]/Temperature_Ref;
  }

  return val_out;
}

void CConfig::SetIncTemperature_BC(su2double val_temperature) {

  if (nMarker_Inlet > 0) {
      Inlet_Ttotal[0] = val_temperature*Temperature_Ref;
  }

}

su2double CConfig::GetIncPressureOut_BC() {

  su2double pressure_out = 0.0;

  if (nMarker_FarField > 0){
    pressure_out = Pressure_FreeStreamND;
  } else if (nMarker_Outlet > 0) {
    pressure_out = Outlet_Pressure[0]/Pressure_Ref;
  }

  return pressure_out;
}

void CConfig::SetIncPressureOut_BC(su2double val_pressure) {

  if (nMarker_FarField > 0){
    Pressure_FreeStreamND = val_pressure;
  } else if (nMarker_Outlet > 0) {
    Outlet_Pressure[0] = val_pressure*Pressure_Ref;
  }

}

su2double CConfig::GetIsothermal_Temperature(string val_marker) {

  unsigned short iMarker_Isothermal = 0;

  if (nMarker_Isothermal > 0) {
    for (iMarker_Isothermal = 0; iMarker_Isothermal < nMarker_Isothermal; iMarker_Isothermal++)
      if (Marker_Isothermal[iMarker_Isothermal] == val_marker) break;
  }

  return Isothermal_Temperature[iMarker_Isothermal];
}

su2double CConfig::GetWall_HeatFlux(string val_marker) {
  unsigned short iMarker_HeatFlux = 0;

  if (nMarker_HeatFlux > 0) {
  for (iMarker_HeatFlux = 0; iMarker_HeatFlux < nMarker_HeatFlux; iMarker_HeatFlux++)
    if (Marker_HeatFlux[iMarker_HeatFlux] == val_marker) break;
  }

  return Heat_Flux[iMarker_HeatFlux];
}

unsigned short CConfig::GetWallFunction_Treatment(string val_marker) {
  unsigned short WallFunction = NO_WALL_FUNCTION;

  for(unsigned short iMarker=0; iMarker<nMarker_WallFunctions; iMarker++) {
    if(Marker_WallFunctions[iMarker] == val_marker) {
      WallFunction = Kind_WallFunctions[iMarker];
      break;
    }
  }

  return WallFunction;
}

unsigned short* CConfig::GetWallFunction_IntInfo(string val_marker) {
  unsigned short *intInfo = NULL;

  for(unsigned short iMarker=0; iMarker<nMarker_WallFunctions; iMarker++) {
    if(Marker_WallFunctions[iMarker] == val_marker) {
      intInfo = IntInfo_WallFunctions[iMarker];
      break;
    }
  }

  return intInfo;
}

su2double* CConfig::GetWallFunction_DoubleInfo(string val_marker) {
  su2double *doubleInfo = NULL;

  for(unsigned short iMarker=0; iMarker<nMarker_WallFunctions; iMarker++) {
    if(Marker_WallFunctions[iMarker] == val_marker) {
      doubleInfo = DoubleInfo_WallFunctions[iMarker];
      break;
    }
  }

  return doubleInfo;
}

su2double CConfig::GetEngineInflow_Target(string val_marker) {
  unsigned short iMarker_EngineInflow;
  for (iMarker_EngineInflow = 0; iMarker_EngineInflow < nMarker_EngineInflow; iMarker_EngineInflow++)
    if (Marker_EngineInflow[iMarker_EngineInflow] == val_marker) break;
  return EngineInflow_Target[iMarker_EngineInflow];
}

su2double CConfig::GetInflow_Pressure(string val_marker) {
  unsigned short iMarker_EngineInflow;
  for (iMarker_EngineInflow = 0; iMarker_EngineInflow < nMarker_EngineInflow; iMarker_EngineInflow++)
    if (Marker_EngineInflow[iMarker_EngineInflow] == val_marker) break;
  return Inflow_Pressure[iMarker_EngineInflow];
}

su2double CConfig::GetInflow_MassFlow(string val_marker) {
  unsigned short iMarker_EngineInflow;
  for (iMarker_EngineInflow = 0; iMarker_EngineInflow < nMarker_EngineInflow; iMarker_EngineInflow++)
    if (Marker_EngineInflow[iMarker_EngineInflow] == val_marker) break;
  return Inflow_MassFlow[iMarker_EngineInflow];
}

su2double CConfig::GetInflow_ReverseMassFlow(string val_marker) {
  unsigned short iMarker_EngineInflow;
  for (iMarker_EngineInflow = 0; iMarker_EngineInflow < nMarker_EngineInflow; iMarker_EngineInflow++)
    if (Marker_EngineInflow[iMarker_EngineInflow] == val_marker) break;
  return Inflow_ReverseMassFlow[iMarker_EngineInflow];
}

su2double CConfig::GetInflow_TotalPressure(string val_marker) {
  unsigned short iMarker_EngineInflow;
  for (iMarker_EngineInflow = 0; iMarker_EngineInflow < nMarker_EngineInflow; iMarker_EngineInflow++)
    if (Marker_EngineInflow[iMarker_EngineInflow] == val_marker) break;
  return Inflow_TotalPressure[iMarker_EngineInflow];
}

su2double CConfig::GetInflow_Temperature(string val_marker) {
  unsigned short iMarker_EngineInflow;
  for (iMarker_EngineInflow = 0; iMarker_EngineInflow < nMarker_EngineInflow; iMarker_EngineInflow++)
    if (Marker_EngineInflow[iMarker_EngineInflow] == val_marker) break;
  return Inflow_Temperature[iMarker_EngineInflow];
}

su2double CConfig::GetInflow_TotalTemperature(string val_marker) {
  unsigned short iMarker_EngineInflow;
  for (iMarker_EngineInflow = 0; iMarker_EngineInflow < nMarker_EngineInflow; iMarker_EngineInflow++)
    if (Marker_EngineInflow[iMarker_EngineInflow] == val_marker) break;
  return Inflow_TotalTemperature[iMarker_EngineInflow];
}

su2double CConfig::GetInflow_RamDrag(string val_marker) {
  unsigned short iMarker_EngineInflow;
  for (iMarker_EngineInflow = 0; iMarker_EngineInflow < nMarker_EngineInflow; iMarker_EngineInflow++)
    if (Marker_EngineInflow[iMarker_EngineInflow] == val_marker) break;
  return Inflow_RamDrag[iMarker_EngineInflow];
}

su2double CConfig::GetInflow_Force(string val_marker) {
  unsigned short iMarker_EngineInflow;
  for (iMarker_EngineInflow = 0; iMarker_EngineInflow < nMarker_EngineInflow; iMarker_EngineInflow++)
    if (Marker_EngineInflow[iMarker_EngineInflow] == val_marker) break;
  return Inflow_Force[iMarker_EngineInflow];
}

su2double CConfig::GetInflow_Power(string val_marker) {
  unsigned short iMarker_EngineInflow;
  for (iMarker_EngineInflow = 0; iMarker_EngineInflow < nMarker_EngineInflow; iMarker_EngineInflow++)
    if (Marker_EngineInflow[iMarker_EngineInflow] == val_marker) break;
  return Inflow_Power[iMarker_EngineInflow];
}

su2double CConfig::GetInflow_Mach(string val_marker) {
  unsigned short iMarker_EngineInflow;
  for (iMarker_EngineInflow = 0; iMarker_EngineInflow < nMarker_EngineInflow; iMarker_EngineInflow++)
    if (Marker_EngineInflow[iMarker_EngineInflow] == val_marker) break;
  return Inflow_Mach[iMarker_EngineInflow];
}

su2double CConfig::GetExhaust_Pressure(string val_marker) {
  unsigned short iMarker_EngineExhaust;
  for (iMarker_EngineExhaust = 0; iMarker_EngineExhaust < nMarker_EngineExhaust; iMarker_EngineExhaust++)
    if (Marker_EngineExhaust[iMarker_EngineExhaust] == val_marker) break;
  return Exhaust_Pressure[iMarker_EngineExhaust];
}

su2double CConfig::GetExhaust_Temperature(string val_marker) {
  unsigned short iMarker_EngineExhaust;
  for (iMarker_EngineExhaust = 0; iMarker_EngineExhaust < nMarker_EngineExhaust; iMarker_EngineExhaust++)
    if (Marker_EngineExhaust[iMarker_EngineExhaust] == val_marker) break;
  return Exhaust_Temperature[iMarker_EngineExhaust];
}

su2double CConfig::GetExhaust_MassFlow(string val_marker) {
  unsigned short iMarker_EngineExhaust;
  for (iMarker_EngineExhaust = 0; iMarker_EngineExhaust < nMarker_EngineExhaust; iMarker_EngineExhaust++)
    if (Marker_EngineExhaust[iMarker_EngineExhaust] == val_marker) break;
  return Exhaust_MassFlow[iMarker_EngineExhaust];
}

su2double CConfig::GetExhaust_TotalPressure(string val_marker) {
  unsigned short iMarker_EngineExhaust;
  for (iMarker_EngineExhaust = 0; iMarker_EngineExhaust < nMarker_EngineExhaust; iMarker_EngineExhaust++)
    if (Marker_EngineExhaust[iMarker_EngineExhaust] == val_marker) break;
  return Exhaust_TotalPressure[iMarker_EngineExhaust];
}

su2double CConfig::GetExhaust_TotalTemperature(string val_marker) {
  unsigned short iMarker_EngineExhaust;
  for (iMarker_EngineExhaust = 0; iMarker_EngineExhaust < nMarker_EngineExhaust; iMarker_EngineExhaust++)
    if (Marker_EngineExhaust[iMarker_EngineExhaust] == val_marker) break;
  return Exhaust_TotalTemperature[iMarker_EngineExhaust];
}

su2double CConfig::GetExhaust_GrossThrust(string val_marker) {
  unsigned short iMarker_EngineExhaust;
  for (iMarker_EngineExhaust = 0; iMarker_EngineExhaust < nMarker_EngineExhaust; iMarker_EngineExhaust++)
    if (Marker_EngineExhaust[iMarker_EngineExhaust] == val_marker) break;
  return Exhaust_GrossThrust[iMarker_EngineExhaust];
}

su2double CConfig::GetExhaust_Force(string val_marker) {
  unsigned short iMarker_EngineExhaust;
  for (iMarker_EngineExhaust = 0; iMarker_EngineExhaust < nMarker_EngineExhaust; iMarker_EngineExhaust++)
    if (Marker_EngineExhaust[iMarker_EngineExhaust] == val_marker) break;
  return Exhaust_Force[iMarker_EngineExhaust];
}

su2double CConfig::GetExhaust_Power(string val_marker) {
  unsigned short iMarker_EngineExhaust;
  for (iMarker_EngineExhaust = 0; iMarker_EngineExhaust < nMarker_EngineExhaust; iMarker_EngineExhaust++)
    if (Marker_EngineExhaust[iMarker_EngineExhaust] == val_marker) break;
  return Exhaust_Power[iMarker_EngineExhaust];
}

su2double CConfig::GetActDiskInlet_Pressure(string val_marker) {
  unsigned short iMarker_ActDiskInlet;
  for (iMarker_ActDiskInlet = 0; iMarker_ActDiskInlet < nMarker_ActDiskInlet; iMarker_ActDiskInlet++)
    if (Marker_ActDiskInlet[iMarker_ActDiskInlet] == val_marker) break;
  return ActDiskInlet_Pressure[iMarker_ActDiskInlet];
}

su2double CConfig::GetActDiskInlet_TotalPressure(string val_marker) {
  unsigned short iMarker_ActDiskInlet;
  for (iMarker_ActDiskInlet = 0; iMarker_ActDiskInlet < nMarker_ActDiskInlet; iMarker_ActDiskInlet++)
    if (Marker_ActDiskInlet[iMarker_ActDiskInlet] == val_marker) break;
  return ActDiskInlet_TotalPressure[iMarker_ActDiskInlet];
}

su2double CConfig::GetActDiskInlet_RamDrag(string val_marker) {
  unsigned short iMarker_ActDiskInlet;
  for (iMarker_ActDiskInlet = 0; iMarker_ActDiskInlet < nMarker_ActDiskInlet; iMarker_ActDiskInlet++)
    if (Marker_ActDiskInlet[iMarker_ActDiskInlet] == val_marker) break;
  return ActDiskInlet_RamDrag[iMarker_ActDiskInlet];
}

su2double CConfig::GetActDiskInlet_Force(string val_marker) {
  unsigned short iMarker_ActDiskInlet;
  for (iMarker_ActDiskInlet = 0; iMarker_ActDiskInlet < nMarker_ActDiskInlet; iMarker_ActDiskInlet++)
    if (Marker_ActDiskInlet[iMarker_ActDiskInlet] == val_marker) break;
  return ActDiskInlet_Force[iMarker_ActDiskInlet];
}

su2double CConfig::GetActDiskInlet_Power(string val_marker) {
  unsigned short iMarker_ActDiskInlet;
  for (iMarker_ActDiskInlet = 0; iMarker_ActDiskInlet < nMarker_ActDiskInlet; iMarker_ActDiskInlet++)
    if (Marker_ActDiskInlet[iMarker_ActDiskInlet] == val_marker) break;
  return ActDiskInlet_Power[iMarker_ActDiskInlet];
}

su2double CConfig::GetActDiskOutlet_Pressure(string val_marker) {
  unsigned short iMarker_ActDiskOutlet;
  for (iMarker_ActDiskOutlet = 0; iMarker_ActDiskOutlet < nMarker_ActDiskOutlet; iMarker_ActDiskOutlet++)
    if (Marker_ActDiskOutlet[iMarker_ActDiskOutlet] == val_marker) break;
  return ActDiskOutlet_Pressure[iMarker_ActDiskOutlet];
}

su2double CConfig::GetActDiskOutlet_TotalPressure(string val_marker) {
  unsigned short iMarker_ActDiskOutlet;
  for (iMarker_ActDiskOutlet = 0; iMarker_ActDiskOutlet < nMarker_ActDiskOutlet; iMarker_ActDiskOutlet++)
    if (Marker_ActDiskOutlet[iMarker_ActDiskOutlet] == val_marker) break;
  return ActDiskOutlet_TotalPressure[iMarker_ActDiskOutlet];
}

su2double CConfig::GetActDiskOutlet_GrossThrust(string val_marker) {
  unsigned short iMarker_ActDiskOutlet;
  for (iMarker_ActDiskOutlet = 0; iMarker_ActDiskOutlet < nMarker_ActDiskOutlet; iMarker_ActDiskOutlet++)
    if (Marker_ActDiskOutlet[iMarker_ActDiskOutlet] == val_marker) break;
  return ActDiskOutlet_GrossThrust[iMarker_ActDiskOutlet];
}

su2double CConfig::GetActDiskOutlet_Force(string val_marker) {
  unsigned short iMarker_ActDiskOutlet;
  for (iMarker_ActDiskOutlet = 0; iMarker_ActDiskOutlet < nMarker_ActDiskOutlet; iMarker_ActDiskOutlet++)
    if (Marker_ActDiskOutlet[iMarker_ActDiskOutlet] == val_marker) break;
  return ActDiskOutlet_Force[iMarker_ActDiskOutlet];
}

su2double CConfig::GetActDiskOutlet_Power(string val_marker) {
  unsigned short iMarker_ActDiskOutlet;
  for (iMarker_ActDiskOutlet = 0; iMarker_ActDiskOutlet < nMarker_ActDiskOutlet; iMarker_ActDiskOutlet++)
    if (Marker_ActDiskOutlet[iMarker_ActDiskOutlet] == val_marker) break;
  return ActDiskOutlet_Power[iMarker_ActDiskOutlet];
}

su2double CConfig::GetActDiskInlet_Temperature(string val_marker) {
  unsigned short iMarker_ActDiskInlet;
  for (iMarker_ActDiskInlet = 0; iMarker_ActDiskInlet < nMarker_ActDiskInlet; iMarker_ActDiskInlet++)
    if (Marker_ActDiskInlet[iMarker_ActDiskInlet] == val_marker) break;
  return ActDiskInlet_Temperature[iMarker_ActDiskInlet];
}

su2double CConfig::GetActDiskInlet_TotalTemperature(string val_marker) {
  unsigned short iMarker_ActDiskInlet;
  for (iMarker_ActDiskInlet = 0; iMarker_ActDiskInlet < nMarker_ActDiskInlet; iMarker_ActDiskInlet++)
    if (Marker_ActDiskInlet[iMarker_ActDiskInlet] == val_marker) break;
  return ActDiskInlet_TotalTemperature[iMarker_ActDiskInlet];
}

su2double CConfig::GetActDiskOutlet_Temperature(string val_marker) {
  unsigned short iMarker_ActDiskOutlet;
  for (iMarker_ActDiskOutlet = 0; iMarker_ActDiskOutlet < nMarker_ActDiskOutlet; iMarker_ActDiskOutlet++)
    if (Marker_ActDiskOutlet[iMarker_ActDiskOutlet] == val_marker) break;
  return ActDiskOutlet_Temperature[iMarker_ActDiskOutlet];
}

su2double CConfig::GetActDiskOutlet_TotalTemperature(string val_marker) {
  unsigned short iMarker_ActDiskOutlet;
  for (iMarker_ActDiskOutlet = 0; iMarker_ActDiskOutlet < nMarker_ActDiskOutlet; iMarker_ActDiskOutlet++)
    if (Marker_ActDiskOutlet[iMarker_ActDiskOutlet] == val_marker) break;
  return ActDiskOutlet_TotalTemperature[iMarker_ActDiskOutlet];
}

su2double CConfig::GetActDiskInlet_MassFlow(string val_marker) {
  unsigned short iMarker_ActDiskInlet;
  for (iMarker_ActDiskInlet = 0; iMarker_ActDiskInlet < nMarker_ActDiskInlet; iMarker_ActDiskInlet++)
    if (Marker_ActDiskInlet[iMarker_ActDiskInlet] == val_marker) break;
  return ActDiskInlet_MassFlow[iMarker_ActDiskInlet];
}

su2double CConfig::GetActDiskOutlet_MassFlow(string val_marker) {
  unsigned short iMarker_ActDiskOutlet;
  for (iMarker_ActDiskOutlet = 0; iMarker_ActDiskOutlet < nMarker_ActDiskOutlet; iMarker_ActDiskOutlet++)
    if (Marker_ActDiskOutlet[iMarker_ActDiskOutlet] == val_marker) break;
  return ActDiskOutlet_MassFlow[iMarker_ActDiskOutlet];
}

su2double CConfig::GetDispl_Value(string val_marker) {
  unsigned short iMarker_Displacement;
  for (iMarker_Displacement = 0; iMarker_Displacement < nMarker_Displacement; iMarker_Displacement++)
    if (Marker_Displacement[iMarker_Displacement] == val_marker) break;
  return Displ_Value[iMarker_Displacement];
}

su2double CConfig::GetLoad_Value(string val_marker) {
  unsigned short iMarker_Load;
  for (iMarker_Load = 0; iMarker_Load < nMarker_Load; iMarker_Load++)
    if (Marker_Load[iMarker_Load] == val_marker) break;
  return Load_Value[iMarker_Load];
}

su2double CConfig::GetDamper_Constant(string val_marker) {
  unsigned short iMarker_Damper;
  for (iMarker_Damper = 0; iMarker_Damper < nMarker_Damper; iMarker_Damper++)
    if (Marker_Damper[iMarker_Damper] == val_marker) break;
  return Damper_Constant[iMarker_Damper];
}

su2double CConfig::GetLoad_Dir_Value(string val_marker) {
  unsigned short iMarker_Load_Dir;
  for (iMarker_Load_Dir = 0; iMarker_Load_Dir < nMarker_Load_Dir; iMarker_Load_Dir++)
    if (Marker_Load_Dir[iMarker_Load_Dir] == val_marker) break;
  return Load_Dir_Value[iMarker_Load_Dir];
}

su2double CConfig::GetLoad_Dir_Multiplier(string val_marker) {
  unsigned short iMarker_Load_Dir;
  for (iMarker_Load_Dir = 0; iMarker_Load_Dir < nMarker_Load_Dir; iMarker_Load_Dir++)
    if (Marker_Load_Dir[iMarker_Load_Dir] == val_marker) break;
  return Load_Dir_Multiplier[iMarker_Load_Dir];
}

su2double CConfig::GetDisp_Dir_Value(string val_marker) {
  unsigned short iMarker_Disp_Dir;
  for (iMarker_Disp_Dir = 0; iMarker_Disp_Dir < nMarker_Disp_Dir; iMarker_Disp_Dir++)
    if (Marker_Disp_Dir[iMarker_Disp_Dir] == val_marker) break;
  return Disp_Dir_Value[iMarker_Disp_Dir];
}

su2double CConfig::GetDisp_Dir_Multiplier(string val_marker) {
  unsigned short iMarker_Disp_Dir;
  for (iMarker_Disp_Dir = 0; iMarker_Disp_Dir < nMarker_Disp_Dir; iMarker_Disp_Dir++)
    if (Marker_Disp_Dir[iMarker_Disp_Dir] == val_marker) break;
  return Disp_Dir_Multiplier[iMarker_Disp_Dir];
}

su2double* CConfig::GetLoad_Dir(string val_marker) {
  unsigned short iMarker_Load_Dir;
  for (iMarker_Load_Dir = 0; iMarker_Load_Dir < nMarker_Load_Dir; iMarker_Load_Dir++)
    if (Marker_Load_Dir[iMarker_Load_Dir] == val_marker) break;
  return Load_Dir[iMarker_Load_Dir];
}

su2double* CConfig::GetDisp_Dir(string val_marker) {
  unsigned short iMarker_Disp_Dir;
  for (iMarker_Disp_Dir = 0; iMarker_Disp_Dir < nMarker_Disp_Dir; iMarker_Disp_Dir++)
    if (Marker_Disp_Dir[iMarker_Disp_Dir] == val_marker) break;
  return Disp_Dir[iMarker_Disp_Dir];
}

su2double CConfig::GetLoad_Sine_Amplitude(string val_marker) {
  unsigned short iMarker_Load_Sine;
  for (iMarker_Load_Sine = 0; iMarker_Load_Sine < nMarker_Load_Sine; iMarker_Load_Sine++)
    if (Marker_Load_Sine[iMarker_Load_Sine] == val_marker) break;
  return Load_Sine_Amplitude[iMarker_Load_Sine];
}

su2double CConfig::GetLoad_Sine_Frequency(string val_marker) {
  unsigned short iMarker_Load_Sine;
  for (iMarker_Load_Sine = 0; iMarker_Load_Sine < nMarker_Load_Sine; iMarker_Load_Sine++)
    if (Marker_Load_Sine[iMarker_Load_Sine] == val_marker) break;
  return Load_Sine_Frequency[iMarker_Load_Sine];
}

su2double* CConfig::GetLoad_Sine_Dir(string val_marker) {
  unsigned short iMarker_Load_Sine;
  for (iMarker_Load_Sine = 0; iMarker_Load_Sine < nMarker_Load_Sine; iMarker_Load_Sine++)
    if (Marker_Load_Sine[iMarker_Load_Sine] == val_marker) break;
  return Load_Sine_Dir[iMarker_Load_Sine];
}

su2double CConfig::GetWall_Emissivity(string val_marker) const {

  unsigned short iMarker_Emissivity = 0;

  if (nMarker_Emissivity > 0) {
    for (iMarker_Emissivity = 0; iMarker_Emissivity < nMarker_Emissivity; iMarker_Emissivity++)
      if (Marker_Emissivity[iMarker_Emissivity] == val_marker) break;
  }

  return Wall_Emissivity[iMarker_Emissivity];
}


su2double CConfig::GetFlowLoad_Value(string val_marker) {
  unsigned short iMarker_FlowLoad;
  for (iMarker_FlowLoad = 0; iMarker_FlowLoad < nMarker_FlowLoad; iMarker_FlowLoad++)
    if (Marker_FlowLoad[iMarker_FlowLoad] == val_marker) break;
  return FlowLoad_Value[iMarker_FlowLoad];
}

void CConfig::SetSpline(vector<su2double> &x, vector<su2double> &y, unsigned long n, su2double yp1, su2double ypn, vector<su2double> &y2) {
  unsigned long i, k;
  su2double p, qn, sig, un, *u;

  u = new su2double [n];

  if (yp1 > 0.99e30)      // The lower boundary condition is set either to be "nat
    y2[0]=u[0]=0.0;       // -ural"
  else {                  // or else to have a specified first derivative.
    y2[0] = -0.5;
    u[0]=(3.0/(x[1]-x[0]))*((y[1]-y[0])/(x[1]-x[0])-yp1);
  }

  for (i=2; i<=n-1; i++) {                  //  This is the decomposition loop of the tridiagonal al-
    sig=(x[i-1]-x[i-2])/(x[i]-x[i-2]);    //  gorithm. y2 and u are used for tem-
    p=sig*y2[i-2]+2.0;                    //  porary storage of the decomposed
    y2[i-1]=(sig-1.0)/p;                    //  factors.
    u[i-1]=(y[i]-y[i-1])/(x[i]-x[i-1]) - (y[i-1]-y[i-2])/(x[i-1]-x[i-2]);
    u[i-1]=(6.0*u[i-1]/(x[i]-x[i-2])-sig*u[i-2])/p;
  }

  if (ypn > 0.99e30)            // The upper boundary condition is set either to be
    qn=un=0.0;                  // "natural"
  else {                        // or else to have a specified first derivative.
    qn=0.5;
    un=(3.0/(x[n-1]-x[n-2]))*(ypn-(y[n-1]-y[n-2])/(x[n-1]-x[n-2]));
  }
  y2[n-1]=(un-qn*u[n-2])/(qn*y2[n-2]+1.0);
  for (k=n-1; k>=1; k--)          // This is the backsubstitution loop of the tridiagonal
    y2[k-1]=y2[k-1]*y2[k]+u[k-1];   // algorithm.

  delete[] u;

}

su2double CConfig::GetSpline(vector<su2double>&xa, vector<su2double>&ya, vector<su2double>&y2a, unsigned long n, su2double x) {
  unsigned long klo, khi, k;
  su2double h, b, a, y;

  klo=1;                    // We will find the right place in the table by means of
  khi=n;                    // bisection. This is optimal if sequential calls to this
  while (khi-klo > 1) {     // routine are at random values of x. If sequential calls
    k=(khi+klo) >> 1;       // are in order, and closely spaced, one would do better
    if (xa[k-1] > x) khi=k;   // to store previous values of klo and khi and test if
    else klo=k;             // they remain appropriate on the next call.
  }               // klo and khi now bracket the input value of x
  h=xa[khi-1]-xa[klo-1];
  if (h == 0.0) cout << "Bad xa input to routine splint" << endl; // The xa?s must be dis-
  a=(xa[khi-1]-x)/h;                                                // tinct.
  b=(x-xa[klo-1])/h;        // Cubic spline polynomial is now evaluated.
  y=a*ya[klo-1]+b*ya[khi-1]+((a*a*a-a)*y2a[klo-1]+(b*b*b-b)*y2a[khi-1])*(h*h)/6.0;

  return y;
}

void CConfig::Tick(double *val_start_time) {

#ifdef PROFILE
#ifndef HAVE_MPI
  *val_start_time = double(clock())/double(CLOCKS_PER_SEC);
#else
  *val_start_time = MPI_Wtime();
#endif

#endif

}

void CConfig::Tock(double val_start_time, string val_function_name, int val_group_id) {

#ifdef PROFILE

  double val_stop_time = 0.0, val_elapsed_time = 0.0;

#ifndef HAVE_MPI
  val_stop_time = double(clock())/double(CLOCKS_PER_SEC);
#else
  val_stop_time = MPI_Wtime();
#endif

  /*--- Compute the elapsed time for this subroutine ---*/
  val_elapsed_time = val_stop_time - val_start_time;

  /*--- Store the subroutine name and the elapsed time ---*/
  Profile_Function_tp.push_back(val_function_name);
  Profile_Time_tp.push_back(val_elapsed_time);
  Profile_ID_tp.push_back(val_group_id);

#endif

}

void CConfig::SetProfilingCSV(void) {

#ifdef PROFILE

  int rank = MASTER_NODE;
  int size = SINGLE_NODE;
#ifdef HAVE_MPI
  SU2_MPI::Comm_rank(MPI_COMM_WORLD, &rank);
  SU2_MPI::Comm_size(MPI_COMM_WORLD, &size);
#endif

  /*--- Each rank has the same stack trace, so the they have the same
   function calls and ordering in the vectors. We're going to reduce
   the timings from each rank and extract the avg, min, and max timings. ---*/

  /*--- First, create a local mapping, so that we can extract the
   min and max values for each function. ---*/

  for (unsigned int i = 0; i < Profile_Function_tp.size(); i++) {

    /*--- Add the function and initialize if not already stored (the ID
     only needs to be stored the first time).---*/
    if (Profile_Map_tp.find(Profile_Function_tp[i]) == Profile_Map_tp.end()) {

      vector<int> profile; profile.push_back(i);
      Profile_Map_tp.insert(pair<string,vector<int> >(Profile_Function_tp[i],profile));

    } else {

      /*--- This function has already been added, so simply increment the
       number of calls and total time for this function. ---*/

      Profile_Map_tp[Profile_Function_tp[i]].push_back(i);

    }
  }

  /*--- We now have everything gathered by function name, so we can loop over
   each function and store the min/max times. ---*/

  int map_size = 0;
  for (map<string,vector<int> >::iterator it=Profile_Map_tp.begin(); it!=Profile_Map_tp.end(); ++it) {
    map_size++;
  }

  /*--- Allocate and initialize memory ---*/

  double *l_min_red = NULL, *l_max_red = NULL, *l_tot_red = NULL, *l_avg_red = NULL;
  int *n_calls_red = NULL;
  double* l_min = new double[map_size];
  double* l_max = new double[map_size];
  double* l_tot = new double[map_size];
  double* l_avg = new double[map_size];
  int* n_calls  = new int[map_size];
  for (int i = 0; i < map_size; i++)
  {
    l_min[i]   = 1e10;
    l_max[i]   = 0.0;
    l_tot[i]   = 0.0;
    l_avg[i]   = 0.0;
    n_calls[i] = 0;
  }

  /*--- Collect the info for each function from the current rank ---*/

  int func_counter = 0;
  for (map<string,vector<int> >::iterator it=Profile_Map_tp.begin(); it!=Profile_Map_tp.end(); ++it) {

    for (unsigned int i = 0; i < (it->second).size(); i++) {
      n_calls[func_counter]++;
      l_tot[func_counter] += Profile_Time_tp[(it->second)[i]];
      if (Profile_Time_tp[(it->second)[i]] < l_min[func_counter])
        l_min[func_counter] = Profile_Time_tp[(it->second)[i]];
      if (Profile_Time_tp[(it->second)[i]] > l_max[func_counter])
        l_max[func_counter] = Profile_Time_tp[(it->second)[i]];

    }
    l_avg[func_counter] = l_tot[func_counter]/((double)n_calls[func_counter]);
    func_counter++;
  }

  /*--- Now reduce the data ---*/

  if (rank == MASTER_NODE) {
    l_min_red = new double[map_size];
    l_max_red = new double[map_size];
    l_tot_red = new double[map_size];
    l_avg_red = new double[map_size];
    n_calls_red  = new int[map_size];
  }

#ifdef HAVE_MPI
  MPI_Reduce(n_calls, n_calls_red, map_size, MPI_INT, MPI_SUM, MASTER_NODE, MPI_COMM_WORLD);
  MPI_Reduce(l_tot, l_tot_red, map_size, MPI_DOUBLE, MPI_SUM, MASTER_NODE, MPI_COMM_WORLD);
  MPI_Reduce(l_avg, l_avg_red, map_size, MPI_DOUBLE, MPI_SUM, MASTER_NODE, MPI_COMM_WORLD);
  MPI_Reduce(l_min, l_min_red, map_size, MPI_DOUBLE, MPI_MIN, MASTER_NODE, MPI_COMM_WORLD);
  MPI_Reduce(l_max, l_max_red, map_size, MPI_DOUBLE, MPI_MAX, MASTER_NODE, MPI_COMM_WORLD);
#else
  memcpy(n_calls_red, n_calls, map_size*sizeof(int));
  memcpy(l_tot_red,   l_tot,   map_size*sizeof(double));
  memcpy(l_avg_red,   l_avg,   map_size*sizeof(double));
  memcpy(l_min_red,   l_min,   map_size*sizeof(double));
  memcpy(l_max_red,   l_max,   map_size*sizeof(double));
#endif

  /*--- The master rank will write the file ---*/

  if (rank == MASTER_NODE) {

    /*--- Take averages over all ranks on the master ---*/

    for (int i = 0; i < map_size; i++) {
      l_tot_red[i]   = l_tot_red[i]/(double)size;
      l_avg_red[i]   = l_avg_red[i]/(double)size;
      n_calls_red[i] = n_calls_red[i]/size;
    }

    /*--- Now write a CSV file with the processed results ---*/

    char cstr[200];
    ofstream Profile_File;
    strcpy (cstr, "profiling.csv");

    /*--- Prepare and open the file ---*/

    Profile_File.precision(15);
    Profile_File.open(cstr, ios::out);

    /*--- Create the CSV header ---*/

    Profile_File << "\"Function_Name\", \"N_Calls\", \"Avg_Total_Time\", \"Avg_Time\", \"Min_Time\", \"Max_Time\", \"Function_ID\"" << endl;

    /*--- Loop through the map and write the results to the file ---*/

    func_counter = 0;
    for (map<string,vector<int> >::iterator it=Profile_Map_tp.begin(); it!=Profile_Map_tp.end(); ++it) {

      Profile_File << scientific << it->first << ", " << n_calls_red[func_counter] << ", " << l_tot_red[func_counter] << ", " << l_avg_red[func_counter] << ", " << l_min_red[func_counter] << ", " << l_max_red[func_counter] << ", " << (int)Profile_ID_tp[(it->second)[0]] << endl;
      func_counter++;
    }

    Profile_File.close();

  }

  delete [] l_min;
  delete [] l_max;
  delete [] l_avg;
  delete [] l_tot;
  delete [] n_calls;
  if (rank == MASTER_NODE) {
    delete [] l_min_red;
    delete [] l_max_red;
    delete [] l_avg_red;
    delete [] l_tot_red;
    delete [] n_calls_red;
  }

#endif

}

void CConfig::GEMM_Tick(double *val_start_time) {

#ifdef PROFILE

#ifdef HAVE_MKL
  *val_start_time = dsecnd();
#elif HAVE_MPI
  *val_start_time = MPI_Wtime();
#else
  *val_start_time = double(clock())/double(CLOCKS_PER_SEC);
#endif

#endif

}

void CConfig::GEMM_Tock(double val_start_time, int M, int N, int K) {

#ifdef PROFILE

  /* Determine the timing value. The actual function called depends on
     the type of executable. */
  double val_stop_time = 0.0;

#ifdef HAVE_MKL
  val_stop_time = dsecnd();
#elif HAVE_MPI
  val_stop_time = MPI_Wtime();
#else
  val_stop_time = double(clock())/double(CLOCKS_PER_SEC);
#endif

  /* Compute the elapsed time. */
  const double val_elapsed_time = val_stop_time - val_start_time;

  /* Create the CLong3T from the M-N-K values and check if it is already
     stored in the map GEMM_Profile_MNK. */
  CLong3T MNK(M, N, K);
  map<CLong3T, int>::iterator MI = GEMM_Profile_MNK.find(MNK);

  if(MI == GEMM_Profile_MNK.end()) {

    /* Entry is not present yet. Create it. */
    const int ind = GEMM_Profile_MNK.size();
    GEMM_Profile_MNK[MNK] = ind;

    GEMM_Profile_NCalls.push_back(1);
    GEMM_Profile_TotTime.push_back(val_elapsed_time);
    GEMM_Profile_MinTime.push_back(val_elapsed_time);
    GEMM_Profile_MaxTime.push_back(val_elapsed_time);
  }
  else {

    /* Entry is already present. Determine its index in the
       map and update the corresponding vectors. */
    const int ind = MI->second;
    ++GEMM_Profile_NCalls[ind];
    GEMM_Profile_TotTime[ind] += val_elapsed_time;
    GEMM_Profile_MinTime[ind]  = min(GEMM_Profile_MinTime[ind], val_elapsed_time);
    GEMM_Profile_MaxTime[ind]  = max(GEMM_Profile_MaxTime[ind], val_elapsed_time);
  }

#endif

}

void CConfig::GEMMProfilingCSV(void) {

#ifdef PROFILE

  /* Initialize the rank to the master node. */
  int rank = MASTER_NODE;

#ifdef HAVE_MPI
  /* Parallel executable. The profiling data must be sent to the master node.
     First determine the rank and size. */
  int size;
  SU2_MPI::Comm_rank(MPI_COMM_WORLD, &rank);
  SU2_MPI::Comm_size(MPI_COMM_WORLD, &size);

  /* Check for the master node. */
  if(rank == MASTER_NODE) {

    /* Master node. Loop over the other ranks to receive their data. */
    for(int proc=1; proc<size; ++proc) {

      /* Block until a message from this processor arrives. Determine
         the number of entries in the receive buffers. */
      SU2_MPI::Status status;
      SU2_MPI::Probe(proc, 0, MPI_COMM_WORLD, &status);

      int nEntries;
      SU2_MPI::Get_count(&status, MPI_LONG, &nEntries);

      /* Allocate the memory for the receive buffers and receive the
         three messages using blocking receives. */
      vector<long>   recvBufNCalls(nEntries);
      vector<double> recvBufTotTime(nEntries);
      vector<double> recvBufMinTime(nEntries);
      vector<double> recvBufMaxTime(nEntries);
      vector<long>   recvBufMNK(3*nEntries);

      SU2_MPI::Recv(recvBufNCalls.data(), recvBufNCalls.size(),
                    MPI_LONG, proc, 0, MPI_COMM_WORLD, &status);
      SU2_MPI::Recv(recvBufTotTime.data(), recvBufTotTime.size(),
                    MPI_DOUBLE, proc, 1, MPI_COMM_WORLD, &status);
      SU2_MPI::Recv(recvBufMinTime.data(), recvBufMinTime.size(),
                    MPI_DOUBLE, proc, 2, MPI_COMM_WORLD, &status);
      SU2_MPI::Recv(recvBufMaxTime.data(), recvBufMaxTime.size(),
                    MPI_DOUBLE, proc, 3, MPI_COMM_WORLD, &status);
      SU2_MPI::Recv(recvBufMNK.data(), recvBufMNK.size(),
                    MPI_LONG, proc, 4, MPI_COMM_WORLD, &status);

      /* Loop over the number of entries. */
      for(int i=0; i<nEntries; ++i) {

        /* Create the CLong3T from the M-N-K values and check if it is already
           stored in the map GEMM_Profile_MNK. */
        CLong3T MNK(recvBufMNK[3*i], recvBufMNK[3*i+1], recvBufMNK[3*i+2]);
        map<CLong3T, int>::iterator MI = GEMM_Profile_MNK.find(MNK);

        if(MI == GEMM_Profile_MNK.end()) {

          /* Entry is not present yet. Create it. */
          const int ind = GEMM_Profile_MNK.size();
          GEMM_Profile_MNK[MNK] = ind;

          GEMM_Profile_NCalls.push_back(recvBufNCalls[i]);
          GEMM_Profile_TotTime.push_back(recvBufTotTime[i]);
          GEMM_Profile_MinTime.push_back(recvBufMinTime[i]);
          GEMM_Profile_MaxTime.push_back(recvBufMaxTime[i]);
        }
        else {

          /* Entry is already present. Determine its index in the
             map and update the corresponding vectors. */
          const int ind = MI->second;
          GEMM_Profile_NCalls[ind]  += recvBufNCalls[i];
          GEMM_Profile_TotTime[ind] += recvBufTotTime[i];
          GEMM_Profile_MinTime[ind]  = min(GEMM_Profile_MinTime[ind], recvBufMinTime[i]);
          GEMM_Profile_MaxTime[ind]  = max(GEMM_Profile_MaxTime[ind], recvBufMaxTime[i]);
        }
      }
    }
  }
  else {

    /* Not the master node. Create the send buffer for the MNK data. */
    vector<long> sendBufMNK(3*GEMM_Profile_NCalls.size());
    for(map<CLong3T, int>::iterator MI =GEMM_Profile_MNK.begin();
                                    MI!=GEMM_Profile_MNK.end(); ++MI) {

      const int ind = 3*MI->second;
      sendBufMNK[ind]   = MI->first.long0;
      sendBufMNK[ind+1] = MI->first.long1;
      sendBufMNK[ind+2] = MI->first.long2;
    }

    /* Send the data to the master node using blocking sends. */
    SU2_MPI::Send(GEMM_Profile_NCalls.data(), GEMM_Profile_NCalls.size(),
                  MPI_LONG, MASTER_NODE, 0, MPI_COMM_WORLD);
    SU2_MPI::Send(GEMM_Profile_TotTime.data(), GEMM_Profile_TotTime.size(),
                  MPI_DOUBLE, MASTER_NODE, 1, MPI_COMM_WORLD);
    SU2_MPI::Send(GEMM_Profile_MinTime.data(), GEMM_Profile_MinTime.size(),
                  MPI_DOUBLE, MASTER_NODE, 2, MPI_COMM_WORLD);
    SU2_MPI::Send(GEMM_Profile_MaxTime.data(), GEMM_Profile_MaxTime.size(),
                  MPI_DOUBLE, MASTER_NODE, 3, MPI_COMM_WORLD);
    SU2_MPI::Send(sendBufMNK.data(), sendBufMNK.size(),
                  MPI_LONG, MASTER_NODE, 4, MPI_COMM_WORLD);
  }

#endif

  /*--- The master rank will write the file ---*/
  if (rank == MASTER_NODE) {

    /* Store the elements of the map GEMM_Profile_MNK in
       vectors for post processing reasons. */
    const unsigned int nItems = GEMM_Profile_MNK.size();
    vector<long> M(nItems), N(nItems), K(nItems);
    for(map<CLong3T, int>::iterator MI =GEMM_Profile_MNK.begin();
                                    MI!=GEMM_Profile_MNK.end(); ++MI) {

      const int ind = MI->second;
      M[ind] = MI->first.long0;
      N[ind] = MI->first.long1;
      K[ind] = MI->first.long2;
    }

    /* In order to create a nicer output the profiling data is sorted in
       terms of CPU time spent. Create a vector of pairs for carrying
       out this sort. */
    vector<pair<double, unsigned int> > sortedTime;

    for(unsigned int i=0; i<GEMM_Profile_TotTime.size(); ++i)
      sortedTime.push_back(make_pair(GEMM_Profile_TotTime[i], i));

    sort(sortedTime.begin(), sortedTime.end());

    /* Open the profiling file. */
    char cstr[200];
    ofstream Profile_File;
    strcpy (cstr, "gemm_profiling.csv");

    Profile_File.precision(15);
    Profile_File.open(cstr, ios::out);

    /* Create the CSV header */
    Profile_File << "\"Total_Time\", \"N_Calls\", \"Avg_Time\", \"Min_Time\", \"Max_Time\", \"M\", \"N\", \"K\", \"Avg GFLOPs\"" << endl;

    /* Loop through the different items, where the item with the largest total time is
       written first. As sortedTime is sorted in increasing order, the sequence of
       sortedTime must be reversed. */
    for(vector<pair<double, unsigned int> >::reverse_iterator rit =sortedTime.rbegin();
                                                              rit!=sortedTime.rend(); ++rit) {
      /* Determine the original index in the profiling vectors. */
      const unsigned int ind = rit->second;
      const double AvgTime = GEMM_Profile_TotTime[ind]/GEMM_Profile_NCalls[ind];
      const double GFlops   = 2.0e-9*M[ind]*N[ind]*K[ind]/AvgTime;

      /* Write the data. */
      Profile_File << scientific << GEMM_Profile_TotTime[ind] << ", " << GEMM_Profile_NCalls[ind] << ", "
                   << AvgTime << ", " << GEMM_Profile_MinTime[ind] << ", " << GEMM_Profile_MaxTime[ind] << ", "
                   << M[ind] << ", " << N[ind] << ", " << K[ind] << ", " << GFlops << endl;
    }

    /* Close the file. */
    Profile_File.close();
  }

#endif

}

void CConfig::SetFreeStreamTurboNormal(su2double* turboNormal){

  FreeStreamTurboNormal[0] = turboNormal[0];
  FreeStreamTurboNormal[1] = turboNormal[1];
  FreeStreamTurboNormal[2] = 0.0;

}

void CConfig::SetMultizone(CConfig *driver_config, CConfig **config_container){

  for (unsigned short iZone = 0; iZone < nZone; iZone++){

    if (config_container[iZone]->GetTime_Domain() != GetTime_Domain()){
      SU2_MPI::Error("Option TIME_DOMAIN must be the same in all zones.", CURRENT_FUNCTION);
    }
    if (config_container[iZone]->GetnTime_Iter() != GetnTime_Iter()){
      SU2_MPI::Error("Option TIME_ITER must be the same in all zones.", CURRENT_FUNCTION);
    }
    if (config_container[iZone]->GetnOuter_Iter() != GetnOuter_Iter()){
      SU2_MPI::Error("Option OUTER_ITER must be the same in all zones.", CURRENT_FUNCTION);
    }
    if (config_container[iZone]->GetTime_Step() != GetTime_Step()){
      SU2_MPI::Error("Option TIME_STEP must be the same in all zones.", CURRENT_FUNCTION);
    }
    if (config_container[iZone]->GetMultizone_Problem() != GetMultizone_Problem()){
      SU2_MPI::Error("Option MULTIZONE must be the same in all zones.", CURRENT_FUNCTION);
    }
    if (config_container[iZone]->GetMultizone_Mesh() != GetMultizone_Mesh()){
      SU2_MPI::Error("Option MULTIZONE_MESH must be the same in all zones.", CURRENT_FUNCTION);
    }
    if(config_container[iZone]->GetWnd_Cauchy_Crit() == true){
      SU2_MPI::Error("Option WINDOW_CAUCHY_CRIT must be deactivated for multizone problems.", CURRENT_FUNCTION);
    }
  }
  if(driver_config->GetWnd_Cauchy_Crit() == true){
    SU2_MPI::Error("Option WINDOW_CAUCHY_CRIT must be deactivated for multizone problems.", CURRENT_FUNCTION);
  }

  bool multiblockDriver = false;
  for (unsigned short iFiles = 0; iFiles < driver_config->GetnVolumeOutputFiles(); iFiles++){
    if (driver_config->GetVolumeOutputFiles()[iFiles] == PARAVIEW_MULTIBLOCK){
      multiblockDriver = true;
    }
  }

  bool multiblockZone = false;
  for (unsigned short iZone = 0; iZone < nZone; iZone++){
    multiblockZone = false;
    for (unsigned short iFiles = 0; iFiles < config_container[iZone]->GetnVolumeOutputFiles(); iFiles++){
      if (config_container[iZone]->GetVolumeOutputFiles()[iFiles] == PARAVIEW_MULTIBLOCK){
        multiblockZone = true;
      }
    }
    if (multiblockZone != multiblockDriver){
      SU2_MPI::Error("To enable PARAVIEW_MULTIBLOCK output, add it to OUTPUT_FILES option in main config and\n"
                     "remove option from sub-config files.", CURRENT_FUNCTION);
    }
  }

  /*--- Set the Restart iter for time dependent problems ---*/
  if (driver_config->GetRestart()){
    Unst_RestartIter = driver_config->GetRestart_Iter();
    Dyn_RestartIter  = driver_config->GetRestart_Iter();
  }

  /*--- Fix the Time Step for all subdomains, for the case of time-dependent problems ---*/
  if (driver_config->GetTime_Domain()){
    Delta_UnstTime = driver_config->GetTime_Step();
    Delta_DynTime  = driver_config->GetTime_Step();

    Time_Domain = true;
  }

  /*------------------------------------------------------------*/
  /*------ Determine the special properties of the problem -----*/
  /*------------------------------------------------------------*/

  bool structural_zone = false;
  bool fluid_zone = false;

  unsigned short iZone = 0;

  /*--- If there is at least a fluid and a structural zone ---*/
  for (iZone = 0; iZone < nZone; iZone++){
    switch (config_container[iZone]->GetKind_Solver()) {
    case EULER: case NAVIER_STOKES: case RANS:
    case INC_EULER: case INC_NAVIER_STOKES: case INC_RANS:
      fluid_zone = true;
      break;
    case FEM_ELASTICITY:
      structural_zone = true;
      Relaxation = true;
      break;
    }
  }

  /*--- If the problem has FSI properties ---*/
  if (fluid_zone && structural_zone) FSI_Problem = true;

  Multizone_Residual = true;

}<|MERGE_RESOLUTION|>--- conflicted
+++ resolved
@@ -4943,7 +4943,9 @@
                    CURRENT_FUNCTION);
   }
 
-<<<<<<< HEAD
+  /*--- 0 in the config file means "disable" which can be done using a very large group. ---*/
+  if (edgeColorGroupSize==0) edgeColorGroupSize = 1<<30;
+
   /*--- Read user defined functions --- */
   ifstream functionFile;
   UserFunctionCode = "";
@@ -4956,11 +4958,6 @@
     }
     functionFile.close();
   }
-=======
-  /*--- 0 in the config file means "disable" which can be done using a very large group. ---*/
-  if (edgeColorGroupSize==0) edgeColorGroupSize = 1<<30;
->>>>>>> fa704114
-
 }
 
 void CConfig::SetMarkers(unsigned short val_software) {
