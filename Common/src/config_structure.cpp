/*!
 * \file config_structure.cpp
 * \brief Main file for managing the config file
 * \author F. Palacios, T. Economon, B. Tracey, H. Kline
 * \version 5.0.0 "Raven"
 *
 * SU2 Original Developers: Dr. Francisco D. Palacios.
 *                          Dr. Thomas D. Economon.
 *
 * SU2 Developers: Prof. Juan J. Alonso's group at Stanford University.
 *                 Prof. Piero Colonna's group at Delft University of Technology.
 *                 Prof. Nicolas R. Gauger's group at Kaiserslautern University of Technology.
 *                 Prof. Alberto Guardone's group at Polytechnic University of Milan.
 *                 Prof. Rafael Palacios' group at Imperial College London.
 *                 Prof. Edwin van der Weide's group at the University of Twente.
 *                 Prof. Vincent Terrapon's group at the University of Liege.
 *
 * Copyright (C) 2012-2017 SU2, the open-source CFD code.
 *
 * SU2 is free software; you can redistribute it and/or
 * modify it under the terms of the GNU Lesser General Public
 * License as published by the Free Software Foundation; either
 * version 2.1 of the License, or (at your option) any later version.
 *
 * SU2 is distributed in the hope that it will be useful,
 * but WITHOUT ANY WARRANTY; without even the implied warranty of
 * MERCHANTABILITY or FITNESS FOR A PARTICULAR PURPOSE. See the GNU
 * Lesser General Public License for more details.
 *
 * You should have received a copy of the GNU Lesser General Public
 * License along with SU2. If not, see <http://www.gnu.org/licenses/>.
 */

#include "../include/config_structure.hpp"
#include "../include/gauss_jacobi_quadrature.hpp"

vector<string> Profile_Function_tp;       /*!< \brief Vector of string names for profiled functions. */
vector<double> Profile_Time_tp;           /*!< \brief Vector of elapsed time for profiled functions. */
vector<double> Profile_ID_tp;             /*!< \brief Vector of group ID number for profiled functions. */
map<string, vector<int> > Profile_Map_tp; /*!< \brief Map containing the final results for profiled functions. */

vector<string> GEMM_Profile_Function;       /*!< \brief Vector of string names for profiled functions. */
vector<double> GEMM_Profile_Time;           /*!< \brief Vector of elapsed time for profiled functions. */
vector<double> GEMM_Profile_M;             /*!< \brief Vector of group ID number for profiled functions. */
vector<double> GEMM_Profile_N;             /*!< \brief Vector of group ID number for profiled functions. */
vector<double> GEMM_Profile_K;             /*!< \brief Vector of group ID number for profiled functions. */
map<string, vector<int> > GEMM_Profile_Map; /*!< \brief Map containing the final results for profiled functions. */

//#pragma omp threadprivate(Profile_Function_tp, Profile_Time_tp, Profile_ID_tp, Profile_Map_tp)

CConfig::CConfig(char case_filename[MAX_STRING_SIZE], unsigned short val_software, unsigned short val_iZone, unsigned short val_nZone, unsigned short val_nDim, unsigned short verb_level) {

#ifdef HAVE_MPI
  MPI_Comm_rank(MPI_COMM_WORLD, &rank);
#else
  rank = MASTER_NODE;
#endif

  /*--- Initialize pointers to Null---*/

  SetPointersNull();

  /*--- Reading config options  ---*/

  SetConfig_Options(val_iZone, val_nZone);

  /*--- Parsing the config file  ---*/

  SetConfig_Parsing(case_filename);

  /*--- Configuration file postprocessing ---*/

  SetPostprocessing(val_software, val_iZone, val_nDim);

  /*--- Configuration file boundaries/markers setting ---*/

  SetMarkers(val_software);

  /*--- Configuration file output ---*/

  if ((rank == MASTER_NODE) && (verb_level == VERB_HIGH) && (val_iZone == 0))
    SetOutput(val_software, val_iZone);

}

CConfig::CConfig(char case_filename[MAX_STRING_SIZE], unsigned short val_software) {

  /*--- Initialize pointers to Null---*/

  SetPointersNull();

  /*--- Reading config options  ---*/

  SetConfig_Options(0, 1);

  /*--- Parsing the config file  ---*/

  SetConfig_Parsing(case_filename);

  /*--- Configuration file postprocessing ---*/

  SetPostprocessing(val_software, 0, 1);

}

CConfig::CConfig(char case_filename[MAX_STRING_SIZE], CConfig *config) {

  bool runtime_file = false;

  /*--- Initialize pointers to Null---*/

  SetPointersNull();

  /*--- Reading config options  ---*/

  SetRunTime_Options();

  /*--- Parsing the config file  ---*/

  runtime_file = SetRunTime_Parsing(case_filename);

  /*--- Update original config file ---*/

  if (runtime_file) {
    config->SetnExtIter(nExtIter);
  }

}

SU2_Comm CConfig::GetMPICommunicator() {

  return SU2_Communicator;

}

void CConfig::SetMPICommunicator(SU2_Comm Communicator) {

  SU2_Communicator = Communicator;

}

unsigned short CConfig::GetnZone(string val_mesh_filename, unsigned short val_format, CConfig *config) {
  string text_line, Marker_Tag;
  ifstream mesh_file;
  short nZone = 1; // Default value
  unsigned short iLine, nLine = 10;
  char cstr[200];
  string::size_type position;

  /*--- Search the mesh file for the 'NZONE' keyword. ---*/

  switch (val_format) {
    case SU2:

      /*--- Open grid file ---*/

      strcpy (cstr, val_mesh_filename.c_str());
      mesh_file.open(cstr, ios::in);
      if (mesh_file.fail()) {
        cout << "cstr=" << cstr << endl;
        cout << "There is no geometry file (GetnZone))!" << endl;

#ifndef HAVE_MPI
        exit(EXIT_FAILURE);
#else
        MPI_Barrier(MPI_COMM_WORLD);
        MPI_Abort(MPI_COMM_WORLD,1);
        MPI_Finalize();
#endif
      }

      /*--- Read the SU2 mesh file ---*/

      for (iLine = 0; iLine < nLine ; iLine++) {

        getline (mesh_file, text_line);

        /*--- Search for the "NZONE" keyword to see if there are multiple Zones ---*/

        position = text_line.find ("NZONE=",0);
        if (position != string::npos) {
          text_line.erase (0,6); nZone = atoi(text_line.c_str());
        }
      }

      break;

  }

  /*--- For harmonic balance integration, nZones = nTimeInstances. ---*/

  if (config->GetUnsteady_Simulation() == HARMONIC_BALANCE && (config->GetKind_SU2() != SU2_DEF)   ) {
  	nZone = config->GetnTimeInstances();
  }

  return (unsigned short) nZone;
}

unsigned short CConfig::GetnDim(string val_mesh_filename, unsigned short val_format) {

  string text_line, Marker_Tag;
  ifstream mesh_file;
  short nDim = 3;
  unsigned short iLine, nLine = 10;
  char cstr[200];
  string::size_type position;

  /*--- Open grid file ---*/

  strcpy (cstr, val_mesh_filename.c_str());
  mesh_file.open(cstr, ios::in);

  switch (val_format) {
  case SU2:

    /*--- Read SU2 mesh file ---*/

    for (iLine = 0; iLine < nLine ; iLine++) {

      getline (mesh_file, text_line);

      /*--- Search for the "NDIM" keyword to see if there are multiple Zones ---*/

      position = text_line.find ("NDIME=",0);
      if (position != string::npos) {
        text_line.erase (0,6); nDim = atoi(text_line.c_str());
      }
    }
    break;

  case CGNS:

#ifdef HAVE_CGNS

    /*--- Local variables which are needed when calling the CGNS mid-level API. ---*/

    int fn, nbases = 0, nzones = 0, file_type;
    int cell_dim = 0, phys_dim = 0;
    char basename[CGNS_STRING_SIZE];

    /*--- Check whether the supplied file is truly a CGNS file. ---*/

    if ( cg_is_cgns(val_mesh_filename.c_str(), &file_type) != CG_OK ) {
      printf( "\n\n   !!! Error !!!\n" );
      printf( " %s is not a CGNS file.\n", val_mesh_filename.c_str());
      printf( " Now exiting...\n\n");
      exit(EXIT_FAILURE);
    }

    /*--- Open the CGNS file for reading. The value of fn returned
       is the specific index number for this file and will be
       repeatedly used in the function calls. ---*/

    if (cg_open(val_mesh_filename.c_str(), CG_MODE_READ, &fn)) cg_error_exit();

    /*--- Get the number of databases. This is the highest node
       in the CGNS heirarchy. ---*/

    if (cg_nbases(fn, &nbases)) cg_error_exit();

    /*--- Check if there is more than one database. Throw an
       error if there is because this reader can currently
       only handle one database. ---*/

    if ( nbases > 1 ) {
      printf("\n\n   !!! Error !!!\n" );
      printf("CGNS reader currently incapable of handling more than 1 database.");
      printf("Now exiting...\n\n");
      exit(EXIT_FAILURE);
    }

    /*--- Read the databases. Note that the indexing starts at 1. ---*/

    for ( int i = 1; i <= nbases; i++ ) {

      if (cg_base_read(fn, i, basename, &cell_dim, &phys_dim)) cg_error_exit();

      /*--- Get the number of zones for this base. ---*/

      if (cg_nzones(fn, i, &nzones)) cg_error_exit();

    }

    /*--- Set the problem dimension as read from the CGNS file ---*/

    nDim = cell_dim;

#endif

    break;

  }

  mesh_file.close();

  return (unsigned short) nDim;
}

void CConfig::SetPointersNull(void) {

  Marker_CfgFile_Out_1D       = NULL;   Marker_All_Out_1D        = NULL;
  Marker_CfgFile_GeoEval      = NULL;   Marker_All_GeoEval       = NULL;
  Marker_CfgFile_Monitoring   = NULL;   Marker_All_Monitoring    = NULL;
  Marker_CfgFile_Designing    = NULL;   Marker_All_Designing     = NULL;
  Marker_CfgFile_Plotting     = NULL;   Marker_All_Plotting      = NULL;
  Marker_CfgFile_Analyze      = NULL;   Marker_All_Analyze       = NULL;
  Marker_CfgFile_DV           = NULL;   Marker_All_DV            = NULL;
  Marker_CfgFile_Moving       = NULL;   Marker_All_Moving        = NULL;
  Marker_CfgFile_PerBound     = NULL;   Marker_All_PerBound      = NULL;    Marker_PerBound   = NULL;
  Marker_CfgFile_ZoneInterface = NULL;

  Marker_DV                   = NULL;   Marker_Moving            = NULL;    Marker_Monitoring = NULL;
  Marker_Designing            = NULL;   Marker_GeoEval           = NULL;    Marker_Plotting   = NULL;
  Marker_Analyze              = NULL;
  Marker_CfgFile_KindBC       = NULL;   Marker_All_KindBC        = NULL;

  /*--- Marker Pointers ---*/

  Marker_Euler                = NULL;    Marker_FarField         = NULL;    Marker_Custom         = NULL;
  Marker_SymWall              = NULL;    Marker_Pressure         = NULL;    Marker_PerBound       = NULL;
  Marker_PerDonor             = NULL;    Marker_NearFieldBound   = NULL;    Marker_InterfaceBound = NULL;
  Marker_Dirichlet            = NULL;    Marker_Inlet            = NULL;
  Marker_Supersonic_Inlet     = NULL;    Marker_Outlet           = NULL;    Marker_Out_1D         = NULL;
  Marker_Isothermal           = NULL;    Marker_HeatFlux         = NULL;    Marker_EngineInflow   = NULL;
  Marker_Supersonic_Outlet    = NULL;    Marker_Load             = NULL;
  Marker_EngineExhaust        = NULL;    Marker_Displacement     = NULL;    Marker_Load           = NULL;
  Marker_Load_Dir             = NULL;    Marker_Load_Sine        = NULL;    Marker_Clamped        = NULL;
  Marker_FlowLoad             = NULL;    Marker_Neumann          = NULL;    Marker_Internal       = NULL;
  Marker_All_TagBound         = NULL;    Marker_CfgFile_TagBound = NULL;    Marker_All_KindBC     = NULL;
  Marker_CfgFile_KindBC       = NULL;    Marker_All_SendRecv     = NULL;    Marker_All_PerBound   = NULL;
  Marker_ZoneInterface        = NULL;    Marker_All_ZoneInterface= NULL;    Marker_Riemann        = NULL;
  Marker_Fluid_InterfaceBound = NULL;


    /*--- Boundary Condition settings ---*/

  Dirichlet_Value = NULL;    Isothermal_Temperature = NULL;
  Heat_Flux       = NULL;    Displ_Value            = NULL;    Load_Value = NULL;
  FlowLoad_Value  = NULL;

  /*--- Inlet Outlet Boundary Condition settings ---*/

  Inlet_Ttotal    = NULL;    Inlet_Ptotal      = NULL;
  Inlet_FlowDir   = NULL;    Inlet_Temperature = NULL;    Inlet_Pressure = NULL;
  Inlet_Velocity  = NULL;
  Outlet_Pressure = NULL;

  /*--- Engine Boundary Condition settings ---*/

  Inflow_Pressure      = NULL;    Inflow_MassFlow    = NULL;    Inflow_ReverseMassFlow  = NULL;
  Inflow_TotalPressure = NULL;    Inflow_Temperature = NULL;    Inflow_TotalTemperature = NULL;
  Inflow_RamDrag       = NULL;    Inflow_Force       = NULL;    Inflow_Power            = NULL;
  Inflow_Mach          = NULL;

  Exhaust_Pressure        = NULL;   Exhaust_Temperature        = NULL;    Exhaust_MassFlow = NULL;
  Exhaust_TotalPressure   = NULL;   Exhaust_TotalTemperature   = NULL;
  Exhaust_GrossThrust     = NULL;   Exhaust_Force              = NULL;
  Exhaust_Power           = NULL;   Exhaust_Temperature_Target = NULL;
  Exhaust_Pressure_Target = NULL;

  Engine_Mach  = NULL;    Engine_Force        = NULL;
  Engine_Power = NULL;    Engine_NetThrust    = NULL;    Engine_GrossThrust = NULL;
  Engine_Area  = NULL;    EngineInflow_Target = NULL;

  Periodic_Translate   = NULL;   Periodic_Rotation  = NULL;   Periodic_Center    = NULL;
  Periodic_Translation = NULL;   Periodic_RotAngles = NULL;   Periodic_RotCenter = NULL;

  Dirichlet_Value           = NULL;     Exhaust_Temperature_Target  = NULL;     Exhaust_Temperature   = NULL;
  Exhaust_Pressure_Target   = NULL;     Inlet_Ttotal                = NULL;     Inlet_Ptotal          = NULL;
  Inlet_FlowDir             = NULL;     Inlet_Temperature           = NULL;     Inlet_Pressure        = NULL;
  Inlet_Velocity            = NULL;     Inflow_Mach                 = NULL;     Inflow_Pressure       = NULL;
  Exhaust_Pressure          = NULL;     Outlet_Pressure             = NULL;     Isothermal_Temperature= NULL;
  Heat_Flux                 = NULL;     Displ_Value                 = NULL;     Load_Value            = NULL;
  FlowLoad_Value            = NULL;     Periodic_RotCenter          = NULL;     Periodic_RotAngles    = NULL;
  Periodic_Translation      = NULL;     Periodic_Center             = NULL;     Periodic_Rotation     = NULL;
  Periodic_Translate        = NULL;

  Load_Dir            = NULL;    Load_Dir_Value      = NULL;    Load_Dir_Multiplier = NULL;
  Load_Sine_Dir       = NULL;    Load_Sine_Amplitude = NULL;    Load_Sine_Frequency = NULL;

  /*--- Actuator Disk Boundary Condition settings ---*/

  ActDiskInlet_Pressure         = NULL;    ActDiskInlet_TotalPressure = NULL;    ActDiskInlet_Temperature = NULL;
  ActDiskInlet_TotalTemperature = NULL;    ActDiskInlet_MassFlow      = NULL;    ActDiskInlet_RamDrag     = NULL;
  ActDiskInlet_Force            = NULL;    ActDiskInlet_Power         = NULL;

  ActDiskOutlet_Pressure      = NULL;
  ActDiskOutlet_TotalPressure = NULL;   ActDiskOutlet_GrossThrust = NULL;  ActDiskOutlet_Force            = NULL;
  ActDiskOutlet_Power         = NULL;   ActDiskOutlet_Temperature = NULL;  ActDiskOutlet_TotalTemperature = NULL;
  ActDiskOutlet_MassFlow      = NULL;

  ActDisk_DeltaPress      = NULL;    ActDisk_DeltaTemp      = NULL;
  ActDisk_TotalPressRatio = NULL;    ActDisk_TotalTempRatio = NULL;    ActDisk_StaticPressRatio = NULL;
  ActDisk_StaticTempRatio = NULL;    ActDisk_NetThrust      = NULL;    ActDisk_GrossThrust      = NULL;
  ActDisk_Power           = NULL;    ActDisk_MassFlow       = NULL;    ActDisk_Area             = NULL;
  ActDisk_ReverseMassFlow = NULL;    Surface_MassFlow       = NULL;    Surface_DC60             = NULL;    Surface_IDC = NULL;
  Surface_IDC_Mach        = NULL;    Surface_IDR            = NULL;    ActDisk_Mach             = NULL;
  ActDisk_Force           = NULL;    ActDisk_BCThrust       = NULL;    ActDisk_BCThrust_Old     = NULL;

  /*--- Miscellaneous/unsorted ---*/

  Aeroelastic_plunge  = NULL;
  Aeroelastic_pitch   = NULL;
  MassFrac_FreeStream = NULL;
  Velocity_FreeStream = NULL;
  RefOriginMoment     = NULL;
  CFL_AdaptParam      = NULL;
  CFL                 = NULL;
  HTP_Axis = NULL;
  PlaneTag            = NULL;
  Kappa_Flow          = NULL;
  Kappa_AdjFlow       = NULL;
  Section_WingBounds    = NULL;
  ParamDV             = NULL;
  DV_Value            = NULL;
  Design_Variable     = NULL;

  Hold_GridFixed_Coord      = NULL;
  SubsonicEngine_Cyl        = NULL;
  EA_IntLimit               = NULL;
  TimeDOFsADER_DG           = NULL;
  TimeIntegrationADER_DG    = NULL;
  WeightsIntegrationADER_DG = NULL;
  RK_Alpha_Step             = NULL;
  MG_CorrecSmooth           = NULL;
  MG_PreSmooth              = NULL;
  MG_PostSmooth             = NULL;
  Int_Coeffs                = NULL;

  Kind_ObjFunc   = NULL;

  Weight_ObjFunc = NULL;

  /*--- Moving mesh pointers ---*/

  Kind_GridMovement   = NULL;    LocationStations   = NULL;
  Motion_Origin_X     = NULL;    Motion_Origin_Y     = NULL;    Motion_Origin_Z     = NULL;
  Translation_Rate_X  = NULL;    Translation_Rate_Y  = NULL;    Translation_Rate_Z  = NULL;
  Rotation_Rate_X     = NULL;    Rotation_Rate_Y     = NULL;    Rotation_Rate_Z     = NULL;
  Pitching_Omega_X    = NULL;    Pitching_Omega_Y    = NULL;    Pitching_Omega_Z    = NULL;
  Pitching_Ampl_X     = NULL;    Pitching_Ampl_Y     = NULL;    Pitching_Ampl_Z     = NULL;
  Pitching_Phase_X    = NULL;    Pitching_Phase_Y    = NULL;    Pitching_Phase_Z    = NULL;
  Plunging_Omega_X    = NULL;    Plunging_Omega_Y    = NULL;    Plunging_Omega_Z    = NULL;
  Plunging_Ampl_X     = NULL;    Plunging_Ampl_Y     = NULL;    Plunging_Ampl_Z     = NULL;
  RefOriginMoment_X   = NULL;    RefOriginMoment_Y   = NULL;    RefOriginMoment_Z   = NULL;
  MoveMotion_Origin   = NULL;
  Periodic_Translate  = NULL;    Periodic_Rotation   = NULL;    Periodic_Center     = NULL;
  Periodic_Translation= NULL;    Periodic_RotAngles  = NULL;    Periodic_RotCenter  = NULL;


  /* Harmonic Balance Frequency pointer */
  Omega_HB = NULL;

  /*--- Initialize some default arrays to NULL. ---*/
<<<<<<< HEAD

  default_vel_inf       = NULL;
  default_ffd_axis      = NULL;
  default_eng_cyl       = NULL;
  default_eng_val       = NULL;
  default_cfl_adapt     = NULL;
  default_ad_coeff_flow = NULL;
  default_ad_coeff_adj  = NULL;
  default_obj_coeff     = NULL;
  default_geo_loc       = NULL;
  default_distortion    = NULL;
  default_ea_lim        = NULL;
  default_grid_fix      = NULL;
  default_inc_crit      = NULL;
  default_htp_axis      = NULL;
  default_body_force    = NULL;

  Riemann_FlowDir= NULL;
  NRBC_FlowDir = NULL;
  CoordFFDBox= NULL;
  DegreeFFDBox= NULL;
  FFDTag = NULL;
  nDV_Value = NULL;
  TagFFDBox = NULL;

  Kind_Data_Riemann     = NULL;
  Riemann_Var1          = NULL;
  Riemann_Var2          = NULL;
  Kind_Data_NRBC        = NULL;
  NRBC_Var1             = NULL;
  NRBC_Var2             = NULL;
  Marker_TurboBoundIn   = NULL;
  Marker_TurboBoundOut  = NULL;
  Kind_TurboPerformance = NULL;
  Marker_NRBC           = NULL;
=======
  
  default_vel_inf            = NULL;
  default_ffd_axis           = NULL;
  default_eng_cyl            = NULL;
  default_eng_val            = NULL;
  default_cfl_adapt          = NULL;
  default_ad_coeff_flow      = NULL;
  default_mixedout_coeff     = NULL;
  default_extrarelfac        = NULL;
  default_rampRotFrame_coeff = NULL;
  default_rampOutPres_coeff  = NULL;
  default_ad_coeff_adj       = NULL;
  default_obj_coeff          = NULL;
  default_geo_loc            = NULL;
  default_distortion         = NULL;
  default_ea_lim             = NULL;
  default_grid_fix           = NULL;
  default_inc_crit           = NULL;
  default_htp_axis           = NULL;
  default_body_force         = NULL;

  Riemann_FlowDir       = NULL;
  Giles_FlowDir         = NULL;
  CoordFFDBox           = NULL;
  DegreeFFDBox          = NULL;
  FFDTag                = NULL;
  nDV_Value             = NULL;
  TagFFDBox             = NULL;
 
  Kind_Data_Riemann        = NULL;
  Riemann_Var1             = NULL;
  Riemann_Var2             = NULL;
  Kind_Data_Giles          = NULL;
  Giles_Var1               = NULL;
  Giles_Var2               = NULL;
  RelaxFactorAverage       = NULL;
  RelaxFactorFourier       = NULL;
  nSpan_iZones             = NULL;
  ExtraRelFacGiles         = NULL;
  Mixedout_Coeff           = NULL;
  RampRotatingFrame_Coeff  = NULL;
  RampOutletPressure_Coeff = NULL;
  Kind_TurboMachinery      = NULL;

  Marker_MixingPlaneInterface  = NULL;
  Marker_TurboBoundIn          = NULL;
  Marker_TurboBoundOut         = NULL;
  Marker_Giles                 = NULL;
  Marker_Shroud                = NULL;

  nBlades                      = NULL;
  FreeStreamTurboNormal        = NULL;
>>>>>>> 6bac9128

  /*--- Variable initialization ---*/

  ExtIter    = 0;
  IntIter    = 0;
  nIntCoeffs = 0;
  FSIIter    = 0;

  AoA_Offset = 0;
  AoS_Offset = 0;

  nMarker_PerBound = 0;
  nPeriodic_Index  = 0;

  Grid_Movement = false;
  Aeroelastic_Simulation = false;

<<<<<<< HEAD
=======
  nSpanMaxAllZones = 1;
  
>>>>>>> 6bac9128
}

void CConfig::SetRunTime_Options(void) {

  /* DESCRIPTION: Number of external iterations */

  addUnsignedLongOption("EXT_ITER", nExtIter, 999999);

}

void CConfig::SetConfig_Options(unsigned short val_iZone, unsigned short val_nZone) {

  nZone = val_nZone;
  iZone = val_iZone;

  /*--- Allocate some default arrays needed for lists of doubles. ---*/
<<<<<<< HEAD

  default_vel_inf       = new su2double[3];
  default_ffd_axis      = new su2double[3];
  default_eng_cyl       = new su2double[7];
  default_eng_val       = new su2double[5];
  default_cfl_adapt     = new su2double[4];
  default_ad_coeff_flow = new su2double[3];
  default_ad_coeff_adj  = new su2double[3];
  default_obj_coeff     = new su2double[5];
  default_geo_loc       = new su2double[2];
  default_distortion    = new su2double[2];
  default_ea_lim        = new su2double[3];
  default_grid_fix      = new su2double[6];
  default_inc_crit      = new su2double[3];
  default_htp_axis      = new su2double[2];
  default_body_force    = new su2double[3];
=======
  
  default_vel_inf            = new su2double[3];
  default_ffd_axis           = new su2double[3];
  default_eng_cyl            = new su2double[7];
  default_eng_val            = new su2double[5];
  default_cfl_adapt          = new su2double[4];
  default_ad_coeff_flow      = new su2double[3];
  default_mixedout_coeff     = new su2double[3];
  default_extrarelfac        = new su2double[2];
  default_rampRotFrame_coeff = new su2double[3];
  default_rampOutPres_coeff  = new su2double[3];
  default_ad_coeff_adj       = new su2double[3];
  default_obj_coeff          = new su2double[5];
  default_geo_loc            = new su2double[2];
  default_distortion         = new su2double[2];
  default_ea_lim             = new su2double[3];
  default_grid_fix           = new su2double[6];
  default_inc_crit           = new su2double[3];
  default_htp_axis           = new su2double[2];
  default_body_force         = new su2double[3];
>>>>>>> 6bac9128

  // This config file is parsed by a number of programs to make it easy to write SU2
  // wrapper scripts (in python, go, etc.) so please do
  // the best you can to follow the established format. It's very hard to parse c++ code
  // and none of us that write the parsers want to write a full c++ interpreter. Please
  // play nice with the existing format so that you don't break the existing scripts.

  /* BEGIN_CONFIG_OPTIONS */

  /*!\par CONFIG_CATEGORY: Problem Definition \ingroup Config */
  /*--- Options related to problem definition and partitioning ---*/

  /*!\brief REGIME_TYPE \n  DESCRIPTION: Regime type \n OPTIONS: see \link Regime_Map \endlink \ingroup Config*/
  addEnumOption("REGIME_TYPE", Kind_Regime, Regime_Map, COMPRESSIBLE);

  /*!\brief PHYSICAL_PROBLEM \n DESCRIPTION: Physical governing equations \n Options: see \link Solver_Map \endlink \n DEFAULT: NO_SOLVER \ingroup Config*/
  addEnumOption("PHYSICAL_PROBLEM", Kind_Solver, Solver_Map, NO_SOLVER);
  /*!\brief MATH_PROBLEM  \n DESCRIPTION: Mathematical problem \n  Options: DIRECT, ADJOINT \ingroup Config*/
  addMathProblemOption("MATH_PROBLEM", ContinuousAdjoint, false, DiscreteAdjoint, false, Restart_Flow, false);
  /*!\brief KIND_TURB_MODEL \n DESCRIPTION: Specify turbulence model \n Options: see \link Turb_Model_Map \endlink \n DEFAULT: NO_TURB_MODEL \ingroup Config*/
  addEnumOption("KIND_TURB_MODEL", Kind_Turb_Model, Turb_Model_Map, NO_TURB_MODEL);

  /*!\brief KIND_TRANS_MODEL \n DESCRIPTION: Specify transition model OPTIONS: see \link Trans_Model_Map \endlink \n DEFAULT: NO_TRANS_MODEL \ingroup Config*/
  addEnumOption("KIND_TRANS_MODEL", Kind_Trans_Model, Trans_Model_Map, NO_TRANS_MODEL);

  /*!\brief KIND_SGS_MODEL \n DESCRIPTION: Specify subgrid scale model OPTIONS: see \link SGS_Model_Map \endlink \n DEFAULT: NO_SGS_MODEL \ingroup Config*/
  addEnumOption("KIND_SGS_MODEL", Kind_SGS_Model, SGS_Model_Map, NO_SGS_MODEL);

  /*!\brief KIND_FEM_DG_SHOCK \n DESCRIPTION: Specify shock capturing method for DG OPTIONS: see \link ShockCapturingDG_Map \endlink \n DEFAULT: NO_SHOCK_CAPTURING \ingroup Config*/
  addEnumOption("KIND_FEM_DG_SHOCK", Kind_FEM_DG_Shock, ShockCapturingDG_Map, NO_SHOCK_CAPTURING);

  /*!\brief KIND_MATRIX_COLORING \n DESCRIPTION: Specify the method for matrix coloring for Jacobian computations OPTIONS: see \link MatrixColoring_Map \endlink \n DEFAULT GREEDY_COLORING \ingroup Config*/
  addEnumOption("KIND_MATRIX_COLORING", Kind_Matrix_Coloring, MatrixColoring_Map, GREEDY_COLORING);

  /*\brief AXISYMMETRIC \n DESCRIPTION: Axisymmetric simulation \n DEFAULT: false \ingroup Config */
  addBoolOption("AXISYMMETRIC", Axisymmetric, false);
  /* DESCRIPTION: Add the gravity force */
  addBoolOption("GRAVITY_FORCE", GravityForce, false);
  /* DESCRIPTION: Apply a body force as a source term (NO, YES) */
  addBoolOption("BODY_FORCE", Body_Force, false);
  default_body_force[0] = 0.0; default_body_force[1] = 0.0; default_body_force[2] = 0.0;
  /* DESCRIPTION: Vector of body force values (BodyForce_X, BodyForce_Y, BodyForce_Z) */
  addDoubleArrayOption("BODY_FORCE_VECTOR", 3, Body_Force_Vector, default_body_force);
  /* DESCRIPTION: Perform a low fidelity simulation */
  addBoolOption("LOW_FIDELITY_SIMULATION", LowFidelitySim, false);
  /*!\brief RESTART_SOL \n DESCRIPTION: Restart solution from native solution file \n Options: NO, YES \ingroup Config */
  addBoolOption("RESTART_SOL", Restart, false);
  /*!\brief UPDATE_RESTART_PARAMS \n DESCRIPTION: Update some parameters from a metadata file when restarting \n Options: NO, YES \ingroup Config */
  addBoolOption("UPDATE_RESTART_PARAMS", Update_Restart_Params, false);
  /*!\brief BINARY_RESTART \n DESCRIPTION: Read / write binary SU2 native restart files. \n Options: YES, NO \ingroup Config */
  addBoolOption("WRT_BINARY_RESTART", Wrt_Binary_Restart, true);
  /*!\brief BINARY_RESTART \n DESCRIPTION: Read / write binary SU2 native restart files. \n Options: YES, NO \ingroup Config */
  addBoolOption("READ_BINARY_RESTART", Read_Binary_Restart, true);
  /*!\brief SYSTEM_MEASUREMENTS \n DESCRIPTION: System of measurements \n OPTIONS: see \link Measurements_Map \endlink \n DEFAULT: SI \ingroup Config*/
  addEnumOption("SYSTEM_MEASUREMENTS", SystemMeasurements, Measurements_Map, SI);

  /*!\par CONFIG_CATEGORY: FluidModel \ingroup Config*/
  /*!\brief FLUID_MODEL \n DESCRIPTION: Fluid model \n OPTIONS: See \link FluidModel_Map \endlink \n DEFAULT: STANDARD_AIR \ingroup Config*/
  addEnumOption("FLUID_MODEL", Kind_FluidModel, FluidModel_Map, STANDARD_AIR);


  /*!\par CONFIG_CATEGORY: Freestream Conditions \ingroup Config*/
  /*--- Options related to freestream specification ---*/

  /*!\brief GAS_CONSTANT \n DESCRIPTION: Specific gas constant (287.058 J/kg*K (air), only for compressible flows) \ingroup Config*/
  addDoubleOption("GAS_CONSTANT", Gas_Constant, 287.058);
  /*!\brief GAMMA_VALUE  \n DESCRIPTION: Ratio of specific heats (1.4 (air), only for compressible flows) \ingroup Config*/
  addDoubleOption("GAMMA_VALUE", Gamma, 1.4);


  /*--- Options related to VAN der WAALS MODEL and PENG ROBINSON ---*/

  /* DESCRIPTION: Critical Temperature, default value for AIR */
  addDoubleOption("CRITICAL_TEMPERATURE", Temperature_Critical, 131.00);
  /* DESCRIPTION: Critical Pressure, default value for MDM */
  addDoubleOption("CRITICAL_PRESSURE", Pressure_Critical, 3588550.0);
  /* DESCRIPTION: Critical Density, default value for MDM */
  addDoubleOption("CRITICAL_DENSITY", Density_Critical, 263.0);

  /*--- Options related to VAN der WAALS MODEL and PENG ROBINSON ---*/
  /* DESCRIPTION: Critical Density, default value for MDM */
   addDoubleOption("ACENTRIC_FACTOR", Acentric_Factor, 0.035);

   /*--- Options related to Viscosity Model ---*/
  /*!\brief VISCOSITY_MODEL \n DESCRIPTION: model of the viscosity \n OPTIONS: See \link ViscosityModel_Map \endlink \n DEFAULT: SUTHERLAND \ingroup Config*/
  addEnumOption("VISCOSITY_MODEL", Kind_ViscosityModel, ViscosityModel_Map, SUTHERLAND);

  /*--- Options related to Constant Viscosity Model ---*/

  /* DESCRIPTION: default value for AIR */
  addDoubleOption("MU_CONSTANT", Mu_ConstantND , 1.716E-5);

  /*--- Options related to Sutherland Viscosity Model ---*/

  /* DESCRIPTION: Sutherland Viscosity Ref default value for AIR SI */
  addDoubleOption("MU_REF", Mu_RefND, 1.716E-5);
  /* DESCRIPTION: Sutherland Temperature Ref, default value for AIR SI */
  addDoubleOption("MU_T_REF", Mu_Temperature_RefND, 273.15);
  /* DESCRIPTION: Sutherland constant, default value for AIR SI */
  addDoubleOption("SUTHERLAND_CONSTANT", Mu_SND, 110.4);

  /*--- Options related to Thermal Conductivity Model ---*/

  addEnumOption("CONDUCTIVITY_MODEL", Kind_ConductivityModel, ConductivityModel_Map, CONSTANT_PRANDTL);

 /*--- Options related to Constant Thermal Conductivity Model ---*/

 /* DESCRIPTION: default value for AIR */
  addDoubleOption("KT_CONSTANT", Kt_ConstantND , 0.0257);

  /*!\brief REYNOLDS_NUMBER \n DESCRIPTION: Reynolds number (non-dimensional, based on the free-stream values). Needed for viscous solvers. For incompressible solvers the Reynolds length will always be 1.0 \n DEFAULT: 0.0 \ingroup Config */
  addDoubleOption("REYNOLDS_NUMBER", Reynolds, 0.0);
  /*!\brief REYNOLDS_LENGTH \n DESCRIPTION: Reynolds length (1 m by default). Used for compressible solver: incompressible solver will use 1.0. \ingroup Config */
  addDoubleOption("REYNOLDS_LENGTH", Length_Reynolds, 1.0);
  /*!\brief PRANDTL_LAM \n DESCRIPTION: Laminar Prandtl number (0.72 (air), only for compressible flows) \n DEFAULT: 0.72 \ingroup Config*/
  addDoubleOption("PRANDTL_LAM", Prandtl_Lam, 0.72);
  /*!\brief PRANDTL_TURB \n DESCRIPTION: Turbulent Prandtl number (0.9 (air), only for compressible flows) \n DEFAULT 0.90 \ingroup Config*/
  addDoubleOption("PRANDTL_TURB", Prandtl_Turb, 0.90);
  /*!\brief BULK_MODULUS \n DESCRIPTION: Value of the Bulk Modulus  \n DEFAULT 1.42E5 \ingroup Config*/
  addDoubleOption("BULK_MODULUS", Bulk_Modulus, 1.42E5);
  /* DESCRIPTION: Artifical compressibility factor  */
  addDoubleOption("ARTCOMP_FACTOR", ArtComp_Factor, 1.0);
  /*!\brief MACH_NUMBER  \n DESCRIPTION:  Mach number (non-dimensional, based on the free-stream values). 0.0 by default \ingroup Config*/
  addDoubleOption("MACH_NUMBER", Mach, 0.0);
  /*!\brief INIT_OPTION \n DESCRIPTION: Init option to choose between Reynolds or thermodynamics quantities for initializing the solution \n OPTIONS: see \link InitOption_Map \endlink \n DEFAULT REYNOLDS \ingroup Config*/
  addEnumOption("INIT_OPTION", Kind_InitOption, InitOption_Map, REYNOLDS);
  /* DESCRIPTION: Free-stream option to choose between density and temperature for initializing the solution */
  addEnumOption("FREESTREAM_OPTION", Kind_FreeStreamOption, FreeStreamOption_Map, TEMPERATURE_FS);
  /*!\brief FREESTREAM_PRESSURE\n DESCRIPTION: Free-stream pressure (101325.0 N/m^2 by default) \ingroup Config*/
  addDoubleOption("FREESTREAM_PRESSURE", Pressure_FreeStream, 101325.0);
  /*!\brief FREESTREAM_DENSITY\n DESCRIPTION: Free-stream density (1.2886 Kg/m^3 (air), 998.2 Kg/m^3 (water)) \n DEFAULT -1.0 (calculated from others) \ingroup Config*/
  addDoubleOption("FREESTREAM_DENSITY", Density_FreeStream, -1.0);
  /*!\brief FREESTREAM_TEMPERATURE\n DESCRIPTION: Free-stream temperature (288.15 K by default) \ingroup Config*/
  addDoubleOption("FREESTREAM_TEMPERATURE", Temperature_FreeStream, 288.15);
  /*!\brief FREESTREAM_TEMPERATURE_VE\n DESCRIPTION: Free-stream vibrational-electronic temperature (288.15 K by default) \ingroup Config*/
  addDoubleOption("FREESTREAM_TEMPERATURE_VE", Temperature_ve_FreeStream, 288.15);
  default_vel_inf[0] = 1.0; default_vel_inf[1] = 0.0; default_vel_inf[2] = 0.0;
  /*!\brief FREESTREAM_VELOCITY\n DESCRIPTION: Free-stream velocity (m/s) */
  addDoubleArrayOption("FREESTREAM_VELOCITY", 3, Velocity_FreeStream, default_vel_inf);
  /* DESCRIPTION: Free-stream viscosity (1.853E-5 Ns/m^2 (air), 0.798E-3 Ns/m^2 (water)) */
  addDoubleOption("FREESTREAM_VISCOSITY", Viscosity_FreeStream, -1.0);
  /* DESCRIPTION:  */
  addDoubleOption("FREESTREAM_INTERMITTENCY", Intermittency_FreeStream, 1.0);
  /* DESCRIPTION:  */
  addDoubleOption("FREESTREAM_TURBULENCEINTENSITY", TurbulenceIntensity_FreeStream, 0.05);
  /* DESCRIPTION:  */
  addDoubleOption("FREESTREAM_NU_FACTOR", NuFactor_FreeStream, 3.0);
  /* DESCRIPTION:  */
  addDoubleOption("ENGINE_NU_FACTOR", NuFactor_Engine, 3.0);
  /* DESCRIPTION:  */
  addDoubleOption("ACTDISK_SECONDARY_FLOW", SecondaryFlow_ActDisk, 0.0);
  /* DESCRIPTION:  */
  addDoubleOption("INITIAL_BCTHRUST", Initial_BCThrust, 4000.0);
  /* DESCRIPTION:  */
  addDoubleOption("FREESTREAM_TURB2LAMVISCRATIO", Turb2LamViscRatio_FreeStream, 10.0);
  /* DESCRIPTION: Side-slip angle (degrees, only for compressible flows) */
  addDoubleOption("SIDESLIP_ANGLE", AoS, 0.0);
  /*!\brief AOA  \n DESCRIPTION: Angle of attack (degrees, only for compressible flows) \ingroup Config*/
  addDoubleOption("AOA", AoA, 0.0);
  /* DESCRIPTION: Activate fixed CL mode (specify a CL instead of AoA). */
  addBoolOption("FIXED_CL_MODE", Fixed_CL_Mode, false);
  /* DESCRIPTION: Activate fixed CM mode (specify a CM instead of iH). */
  addBoolOption("FIXED_CM_MODE", Fixed_CM_Mode, false);
  /* DESCRIPTION: Evaluate the dCD_dCL or dCD_dCMy during run time. */
  addBoolOption("EVAL_DCD_DCX", Eval_dCD_dCX, true);
  /* DESCRIPTION: DIscard the angle of attack in the solution and the increment in the geometry files. */
  addBoolOption("DISCARD_INFILES", Discard_InFiles, false);
  /* DESCRIPTION: Specify a fixed coefficient of lift instead of AoA (only for compressible flows) */
  addDoubleOption("TARGET_CL", Target_CL, 0.0);
  /* DESCRIPTION: Specify a fixed coefficient of lift instead of AoA (only for compressible flows) */
  addDoubleOption("TARGET_CM", Target_CM, 0.0);
  /* DESCRIPTION: Damping factor for fixed CL mode. */
  addDoubleOption("DCL_DALPHA", dCL_dAlpha, 0.2);
  /* DESCRIPTION: Damping factor for fixed CL mode. */
  addDoubleOption("DCM_DIH", dCM_diH, 0.05);
  /* DESCRIPTION: Number of times Alpha is updated in a fix CL problem. */
  addUnsignedLongOption("UPDATE_ALPHA", Update_Alpha, 5);
  /* DESCRIPTION: Number of times Alpha is updated in a fix CL problem. */
  addUnsignedLongOption("UPDATE_IH", Update_iH, 5);
  /* DESCRIPTION: Damping factor for fixed CL mode. */
  addDoubleOption("DNETTHRUST_DBCTHRUST", dNetThrust_dBCThrust, 2.0);
  /* DESCRIPTION: Number of times Alpha is updated in a fix CL problem. */
  addUnsignedLongOption("UPDATE_BCTHRUST", Update_BCThrust, 5);


  /*!\par CONFIG_CATEGORY: Reference Conditions \ingroup Config*/
  /*--- Options related to reference values for nondimensionalization ---*/

  Length_Ref = 1.0; //<---- NOTE: this should be given an option or set as a const

  /*!\brief REF_ORIGIN_MOMENT_X\n DESCRIPTION: X Reference origin for moment computation \ingroup Config*/
  addDoubleListOption("REF_ORIGIN_MOMENT_X", nRefOriginMoment_X, RefOriginMoment_X);
  /*!\brief REF_ORIGIN_MOMENT_Y\n DESCRIPTION: Y Reference origin for moment computation \ingroup Config*/
  addDoubleListOption("REF_ORIGIN_MOMENT_Y", nRefOriginMoment_Y, RefOriginMoment_Y);
  /*!\brief REF_ORIGIN_MOMENT_Z\n DESCRIPTION: Z Reference origin for moment computation \ingroup Config*/
  addDoubleListOption("REF_ORIGIN_MOMENT_Z", nRefOriginMoment_Z, RefOriginMoment_Z);
  /*!\brief REF_AREA\n DESCRIPTION: Reference area for force coefficients (0 implies automatic calculation) \ingroup Config*/
  addDoubleOption("REF_AREA", RefArea, 1.0);
  /*!\brief SEMI_SPAN\n DESCRIPTION: Wing semi-span (1 by deafult) \ingroup Config*/
  addDoubleOption("SEMI_SPAN", SemiSpan, 1.0);
  /*!\brief REF_LENGTH\n DESCRIPTION: Reference length for pitching, rolling, and yawing non-dimensional moment \ingroup Config*/
  addDoubleOption("REF_LENGTH", RefLength, 1.0);
  /*!\brief REF_ELEM_LENGTH\n DESCRIPTION: Reference element length for computing the slope limiter epsilon \ingroup Config*/
  addDoubleOption("REF_ELEM_LENGTH", RefElemLength, 0.1);
  /*!\brief REF_SHARP_EDGES\n DESCRIPTION: Reference coefficient for detecting sharp edges \ingroup Config*/
  addDoubleOption("REF_SHARP_EDGES", RefSharpEdges, 3.0);
	/*!\brief REF_VELOCITY\n DESCRIPTION: Reference velocity (incompressible only)  \ingroup Config*/
  addDoubleOption("REF_VELOCITY", Velocity_Ref, -1.0);
	/* !\brief REF_VISCOSITY  \n DESCRIPTION: Reference viscosity (incompressible only)  \ingroup Config*/
  addDoubleOption("REF_VISCOSITY", Viscosity_Ref, -1.0);
  /* DESCRIPTION: Type of mesh motion */
  addEnumOption("REF_DIMENSIONALIZATION", Ref_NonDim, NonDim_Map, DIMENSIONAL);

  /*!\par CONFIG_CATEGORY: Boundary Markers \ingroup Config*/
  /*--- Options related to various boundary markers ---*/

  /*!\brief HTP_AXIS\n DESCRIPTION: Location of the HTP axis*/
  default_htp_axis[0] = 0.0; default_htp_axis[1] = 0.0;
  addDoubleArrayOption("HTP_AXIS", 2, HTP_Axis, default_htp_axis);
  /*!\brief MARKER_PLOTTING\n DESCRIPTION: Marker(s) of the surface in the surface flow solution file  \ingroup Config*/
  addStringListOption("MARKER_PLOTTING", nMarker_Plotting, Marker_Plotting);
  /*!\brief MARKER_MONITORING\n DESCRIPTION: Marker(s) of the surface where evaluate the non-dimensional coefficients \ingroup Config*/
  addStringListOption("MARKER_MONITORING", nMarker_Monitoring, Marker_Monitoring);
  /*!\brief MARKER_CONTROL_VOLUME\n DESCRIPTION: Marker(s) of the surface in the surface flow solution file  \ingroup Config*/
  addStringListOption("MARKER_ANALYZE", nMarker_Analyze, Marker_Analyze);
  /*!\brief MARKER_DESIGNING\n DESCRIPTION: Marker(s) of the surface where objective function (design problem) will be evaluated \ingroup Config*/
  addStringListOption("MARKER_DESIGNING", nMarker_Designing, Marker_Designing);
  /*!\brief MARKER_OUT_1D \n DESCRIPTION: Outlet boundary marker(s) over which to calculate 1-D flow properties
   Format: ( outlet marker) \ingroup Config*/
  addStringListOption("MARKER_OUT_1D", nMarker_Out_1D, Marker_Out_1D);
  /*!\brief GEO_MARKER\n DESCRIPTION: Marker(s) of the surface where evaluate the geometrical functions \ingroup Config*/
  addStringListOption("GEO_MARKER", nMarker_GeoEval, Marker_GeoEval);
  /*!\brief MARKER_EULER\n DESCRIPTION: Euler wall boundary marker(s) \ingroup Config*/
  addStringListOption("MARKER_EULER", nMarker_Euler, Marker_Euler);
  /*!\brief MARKER_FAR\n DESCRIPTION: Far-field boundary marker(s) \ingroup Config*/
  addStringListOption("MARKER_FAR", nMarker_FarField, Marker_FarField);
  /*!\brief MARKER_SYM\n DESCRIPTION: Symmetry boundary condition \ingroup Config*/
  addStringListOption("MARKER_SYM", nMarker_SymWall, Marker_SymWall);
  /*!\brief MARKER_PRESSURE\n DESCRIPTION: Symmetry boundary condition \ingroup Config*/
  addStringListOption("MARKER_PRESSURE", nMarker_Pressure, Marker_Pressure);
  /*!\brief MARKER_NEARFIELD\n DESCRIPTION: Near-Field boundary condition \ingroup Config*/
  addStringListOption("MARKER_NEARFIELD", nMarker_NearFieldBound, Marker_NearFieldBound);
  /*!\brief MARKER_FLUID_INTERFACE\n DESCRIPTION: Fluid interface boundary marker(s) \ingroup Config*/
  addStringListOption("MARKER_FLUID_INTERFACE", nMarker_Fluid_InterfaceBound, Marker_Fluid_InterfaceBound);
  /*!\brief MARKER_INTERFACE\n DESCRIPTION: Zone interface boundary marker(s) \ingroup Config*/
  addStringListOption("MARKER_INTERFACE", nMarker_InterfaceBound, Marker_InterfaceBound);
  /*!\brief MARKER_FSI_INTERFACE \n DESCRIPTION: ZONE interface boundary marker(s) \ingroup Config*/
  addStringListOption("MARKER_ZONE_INTERFACE", nMarker_ZoneInterface, Marker_ZoneInterface);
  /*!\brief MARKER_DIRICHLET  \n DESCRIPTION: Dirichlet boundary marker(s) \ingroup Config*/
  addStringListOption("MARKER_DIRICHLET", nMarker_Dirichlet, Marker_Dirichlet);
  /* DESCRIPTION: Neumann boundary marker(s) */
  addStringListOption("MARKER_NEUMANN", nMarker_Neumann, Marker_Neumann);
  /* DESCRIPTION: Neumann boundary marker(s) */
  addStringListOption("MARKER_INTERNAL", nMarker_Internal, Marker_Internal);
  /* DESCRIPTION: Custom boundary marker(s) */
  addStringListOption("MARKER_CUSTOM", nMarker_Custom, Marker_Custom);
  /* DESCRIPTION: Periodic boundary marker(s) for use with SU2_MSH
   Format: ( periodic marker, donor marker, rotation_center_x, rotation_center_y,
   rotation_center_z, rotation_angle_x-axis, rotation_angle_y-axis,
   rotation_angle_z-axis, translation_x, translation_y, translation_z, ... ) */
  addPeriodicOption("MARKER_PERIODIC", nMarker_PerBound, Marker_PerBound, Marker_PerDonor,
                    Periodic_RotCenter, Periodic_RotAngles, Periodic_Translation);

  /*!\brief ACTDISK_TYPE  \n DESCRIPTION: Actuator Disk boundary type \n OPTIONS: see \link ActDisk_Map \endlink \n Default: VARIABLES_JUMP \ingroup Config*/
  addEnumOption("ACTDISK_TYPE", Kind_ActDisk, ActDisk_Map, VARIABLES_JUMP);

  /*!\brief MARKER_ACTDISK\n DESCRIPTION: Periodic boundary marker(s) for use with SU2_MSH
   Format: ( periodic marker, donor marker, rotation_center_x, rotation_center_y,
   rotation_center_z, rotation_angle_x-axis, rotation_angle_y-axis,
   rotation_angle_z-axis, translation_x, translation_y, translation_z, ... ) \ingroup Config*/
  addActDiskOption("MARKER_ACTDISK",
                   nMarker_ActDiskInlet, nMarker_ActDiskOutlet,  Marker_ActDiskInlet, Marker_ActDiskOutlet,
                   ActDisk_PressJump, ActDisk_TempJump, ActDisk_Omega);

  /*!\brief INLET_TYPE  \n DESCRIPTION: Inlet boundary type \n OPTIONS: see \link Inlet_Map \endlink \n DEFAULT: TOTAL_CONDITIONS \ingroup Config*/
  addEnumOption("INLET_TYPE", Kind_Inlet, Inlet_Map, TOTAL_CONDITIONS);

  /*!\brief MARKER_INLET  \n DESCRIPTION: Inlet boundary marker(s) with the following formats,
   Total Conditions: (inlet marker, total temp, total pressure, flow_direction_x,
   flow_direction_y, flow_direction_z, ... ) where flow_direction is
   a unit vector.
   Mass Flow: (inlet marker, density, velocity magnitude, flow_direction_x,
   flow_direction_y, flow_direction_z, ... ) where flow_direction is
   a unit vector. \ingroup Config*/
  addInletOption("MARKER_INLET", nMarker_Inlet, Marker_Inlet, Inlet_Ttotal, Inlet_Ptotal, Inlet_FlowDir);

  /*!\brief MARKER_RIEMANN \n DESCRIPTION: Riemann boundary marker(s) with the following formats, a unit vector.
   * \n OPTIONS: See \link Riemann_Map \endlink. The variables indicated by the option and the flow direction unit vector must be specified. \ingroup Config*/
  addRiemannOption("MARKER_RIEMANN", nMarker_Riemann, Marker_Riemann, Kind_Data_Riemann, Riemann_Map, Riemann_Var1, Riemann_Var2, Riemann_FlowDir);
  /*!\brief MARKER_GILES \n DESCRIPTION: Giles boundary marker(s) with the following formats, a unit vector. */
  /* \n OPTIONS: See \link Giles_Map \endlink. The variables indicated by the option and the flow direction unit vector must be specified. \ingroup Config*/
  addGilesOption("MARKER_GILES", nMarker_Giles, Marker_Giles, Kind_Data_Giles, Giles_Map, Giles_Var1, Giles_Var2, Giles_FlowDir, RelaxFactorAverage, RelaxFactorFourier);
  /*!\brief SPATIAL_FOURIER \n DESCRIPTION: Option to compute the spatial fourier trasformation for the Giles BC. */
  addBoolOption("SPATIAL_FOURIER", SpatialFourier, false);
  /*!\brief GILES_EXTRA_RELAXFACTOR \n DESCRIPTION: the 1st coeff the value of the under relaxation factor to apply to the shroud and hub,
   * the 2nd coefficient is the the percentage of span-wise height influenced by this extra under relaxation factor.*/
  default_extrarelfac[0] = 0.1; default_extrarelfac[1] = 0.1;
  addDoubleArrayOption("GILES_EXTRA_RELAXFACTOR", 2, ExtraRelFacGiles, default_extrarelfac);
  /*!\brief AVERAGE_PROCESS_TYPE \n DESCRIPTION: types of mixing process for averaging quantities at the boundaries.
    \n OPTIONS: see \link MixingProcess_Map \endlink \n DEFAULT: AREA_AVERAGE \ingroup Config*/
  addEnumOption("MIXINGPLANE_INTERFACE_KIND", Kind_MixingPlaneInterface, MixingPlaneInterface_Map, NEAREST_SPAN);
  /*!\brief AVERAGE_PROCESS_KIND \n DESCRIPTION: types of mixing process for averaging quantities at the boundaries.
    \n OPTIONS: see \link MixingProcess_Map \endlink \n DEFAULT: AREA_AVERAGE \ingroup Config*/
  addEnumOption("AVERAGE_PROCESS_KIND", Kind_AverageProcess, AverageProcess_Map, AREA);
  /*!\brief PERFORMANCE_AVERAGE_PROCESS_KIND \n DESCRIPTION: types of mixing process for averaging quantities at the boundaries for performance computation.
      \n OPTIONS: see \link MixingProcess_Map \endlink \n DEFAULT: AREA_AVERAGE \ingroup Config*/
  addEnumOption("PERFORMANCE_AVERAGE_PROCESS_KIND", Kind_PerformanceAverageProcess, AverageProcess_Map, AREA);
  default_mixedout_coeff[0] = 1.0; default_mixedout_coeff[1] = 1.0E-05; default_mixedout_coeff[2] = 15.0;
  /*!\brief MIXEDOUT_COEFF \n DESCRIPTION: the 1st coeff is an under relaxation factor for the Newton method,
   * the 2nd coefficient is the tolerance for the Newton method, 3rd coefficient is the maximum number of
   * iteration for the Newton Method.*/
  addDoubleArrayOption("MIXEDOUT_COEFF", 3, Mixedout_Coeff, default_mixedout_coeff);
  /*!\brief RAMP_ROTATING_FRAME\n DESCRIPTION: option to ramp up or down the rotating frame velocity value*/
  addBoolOption("RAMP_ROTATING_FRAME", RampRotatingFrame, false);
  default_rampRotFrame_coeff[0] = 0; default_rampRotFrame_coeff[1] = 1.0; default_rampRotFrame_coeff[2] = 1000.0;
      /*!\brief RAMP_ROTATING_FRAME_COEFF \n DESCRIPTION: the 1st coeff is the staring velocity,
   * the 2nd coeff is the number of iterations for the update, 3rd is the number of iteration */
  addDoubleArrayOption("RAMP_ROTATING_FRAME_COEFF", 3, RampRotatingFrame_Coeff, default_rampRotFrame_coeff);
  /* DESCRIPTION: AVERAGE_MACH_LIMIT is a limit value for average procedure based on the mass flux. */
  addDoubleOption("AVERAGE_MACH_LIMIT", AverageMachLimit, 0.03);
  /*!\brief RAMP_OUTLET_PRESSURE\n DESCRIPTION: option to ramp up or down the rotating frame velocity value*/
  addBoolOption("RAMP_OUTLET_PRESSURE", RampOutletPressure, false);
  default_rampOutPres_coeff[0] = 100000.0; default_rampOutPres_coeff[1] = 1.0; default_rampOutPres_coeff[2] = 1000.0;
  /*!\brief RAMP_OUTLET_PRESSURE_COEFF \n DESCRIPTION: the 1st coeff is the staring outlet pressure,
   * the 2nd coeff is the number of iterations for the update, 3rd is the number of total iteration till reaching the final outlet pressure value */
  addDoubleArrayOption("RAMP_OUTLET_PRESSURE_COEFF", 3, RampOutletPressure_Coeff, default_rampOutPres_coeff);
  /*!\brief MARKER_MIXINGPLANE \n DESCRIPTION: Identify the boundaries in which the mixing plane is applied. \ingroup Config*/
  addStringListOption("MARKER_MIXINGPLANE_INTERFACE", nMarker_MixingPlaneInterface, Marker_MixingPlaneInterface);
  /*!\brief TURBULENT_MIXINGPLANE \n DESCRIPTION: Activate mixing plane also for turbulent quantities \ingroup Config*/
  addBoolOption("TURBULENT_MIXINGPLANE", turbMixingPlane, false);
  /*!\brief MARKER_TURBOMACHINERY \n DESCRIPTION: Identify the inflow and outflow boundaries in which the turbomachinery settings are  applied. \ingroup Config*/
  addTurboPerfOption("MARKER_TURBOMACHINERY", nMarker_Turbomachinery, Marker_TurboBoundIn, Marker_TurboBoundOut);
  /*!\brief NUM_SPANWISE_SECTIONS \n DESCRIPTION: Integer number of spanwise sections to compute 3D turbo BC and Performance for turbomachinery */
  addUnsignedShortOption("NUM_SPANWISE_SECTIONS", nSpanWiseSections_User, 1);
  /*!\brief SPANWISE_KIND \n DESCRIPTION: type of algorithm to identify the span-wise sections at the turbo boundaries.
   \n OPTIONS: see \link SpanWise_Map \endlink \n Default: AUTOMATIC */
  addEnumOption("SPANWISE_KIND", Kind_SpanWise, SpanWise_Map, AUTOMATIC);
  /*!\brief TURBOMACHINERY_KIND \n DESCRIPTION: types of turbomachynery architecture.
      \n OPTIONS: see \link TurboMachinery_Map \endlink \n Default: AXIAL */
  addEnumListOption("TURBOMACHINERY_KIND",nTurboMachineryKind, Kind_TurboMachinery, TurboMachinery_Map);
  /*!\brief MARKER_SHROUD \n DESCRIPTION: markers in which velocity is forced to 0.0 .
   * \n Format: (shroud1, shroud2, ...)*/
  addStringListOption("MARKER_SHROUD", nMarker_Shroud, Marker_Shroud);
  /*!\brief MARKER_SUPERSONIC_INLET  \n DESCRIPTION: Supersonic inlet boundary marker(s)
   * \n   Format: (inlet marker, temperature, static pressure, velocity_x,   velocity_y, velocity_z, ... ), i.e. primitive variables specified. \ingroup Config*/
  addInletOption("MARKER_SUPERSONIC_INLET", nMarker_Supersonic_Inlet, Marker_Supersonic_Inlet, Inlet_Temperature, Inlet_Pressure, Inlet_Velocity);
  /*!\brief MARKER_SUPERSONIC_OUTLET \n DESCRIPTION: Supersonic outlet boundary marker(s) \ingroup Config*/
  addStringListOption("MARKER_SUPERSONIC_OUTLET", nMarker_Supersonic_Outlet, Marker_Supersonic_Outlet);
  /*!\brief MARKER_OUTLET  \n DESCRIPTION: Outlet boundary marker(s)\n
   Format: ( outlet marker, back pressure (static), ... ) \ingroup Config*/
  addStringDoubleListOption("MARKER_OUTLET", nMarker_Outlet, Marker_Outlet, Outlet_Pressure);
  /*!\brief MARKER_ISOTHERMAL DESCRIPTION: Isothermal wall boundary marker(s)\n
   * Format: ( isothermal marker, wall temperature (static), ... ) \ingroup Config  */
  addStringDoubleListOption("MARKER_ISOTHERMAL", nMarker_Isothermal, Marker_Isothermal, Isothermal_Temperature);
  /*!\brief MARKER_HEATFLUX  \n DESCRIPTION: Specified heat flux wall boundary marker(s)
   Format: ( Heat flux marker, wall heat flux (static), ... ) \ingroup Config*/
  addStringDoubleListOption("MARKER_HEATFLUX", nMarker_HeatFlux, Marker_HeatFlux, Heat_Flux);
  /*!\brief MARKER_ENGINE_INFLOW  \n DESCRIPTION: Engine inflow boundary marker(s)
   Format: ( nacelle inflow marker, fan face Mach, ... ) \ingroup Config*/
  addStringDoubleListOption("MARKER_ENGINE_INFLOW", nMarker_EngineInflow, Marker_EngineInflow, EngineInflow_Target);
  /* DESCRIPTION: Highlite area */
  addDoubleOption("HIGHLITE_AREA", Highlite_Area, 1.0);
  /* DESCRIPTION: Fan poly efficiency */
  addDoubleOption("FAN_POLY_EFF", Fan_Poly_Eff, 1.0);
  /*!\brief SUBSONIC_ENGINE\n DESCRIPTION: Engine subsonic intake region \ingroup Config*/
  addBoolOption("SUBSONIC_ENGINE", SubsonicEngine, false);
  /* DESCRIPTION: Actuator disk double surface */
  addBoolOption("ACTDISK_DOUBLE_SURFACE", ActDisk_DoubleSurface, false);
  /* DESCRIPTION: Only half engine is in the computational grid */
  addBoolOption("ENGINE_HALF_MODEL", Engine_HalfModel, false);
  /* DESCRIPTION: Actuator disk double surface */
  addBoolOption("ACTDISK_SU2_DEF", ActDisk_SU2_DEF, false);
  /* DESCRIPTION: Definition of the distortion rack (radial number of proves / circumferential density (degree) */
  default_distortion[0] =  5.0; default_distortion[1] =  15.0;
  addDoubleArrayOption("DISTORTION_RACK", 2, DistortionRack, default_distortion);
  /* DESCRIPTION: Values of the box to impose a subsonic nacellle (mach, Pressure, Temperature) */
  default_eng_val[0]=0.0; default_eng_val[1]=0.0; default_eng_val[2]=0.0;
  default_eng_val[3]=0.0;  default_eng_val[4]=0.0;
  addDoubleArrayOption("SUBSONIC_ENGINE_VALUES", 5, SubsonicEngine_Values, default_eng_val);
  /* DESCRIPTION: Coordinates of the box to impose a subsonic nacellle cylinder (Xmin, Ymin, Zmin, Xmax, Ymax, Zmax, Radius) */
  default_eng_cyl[0] = 0.0; default_eng_cyl[1] = 0.0; default_eng_cyl[2] = 0.0;
  default_eng_cyl[3] =  1E15; default_eng_cyl[4] =  1E15; default_eng_cyl[5] =  1E15; default_eng_cyl[6] =  1E15;
  addDoubleArrayOption("SUBSONIC_ENGINE_CYL", 7, SubsonicEngine_Cyl, default_eng_cyl);
  /* DESCRIPTION: Engine exhaust boundary marker(s)
   Format: (nacelle exhaust marker, total nozzle temp, total nozzle pressure, ... )*/
  addExhaustOption("MARKER_ENGINE_EXHAUST", nMarker_EngineExhaust, Marker_EngineExhaust, Exhaust_Temperature_Target, Exhaust_Pressure_Target);
  /* DESCRIPTION: Clamped boundary marker(s) */
  addStringListOption("MARKER_CLAMPED", nMarker_Clamped, Marker_Clamped);
  /* DESCRIPTION: Displacement boundary marker(s) */
  addStringDoubleListOption("MARKER_NORMAL_DISPL", nMarker_Displacement, Marker_Displacement, Displ_Value);
  /* DESCRIPTION: Load boundary marker(s) */
  addStringDoubleListOption("MARKER_NORMAL_LOAD", nMarker_Load, Marker_Load, Load_Value);
  /* DESCRIPTION: Load boundary marker(s)
   Format: (inlet marker, load, multiplier, dir_x, dir_y, dir_z, ... ), i.e. primitive variables specified. */
  addInletOption("MARKER_LOAD", nMarker_Load_Dir, Marker_Load_Dir, Load_Dir_Value, Load_Dir_Multiplier, Load_Dir);
  /* DESCRIPTION: Sine load boundary marker(s)
   Format: (inlet marker, load, multiplier, dir_x, dir_y, dir_z, ... ), i.e. primitive variables specified. */
  addInletOption("MARKER_SINE_LOAD", nMarker_Load_Sine, Marker_Load_Sine, Load_Sine_Amplitude, Load_Sine_Frequency, Load_Sine_Dir);

  /* DESCRIPTION: Flow load boundary marker(s) */
  addStringDoubleListOption("MARKER_FLOWLOAD", nMarker_FlowLoad, Marker_FlowLoad, FlowLoad_Value);
  /* DESCRIPTION: Damping factor for engine inlet condition */
  addDoubleOption("DAMP_ENGINE_INFLOW", Damp_Engine_Inflow, 0.95);
  /* DESCRIPTION: Damping factor for engine exhaust condition */
  addDoubleOption("DAMP_ENGINE_EXHAUST", Damp_Engine_Exhaust, 0.95);
  /*!\brief ENGINE_INFLOW_TYPE  \n DESCRIPTION: Inlet boundary type \n OPTIONS: see \link Engine_Inflow_Map \endlink \n Default: FAN_FACE_MACH \ingroup Config*/
  addEnumOption("ENGINE_INFLOW_TYPE", Kind_Engine_Inflow, Engine_Inflow_Map, FAN_FACE_MACH);
  /* DESCRIPTION: Evaluate a problem with engines */
  addBoolOption("ENGINE", Engine, false);


  /*!\par CONFIG_CATEGORY: Time-marching \ingroup Config*/
  /*--- Options related to time-marching ---*/

  /* DESCRIPTION: Unsteady simulation  */
  addEnumOption("UNSTEADY_SIMULATION", Unsteady_Simulation, Unsteady_Map, STEADY);
  /* DESCRIPTION:  Courant-Friedrichs-Lewy condition of the finest grid */
  addDoubleOption("CFL_NUMBER", CFLFineGrid, 1.25);
  /* DESCRIPTION:  Max time step in local time stepping simulations */
  addDoubleOption("MAX_DELTA_TIME", Max_DeltaTime, 1000000);
  /* DESCRIPTION: Activate The adaptive CFL number. */
  addBoolOption("CFL_ADAPT", CFL_Adapt, false);
  /* !\brief CFL_ADAPT_PARAM
   * DESCRIPTION: Parameters of the adaptive CFL number (factor down, factor up, CFL limit (min and max) )
   * Factor down generally >1.0, factor up generally < 1.0 to cause the CFL to increase when residual is decreasing,
   * and decrease when the residual is increasing or stalled. \ingroup Config*/
  default_cfl_adapt[0] = 0.0; default_cfl_adapt[1] = 0.0; default_cfl_adapt[2] = 1.0; default_cfl_adapt[3] = 100.0;
  addDoubleArrayOption("CFL_ADAPT_PARAM", 4, CFL_AdaptParam, default_cfl_adapt);
  /* DESCRIPTION: Reduction factor of the CFL coefficient in the adjoint problem */
  addDoubleOption("CFL_REDUCTION_ADJFLOW", CFLRedCoeff_AdjFlow, 0.8);
  /* DESCRIPTION: Reduction factor of the CFL coefficient in the level set problem */
  addDoubleOption("CFL_REDUCTION_TURB", CFLRedCoeff_Turb, 1.0);
  /* DESCRIPTION: Reduction factor of the CFL coefficient in the turbulent adjoint problem */
  addDoubleOption("CFL_REDUCTION_ADJTURB", CFLRedCoeff_AdjTurb, 1.0);
  /* DESCRIPTION: Number of total iterations */
  addUnsignedLongOption("EXT_ITER", nExtIter, 999999);
  /* DESCRIPTION: External iteration offset due to restart */
  addUnsignedLongOption("EXT_ITER_OFFSET", ExtIter_OffSet, 0);
  // these options share nRKStep as their size, which is not a good idea in general
  /* DESCRIPTION: Runge-Kutta alpha coefficients */
  addDoubleListOption("RK_ALPHA_COEFF", nRKStep, RK_Alpha_Step);
  /* DESCRIPTION: Number of time levels for time accurate local time stepping. */
  addUnsignedShortOption("LEVELS_TIME_ACCURATE_LTS", nLevels_TimeAccurateLTS, 1);
  /* DESCRIPTION: Number of time DOFs used in the predictor step of ADER-DG. */
  addUnsignedShortOption("TIME_DOFS_ADER_DG", nTimeDOFsADER_DG, 2);
  /* DESCRIPTION: Time Step for dual time stepping simulations (s) */
  addDoubleOption("UNST_TIMESTEP", Delta_UnstTime, 0.0);
  /* DESCRIPTION: Total Physical Time for dual time stepping simulations (s) */
  addDoubleOption("UNST_TIME", Total_UnstTime, 1.0);
  /* DESCRIPTION: Unsteady Courant-Friedrichs-Lewy number of the finest grid */
  addDoubleOption("UNST_CFL_NUMBER", Unst_CFL, 0.0);
  /* DESCRIPTION: Number of internal iterations (dual time method) */
  addUnsignedLongOption("UNST_INT_ITER", Unst_nIntIter, 100);
  /* DESCRIPTION: Integer number of periodic time instances for Harmonic Balance */
  addUnsignedShortOption("TIME_INSTANCES", nTimeInstances, 1);
  /* DESCRIPTION: Time period for Harmonic Balance wihtout moving meshes */
  addDoubleOption("HB_PERIOD", HarmonicBalance_Period, -1.0);
  /* DESCRIPTION: Iteration number to begin unsteady restarts (dual time method) */
  addLongOption("UNST_RESTART_ITER", Unst_RestartIter, 0);
  /* DESCRIPTION: Starting direct solver iteration for the unsteady adjoint */
  addLongOption("UNST_ADJOINT_ITER", Unst_AdjointIter, 0);
  /* DESCRIPTION: Number of iterations to average the objective */
  addLongOption("ITER_AVERAGE_OBJ", Iter_Avg_Objective , 0);
  /* DESCRIPTION: Iteration number to begin unsteady restarts (structural analysis) */
  addLongOption("DYN_RESTART_ITER", Dyn_RestartIter, 0);
  /* DESCRIPTION: Time discretization */
  addEnumOption("TIME_DISCRE_FLOW", Kind_TimeIntScheme_Flow, Time_Int_Map, EULER_IMPLICIT);
  /* DESCRIPTION: Time discretization */
  addEnumOption("TIME_DISCRE_FEM_FLOW", Kind_TimeIntScheme_FEM_Flow, Time_Int_Map, RUNGE_KUTTA_EXPLICIT);
  /* DESCRIPTION: ADER-DG predictor step */
  addEnumOption("ADER_PREDICTOR", Kind_ADER_Predictor, Ader_Predictor_Map, ADER_ALIASED_PREDICTOR);
  /* DESCRIPTION: Time discretization */
  addEnumOption("TIME_DISCRE_ADJFLOW", Kind_TimeIntScheme_AdjFlow, Time_Int_Map, EULER_IMPLICIT);
  /* DESCRIPTION: Time discretization */
  addEnumOption("TIME_DISCRE_TURB", Kind_TimeIntScheme_Turb, Time_Int_Map, EULER_IMPLICIT);
  /* DESCRIPTION: Time discretization */
  addEnumOption("TIME_DISCRE_ADJTURB", Kind_TimeIntScheme_AdjTurb, Time_Int_Map, EULER_IMPLICIT);
  /* DESCRIPTION: Time discretization */
  addEnumOption("TIME_DISCRE_WAVE", Kind_TimeIntScheme_Wave, Time_Int_Map, EULER_IMPLICIT);
  /* DESCRIPTION: Time discretization */
  addEnumOption("TIME_DISCRE_FEA", Kind_TimeIntScheme_FEA, Time_Int_Map_FEA, NEWMARK_IMPLICIT);
  /* DESCRIPTION: Time discretization */
  addEnumOption("TIME_DISCRE_HEAT", Kind_TimeIntScheme_Heat, Time_Int_Map, EULER_IMPLICIT);
  /* DESCRIPTION: Time discretization */
  addEnumOption("TIME_DISCRE_POISSON", Kind_TimeIntScheme_Poisson, Time_Int_Map, EULER_IMPLICIT);

  /*!\par CONFIG_CATEGORY: Linear solver definition \ingroup Config*/
  /*--- Options related to the linear solvers ---*/

  /*!\brief LINEAR_SOLVER
   *  \n DESCRIPTION: Linear solver for the implicit, mesh deformation, or discrete adjoint systems \n OPTIONS: see \link Linear_Solver_Map \endlink \n DEFAULT: FGMRES \ingroup Config*/
  addEnumOption("LINEAR_SOLVER", Kind_Linear_Solver, Linear_Solver_Map, FGMRES);
  /*!\brief LINEAR_SOLVER_PREC
   *  \n DESCRIPTION: Preconditioner for the Krylov linear solvers \n OPTIONS: see \link Linear_Solver_Prec_Map \endlink \n DEFAULT: LU_SGS \ingroup Config*/
  addEnumOption("LINEAR_SOLVER_PREC", Kind_Linear_Solver_Prec, Linear_Solver_Prec_Map, LU_SGS);
  /* DESCRIPTION: Minimum error threshold for the linear solver for the implicit formulation */
  addDoubleOption("LINEAR_SOLVER_ERROR", Linear_Solver_Error, 1E-5);
  /* DESCRIPTION: Maximum number of iterations of the linear solver for the implicit formulation */
  addUnsignedLongOption("LINEAR_SOLVER_ITER", Linear_Solver_Iter, 10);
  /* DESCRIPTION: Maximum number of iterations of the linear solver for the implicit formulation */
  addUnsignedLongOption("LINEAR_SOLVER_RESTART_FREQUENCY", Linear_Solver_Restart_Frequency, 10);
  /* DESCRIPTION: Relaxation of the flow equations solver for the implicit formulation */
  addDoubleOption("RELAXATION_FACTOR_FLOW", Relaxation_Factor_Flow, 1.0);
  /* DESCRIPTION: Relaxation of the turb equations solver for the implicit formulation */
  addDoubleOption("RELAXATION_FACTOR_TURB", Relaxation_Factor_Turb, 1.0);
  /* DESCRIPTION: Relaxation of the adjoint flow equations solver for the implicit formulation */
  addDoubleOption("RELAXATION_FACTOR_ADJFLOW", Relaxation_Factor_AdjFlow, 1.0);
  /* DESCRIPTION: Roe coefficient */
  addDoubleOption("ROE_KAPPA", Roe_Kappa, 0.5);
  /* DESCRIPTION: Roe-Turkel preconditioning for low Mach number flows */
  addBoolOption("ROE_TURKEL_PREC", Low_Mach_Precon, false);
  /* DESCRIPTION: Post-reconstruction correction for low Mach number flows */
  addBoolOption("LOW_MACH_CORR", Low_Mach_Corr, false);
  /* DESCRIPTION: Time Step for dual time stepping simulations (s) */
  addDoubleOption("MIN_ROE_TURKEL_PREC", Min_Beta_RoeTurkel, 0.01);
  /* DESCRIPTION: Time Step for dual time stepping simulations (s) */
  addDoubleOption("MAX_ROE_TURKEL_PREC", Max_Beta_RoeTurkel, 0.2);
  /* DESCRIPTION: Linear solver for the turbulent adjoint systems */
  addEnumOption("ADJTURB_LIN_SOLVER", Kind_AdjTurb_Linear_Solver, Linear_Solver_Map, FGMRES);
  /* DESCRIPTION: Preconditioner for the turbulent adjoint Krylov linear solvers */
  addEnumOption("ADJTURB_LIN_PREC", Kind_AdjTurb_Linear_Prec, Linear_Solver_Prec_Map, LU_SGS);
  /* DESCRIPTION: Minimum error threshold for the turbulent adjoint linear solver for the implicit formulation */
  addDoubleOption("ADJTURB_LIN_ERROR", AdjTurb_Linear_Error, 1E-5);
  /* DESCRIPTION: Maximum number of iterations of the turbulent adjoint linear solver for the implicit formulation */
  addUnsignedShortOption("ADJTURB_LIN_ITER", AdjTurb_Linear_Iter, 10);
  /* DESCRIPTION: Entropy fix factor */
  addDoubleOption("ENTROPY_FIX_COEFF", EntropyFix_Coeff, 0.001);
  /* DESCRIPTION: Linear solver for the discete adjoint systems */
  addEnumOption("DISCADJ_LIN_SOLVER", Kind_DiscAdj_Linear_Solver, Linear_Solver_Map, FGMRES);
  /* DESCRIPTION: Preconditioner for the discrete adjoint Krylov linear solvers */
  addEnumOption("DISCADJ_LIN_PREC", Kind_DiscAdj_Linear_Prec, Linear_Solver_Prec_Map, ILU);

  /*!\par CONFIG_CATEGORY: Convergence\ingroup Config*/
  /*--- Options related to convergence ---*/

  /*!\brief CONV_CRITERIA
   *  \n DESCRIPTION: Convergence criteria \n OPTIONS: see \link Converge_Crit_Map \endlink \n DEFAULT: RESIDUAL \ingroup Config*/
  addEnumOption("CONV_CRITERIA", ConvCriteria, Converge_Crit_Map, RESIDUAL);
  /*!\brief RESIDUAL_REDUCTION \n DESCRIPTION: Residual reduction (order of magnitude with respect to the initial value)\n DEFAULT: 3.0 \ingroup Config*/
  addDoubleOption("RESIDUAL_REDUCTION", OrderMagResidual, 3.0);
  /*!\brief RESIDUAL_MINVAL\n DESCRIPTION: Min value of the residual (log10 of the residual)\n DEFAULT: -8.0 \ingroup Config*/
  addDoubleOption("RESIDUAL_MINVAL", MinLogResidual, -8.0);
  /* DESCRIPTION: Residual reduction (order of magnitude with respect to the initial value) */
  addDoubleOption("RESIDUAL_REDUCTION_FSI", OrderMagResidualFSI, 3.0);
  /* DESCRIPTION: Min value of the residual (log10 of the residual) */
  addDoubleOption("RESIDUAL_MINVAL_FSI", MinLogResidualFSI, -5.0);
  /* DESCRIPTION: FEM: UTOL = norm(Delta_U(k)) / norm(U(k)) */
  addDoubleOption("RESIDUAL_FEM_UTOL", Res_FEM_UTOL, -9.0);
  /* DESCRIPTION: FEM: RTOL = norm(Residual(k)) / norm(Residual(0)) */
  addDoubleOption("RESIDUAL_FEM_RTOL", Res_FEM_RTOL, -9.0);
  /* DESCRIPTION: FEM: ETOL = Delta_U(k) * Residual(k) / Delta_U(0) * Residual(0) */
  addDoubleOption("RESIDUAL_FEM_ETOL", Res_FEM_ETOL, -9.0);
  /*!\brief RESIDUAL_FUNC_FLOW\n DESCRIPTION: Flow functional for the Residual criteria\n OPTIONS: See \link Residual_Map \endlink \n DEFAULT: RHO_RESIDUAL \ingroup Config*/
  addEnumOption("RESIDUAL_FUNC_FLOW", Residual_Func_Flow, Residual_Map, RHO_RESIDUAL);
  /*!\brief STARTCONV_ITER\n DESCRIPTION: Iteration number to begin convergence monitoring\n DEFAULT: 5 \ingroup Config*/
  addUnsignedLongOption("STARTCONV_ITER", StartConv_Iter, 5);
  /*!\brief CAUCHY_ELEMS\n DESCRIPTION: Number of elements to apply the criteria. \n DEFAULT 100 \ingroup Config*/
  addUnsignedShortOption("CAUCHY_ELEMS", Cauchy_Elems, 100);
  /*!\brief CAUCHY_EPS\n DESCRIPTION: Epsilon to control the series convergence \n DEFAULT: 1e-10 \ingroup Config*/
  addDoubleOption("CAUCHY_EPS", Cauchy_Eps, 1E-10);
  /*!\brief CAUCHY_FUNC_FLOW
   *  \n DESCRIPTION: Flow functional for the Cauchy criteria \n OPTIONS: see \link Objective_Map \endlink \n DEFAULT: DRAG_COEFFICIENT \ingroup Config*/
  addEnumOption("CAUCHY_FUNC_FLOW", Cauchy_Func_Flow, Objective_Map, DRAG_COEFFICIENT);
  /*!\brief CAUCHY_FUNC_ADJFLOW\n DESCRIPTION: Adjoint functional for the Cauchy criteria.\n OPTIONS: See \link Sens_Map \endlink. \n DEFAULT: SENS_GEOMETRY \ingroup Config*/
  addEnumOption("CAUCHY_FUNC_ADJFLOW", Cauchy_Func_AdjFlow, Sens_Map, SENS_GEOMETRY);

  /*!\par CONFIG_CATEGORY: Multi-grid \ingroup Config*/
  /*--- Options related to Multi-grid ---*/

  /*!\brief START_UP_ITER \n DESCRIPTION: Start up iterations using the fine grid only. DEFAULT: 0 \ingroup Config*/
  addUnsignedShortOption("START_UP_ITER", nStartUpIter, 0);
  /*!\brief MGLEVEL\n DESCRIPTION: Multi-grid Levels. DEFAULT: 0 \ingroup Config*/
  addUnsignedShortOption("MGLEVEL", nMGLevels, 0);
  /*!\brief MGCYCLE\n DESCRIPTION: Multi-grid cycle. OPTIONS: See \link MG_Cycle_Map \endlink. Defualt V_CYCLE \ingroup Config*/
  addEnumOption("MGCYCLE", MGCycle, MG_Cycle_Map, V_CYCLE);
  /*!\brief MG_PRE_SMOOTH\n DESCRIPTION: Multi-grid pre-smoothing level \ingroup Config*/
  addUShortListOption("MG_PRE_SMOOTH", nMG_PreSmooth, MG_PreSmooth);
  /*!\brief MG_POST_SMOOTH\n DESCRIPTION: Multi-grid post-smoothing level \ingroup Config*/
  addUShortListOption("MG_POST_SMOOTH", nMG_PostSmooth, MG_PostSmooth);
  /*!\brief MG_CORRECTION_SMOOTH\n DESCRIPTION: Jacobi implicit smoothing of the correction \ingroup Config*/
  addUShortListOption("MG_CORRECTION_SMOOTH", nMG_CorrecSmooth, MG_CorrecSmooth);
  /*!\brief MG_DAMP_RESTRICTION\n DESCRIPTION: Damping factor for the residual restriction. DEFAULT: 0.75 \ingroup Config*/
  addDoubleOption("MG_DAMP_RESTRICTION", Damp_Res_Restric, 0.75);
  /*!\brief MG_DAMP_PROLONGATION\n DESCRIPTION: Damping factor for the correction prolongation. DEFAULT 0.75 \ingroup Config*/
  addDoubleOption("MG_DAMP_PROLONGATION", Damp_Correc_Prolong, 0.75);

  /*!\par CONFIG_CATEGORY: Spatial Discretization \ingroup Config*/
  /*--- Options related to the spatial discretization ---*/

  /*!\brief NUM_METHOD_GRAD
   *  \n DESCRIPTION: Numerical method for spatial gradients \n OPTIONS: See \link Gradient_Map \endlink. \n DEFAULT: WEIGHTED_LEAST_SQUARES. \ingroup Config*/
  addEnumOption("NUM_METHOD_GRAD", Kind_Gradient_Method, Gradient_Map, WEIGHTED_LEAST_SQUARES);
  /*!\brief LIMITER_COEFF
   *  \n DESCRIPTION: Coefficient for the limiter. DEFAULT value 0.5. Larger values decrease the extent of limiting, values approaching zero cause lower-order approximation to the solution. \ingroup Config */
  addDoubleOption("LIMITER_COEFF", LimiterCoeff, 0.5);
  /*!\brief LIMITER_ITER
   *  \n DESCRIPTION: Freeze the value of the limiter after a number of iterations. DEFAULT value 999999. \ingroup Config*/
  addUnsignedLongOption("LIMITER_ITER", LimiterIter, 999999);
  /*!\brief SHARP_EDGES_COEFF
   *  \n DESCRIPTION: Coefficient for detecting the limit of the sharp edges. DEFAULT value 3.0.  Use with sharp edges limiter. \ingroup Config*/
  addDoubleOption("SHARP_EDGES_COEFF", SharpEdgesCoeff, 3.0);

  /*!\brief CONV_NUM_METHOD_FLOW
   *  \n DESCRIPTION: Convective numerical method \n OPTIONS: See \link Upwind_Map \endlink , \link Centered_Map \endlink. \ingroup Config*/
  addConvectOption("CONV_NUM_METHOD_FLOW", Kind_ConvNumScheme_Flow, Kind_Centered_Flow, Kind_Upwind_Flow);

  /*!\brief NUM_METHOD_FEM_FLOW
   *  \n DESCRIPTION: Numerical method \n OPTIONS: See \link Upwind_Map \endlink , \link Centered_Map \endlink. \ingroup Config*/
  addConvectFEMOption("NUM_METHOD_FEM_FLOW", Kind_ConvNumScheme_FEM_Flow, Kind_FEM_Flow);

  /*!\brief SPATIAL_ORDER_FLOW
   *  \n DESCRIPTION: Spatial numerical order integration \n OPTIONS: See \link SpatialOrder_Map \endlink \n DEFAULT: SECOND_ORDER \ingroup Config*/
  addEnumOption("SPATIAL_ORDER_FLOW", SpatialOrder_Flow, SpatialOrder_Map, SECOND_ORDER);
  /*!\brief SLOPE_LIMITER_FLOW
   * DESCRIPTION: Slope limiter for the direct solution. \n OPTIONS: See \link Limiter_Map \endlink \n DEFAULT VENKATAKRISHNAN \ingroup Config*/
  addEnumOption("SLOPE_LIMITER_FLOW", Kind_SlopeLimit_Flow, Limiter_Map, VENKATAKRISHNAN);
  default_ad_coeff_flow[0] = 0.15; default_ad_coeff_flow[1] = 0.5; default_ad_coeff_flow[2] = 0.02;
  /*!\brief AD_COEFF_FLOW \n DESCRIPTION: 1st, 2nd and 4th order artificial dissipation coefficients \ingroup Config*/
  addDoubleArrayOption("AD_COEFF_FLOW", 3, Kappa_Flow, default_ad_coeff_flow);

  /*!\brief CONV_NUM_METHOD_ADJFLOW
   *  \n DESCRIPTION: Convective numerical method for the adjoint solver.
   *  \n OPTIONS:  See \link Upwind_Map \endlink , \link Centered_Map \endlink. Note: not all methods are guaranteed to be implemented for the adjoint solver. \ingroup Config */
  addConvectOption("CONV_NUM_METHOD_ADJFLOW", Kind_ConvNumScheme_AdjFlow, Kind_Centered_AdjFlow, Kind_Upwind_AdjFlow);
  /*!\brief SPATIAL_ORDER_ADJFLOW
   *  \n DESCRIPTION: Spatial numerical order integration \n OPTIONS: See \link SpatialOrder_Map \endlink \n DEFAULT: SECOND_ORDER \ingroup Config*/
  addEnumOption("SPATIAL_ORDER_ADJFLOW", SpatialOrder_AdjFlow, SpatialOrder_Map, SECOND_ORDER);
  /*!\brief SLOPE_LIMITER_ADJFLOW
     * DESCRIPTION: Slope limiter for the adjoint solution. \n OPTIONS: See \link Limiter_Map \endlink \n DEFAULT VENKATAKRISHNAN \ingroup Config*/
  addEnumOption("SLOPE_LIMITER_ADJFLOW", Kind_SlopeLimit_AdjFlow, Limiter_Map, VENKATAKRISHNAN);
  default_ad_coeff_adj[0] = 0.15; default_ad_coeff_adj[1] = 0.5; default_ad_coeff_adj[2] = 0.02;
  /*!\brief AD_COEFF_ADJFLOW
   *  \n DESCRIPTION: 1st, 2nd and 4th order artificial dissipation coefficients for the adjoint solver.
   *  \n FORMAT and default values: AD_COEFF_ADJFLOW = (0.15, 0.5, 0.02) \ingroup Config*/
  addDoubleArrayOption("AD_COEFF_ADJFLOW", 3, Kappa_AdjFlow, default_ad_coeff_adj);

  /*!\brief SPATIAL_ORDER_TURB
   *  \n DESCRIPTION: Spatial numerical order integration.\n OPTIONS: See \link SpatialOrder_Map \endlink \n DEFAULT: FIRST_ORDER \ingroup Config*/
  addEnumOption("SPATIAL_ORDER_TURB", SpatialOrder_Turb, SpatialOrder_Map, FIRST_ORDER);
  /*!\brief SLOPE_LIMITER_TURB
   *  \n DESCRIPTION: Slope limiter  \n OPTIONS: See \link Limiter_Map \endlink \n DEFAULT VENKATAKRISHNAN \ingroup Config*/
  addEnumOption("SLOPE_LIMITER_TURB", Kind_SlopeLimit_Turb, Limiter_Map, VENKATAKRISHNAN);
  /*!\brief CONV_NUM_METHOD_TURB
   *  \n DESCRIPTION: Convective numerical method \ingroup Config*/
  addConvectOption("CONV_NUM_METHOD_TURB", Kind_ConvNumScheme_Turb, Kind_Centered_Turb, Kind_Upwind_Turb);

  /*!\brief SPATIAL_ORDER_ADJTURB
   *  \n DESCRIPTION: Spatial numerical order integration \n OPTIONS: See \link SpatialOrder_Map \endlink \n DEFAULT: FIRST_ORDER \ingroup Config*/
  addEnumOption("SPATIAL_ORDER_ADJTURB", SpatialOrder_AdjTurb, SpatialOrder_Map, FIRST_ORDER);
  /*!\brief SLOPE_LIMITER_ADJTURB
   *  \n DESCRIPTION: Slope limiter \n OPTIONS: See \link Limiter_Map \endlink \n DEFAULT VENKATAKRISHNAN \ingroup Config */
  addEnumOption("SLOPE_LIMITER_ADJTURB", Kind_SlopeLimit_AdjTurb, Limiter_Map, VENKATAKRISHNAN);
  /*!\brief CONV_NUM_METHOD_ADJTURB\n DESCRIPTION: Convective numerical method for the adjoint/turbulent problem \ingroup Config*/
  addConvectOption("CONV_NUM_METHOD_ADJTURB", Kind_ConvNumScheme_AdjTurb, Kind_Centered_AdjTurb, Kind_Upwind_AdjTurb);

  /* DESCRIPTION: Viscous limiter mean flow equations */
  addBoolOption("VISCOUS_LIMITER_FLOW", Viscous_Limiter_Flow, false);
  /* DESCRIPTION: Viscous limiter turbulent equations */
  addBoolOption("VISCOUS_LIMITER_TURB", Viscous_Limiter_Turb, false);

  /*!\par CONFIG_CATEGORY: Adjoint and Gradient \ingroup Config*/
  /*--- Options related to the adjoint and gradient ---*/

  /*!\brief LIMIT_ADJFLOW \n DESCRIPTION: Limit value for the adjoint variable.\n DEFAULT: 1E6. \ingroup Config*/
  addDoubleOption("LIMIT_ADJFLOW", AdjointLimit, 1E6);
  /*!\brief MG_ADJFLOW\n DESCRIPTION: Multigrid with the adjoint problem. \n Defualt: YES \ingroup Config*/
  addBoolOption("MG_ADJFLOW", MG_AdjointFlow, true);

  /*!\brief OBJECTIVE_WEIGHT  \n DESCRIPTION: Adjoint problem boundary condition weights. Applies scaling factor to objective(s) \ingroup Config*/
  addDoubleListOption("OBJECTIVE_WEIGHT", nObjW, Weight_ObjFunc);
  /*!\brief OBJECTIVE_FUNCTION
   *  \n DESCRIPTION: Adjoint problem boundary condition \n OPTIONS: see \link Objective_Map \endlink \n DEFAULT: DRAG_COEFFICIENT \ingroup Config*/
  addEnumListOption("OBJECTIVE_FUNCTION", nObj, Kind_ObjFunc, Objective_Map);

  /* DESCRIPTION: parameter for the definition of a complex objective function */
  addDoubleOption("DCD_DCL_VALUE", dCD_dCL, 0.0);
  /* DESCRIPTION: parameter for the definition of a complex objective function */
  addDoubleOption("DCD_DCM_VALUE", dCD_dCM, 0.0);

  default_obj_coeff[0]=0.0; default_obj_coeff[1]=0.0; default_obj_coeff[2]=0.0;
  default_obj_coeff[3]=0.0;  default_obj_coeff[4]=0.0;
  /*!\brief OBJ_CHAIN_RULE_COEFF
  * \n DESCRIPTION: Coefficients defining the objective function gradient using the chain rule
  * with area-averaged outlet primitive variables. This is used with the genereralized outflow
  * objective.  \ingroup Config   */
  addDoubleArrayOption("OBJ_CHAIN_RULE_COEFF",5,Obj_ChainRuleCoeff,default_obj_coeff);

  default_geo_loc[0] = 0.0; default_geo_loc[1] = 1.0;
  /* DESCRIPTION: Definition of the airfoil section */
  addDoubleArrayOption("GEO_WING_BOUNDS", 2, Section_WingBounds, default_geo_loc);
  /* DESCRIPTION: Identify the axis of the section */
  addEnumOption("GEO_AXIS_STATIONS", Axis_Stations, Axis_Stations_Map, Y_AXIS);
  /* DESCRIPTION: Number of section cuts to make when calculating internal volume */
  addUnsignedShortOption("GEO_WING_STATIONS", nWingStations, 101);
  /* DESCRIPTION: Definition of the airfoil sections */
  addDoubleListOption("GEO_LOCATION_STATIONS", nLocationStations, LocationStations);
  /* DESCRIPTION: Output sectional forces for specified markers. */
  addBoolOption("GEO_PLOT_STATIONS", Plot_Section_Forces, false);
  /* DESCRIPTION: Mode of the GDC code (analysis, or gradient) */
  addEnumOption("GEO_MODE", GeometryMode, GeometryMode_Map, FUNCTION);

  /* DESCRIPTION: Drag weight in sonic boom Objective Function (from 0.0 to 1.0) */
  addDoubleOption("DRAG_IN_SONICBOOM", WeightCd, 0.0);
  /* DESCRIPTION: Sensitivity smoothing  */
  addEnumOption("SENS_SMOOTHING", Kind_SensSmooth, Sens_Smoothing_Map, NO_SMOOTH);
  /* DESCRIPTION: Continuous Adjoint frozen viscosity */
  addBoolOption("FROZEN_VISC_CONT", Frozen_Visc_Cont, true);
  /* DESCRIPTION: Discrete Adjoint frozen viscosity */
  addBoolOption("FROZEN_VISC_DISC", Frozen_Visc_Disc, false);
  /* DESCRIPTION: Discrete Adjoint frozen limiter */
  addBoolOption("FROZEN_LIMITER_DISC", Frozen_Limiter_Disc, false);
   /* DESCRIPTION:  */
  addDoubleOption("FIX_AZIMUTHAL_LINE", FixAzimuthalLine, 90.0);
  /*!\brief SENS_REMOVE_SHARP
   * \n DESCRIPTION: Remove sharp edges from the sensitivity evaluation  \n Format: SENS_REMOVE_SHARP = YES \n DEFAULT: NO \ingroup Config*/
  addBoolOption("SENS_REMOVE_SHARP", Sens_Remove_Sharp, false);

  /*!\par CONFIG_CATEGORY: Input/output files and formats \ingroup Config */
  /*--- Options related to input/output files and formats ---*/

  /*!\brief OUTPUT_FORMAT \n DESCRIPTION: I/O format for output plots. \n OPTIONS: see \link Output_Map \endlink \n DEFAULT: TECPLOT \ingroup Config */
  addEnumOption("OUTPUT_FORMAT", Output_FileFormat, Output_Map, TECPLOT);
  /*!\brief ACTDISK_JUMP \n DESCRIPTION: The jump is given by the difference in values or a ratio */
  addEnumOption("ACTDISK_JUMP", ActDisk_Jump, Jump_Map, DIFFERENCE);
  /*!\brief MESH_FORMAT \n DESCRIPTION: Mesh input file format \n OPTIONS: see \link Input_Map \endlink \n DEFAULT: SU2 \ingroup Config*/
  addEnumOption("MESH_FORMAT", Mesh_FileFormat, Input_Map, SU2);
  /* DESCRIPTION:  Mesh input file */
  addStringOption("MESH_FILENAME", Mesh_FileName, string("mesh.su2"));
  /*!\brief MESH_OUT_FILENAME \n DESCRIPTION: Mesh output file name. Used when converting, scaling, or deforming a mesh. \n DEFAULT: mesh_out.su2 \ingroup Config*/
  addStringOption("MESH_OUT_FILENAME", Mesh_Out_FileName, string("mesh_out.su2"));

  /*!\brief CONV_FILENAME \n DESCRIPTION: Output file convergence history (w/o extension) \n DEFAULT: history \ingroup Config*/
  addStringOption("CONV_FILENAME", Conv_FileName, string("history"));
  /*!\brief BREAKDOWN_FILENAME \n DESCRIPTION: Output file forces breakdown \ingroup Config*/
  addStringOption("BREAKDOWN_FILENAME", Breakdown_FileName, string("forces_breakdown.dat"));
  /*!\brief CONV_FILENAME \n DESCRIPTION: Output file convergence history (w/o extension) \n DEFAULT: history \ingroup Config*/
  addStringOption("CONV_FILENAME_FSI", Conv_FileName_FSI, string("historyFSI.csv"));
  /* DESCRIPTION: Viscous limiter turbulent equations */
  addBoolOption("WRITE_CONV_FILENAME_FSI", Write_Conv_FSI, false);
  /*!\brief SOLUTION_FLOW_FILENAME \n DESCRIPTION: Restart flow input file (the file output under the filename set by RESTART_FLOW_FILENAME) \n DEFAULT: solution_flow.dat \ingroup Config */
  addStringOption("SOLUTION_FLOW_FILENAME", Solution_FlowFileName, string("solution_flow.dat"));
  /*!\brief SOLUTION_ADJ_FILENAME\n DESCRIPTION: Restart adjoint input file. Objective function abbreviation is expected. \ingroup Config*/
  addStringOption("SOLUTION_ADJ_FILENAME", Solution_AdjFileName, string("solution_adj.dat"));
  /*!\brief SOLUTION_FLOW_FILENAME \n DESCRIPTION: Restart structure input file (the file output under the filename set by RESTART_FLOW_FILENAME) \n Default: solution_flow.dat \ingroup Config */
  addStringOption("SOLUTION_STRUCTURE_FILENAME", Solution_FEMFileName, string("solution_structure.dat"));
  /*!\brief RESTART_FLOW_FILENAME \n DESCRIPTION: Output file restart flow \ingroup Config*/
  addStringOption("RESTART_FLOW_FILENAME", Restart_FlowFileName, string("restart_flow.dat"));
  /*!\brief RESTART_ADJ_FILENAME  \n DESCRIPTION: Output file restart adjoint. Objective function abbreviation will be appended. \ingroup Config*/
  addStringOption("RESTART_ADJ_FILENAME", Restart_AdjFileName, string("restart_adj.dat"));
  /*!\brief RESTART_WAVE_FILENAME \n DESCRIPTION: Output file restart wave \ingroup Config*/
  addStringOption("RESTART_WAVE_FILENAME", Restart_WaveFileName, string("restart_wave.dat"));
  /*!\brief RESTART_FLOW_FILENAME \n DESCRIPTION: Output file restart structure \ingroup Config*/
  addStringOption("RESTART_STRUCTURE_FILENAME", Restart_FEMFileName, string("restart_structure.dat"));
  /*!\brief VOLUME_FLOW_FILENAME  \n DESCRIPTION: Output file flow (w/o extension) variables \ingroup Config */
  addStringOption("VOLUME_FLOW_FILENAME", Flow_FileName, string("flow"));
  /*!\brief VOLUME_STRUCTURE_FILENAME
   * \n  DESCRIPTION: Output file structure (w/o extension) variables \ingroup Config*/
  addStringOption("VOLUME_STRUCTURE_FILENAME", Structure_FileName, string("structure"));
  /*!\brief SURFACE_STRUCTURE_FILENAME
   *  \n DESCRIPTION: Output file structure (w/o extension) variables \ingroup Config*/
  addStringOption("SURFACE_STRUCTURE_FILENAME", SurfStructure_FileName, string("surface_structure"));
  /*!\brief SURFACE_WAVE_FILENAME
   *  \n DESCRIPTION: Output file structure (w/o extension) variables \ingroup Config*/
  addStringOption("SURFACE_WAVE_FILENAME", SurfWave_FileName, string("surface_wave"));
  /*!\brief SURFACE_HEAT_FILENAME
   *  \n DESCRIPTION: Output file structure (w/o extension) variables \ingroup Config */
  addStringOption("SURFACE_HEAT_FILENAME", SurfHeat_FileName, string("surface_heat"));
  /*!\brief VOLUME_WAVE_FILENAME
   *  \n DESCRIPTION: Output file wave (w/o extension) variables  \ingroup Config*/
  addStringOption("VOLUME_WAVE_FILENAME", Wave_FileName, string("wave"));
  /*!\brief VOLUME_HEAT_FILENAME
   *  \n DESCRIPTION: Output file wave (w/o extension) variables  \ingroup Config*/
  addStringOption("VOLUME_HEAT_FILENAME", Heat_FileName, string("heat"));
  /*!\brief VOLUME_ADJWAVE_FILENAME
   *  \n DESCRIPTION: Output file adj. wave (w/o extension) variables  \ingroup Config*/
  addStringOption("VOLUME_ADJWAVE_FILENAME", AdjWave_FileName, string("adjoint_wave"));
  /*!\brief VOLUME_ADJ_FILENAME
   *  \n DESCRIPTION: Output file adjoint (w/o extension) variables  \ingroup Config*/
  addStringOption("VOLUME_ADJ_FILENAME", Adj_FileName, string("adjoint"));
  /*!\brief GRAD_OBJFUNC_FILENAME
   *  \n DESCRIPTION: Output objective function gradient  \ingroup Config*/
  addStringOption("GRAD_OBJFUNC_FILENAME", ObjFunc_Grad_FileName, string("of_grad.dat"));
  /*!\brief VALUE_OBJFUNC_FILENAME
   *  \n DESCRIPTION: Output objective function  \ingroup Config*/
  addStringOption("VALUE_OBJFUNC_FILENAME", ObjFunc_Value_FileName, string("of_func.dat"));
  /*!\brief SURFACE_FLOW_FILENAME
   *  \n DESCRIPTION: Output file surface flow coefficient (w/o extension)  \ingroup Config*/
  addStringOption("SURFACE_FLOW_FILENAME", SurfFlowCoeff_FileName, string("surface_flow"));
  /*!\brief SURFACE_ADJ_FILENAME
   *  \n DESCRIPTION: Output file surface adjoint coefficient (w/o extension)  \ingroup Config*/
  addStringOption("SURFACE_ADJ_FILENAME", SurfAdjCoeff_FileName, string("surface_adjoint"));
  /*!\brief SURFACE_SENS_FILENAME_FILENAME
   *  \n DESCRIPTION: Output file surface sensitivity (discrete adjoint) (w/o extension)  \ingroup Config*/
  addStringOption("SURFACE_SENS_FILENAME", SurfSens_FileName, string("surface_sens"));
  /*!\brief VOLUME_SENS_FILENAME
   *  \n DESCRIPTION: Output file volume sensitivity (discrete adjoint))  \ingroup Config*/
  addStringOption("VOLUME_SENS_FILENAME", VolSens_FileName, string("volume_sens"));
  /*!\brief WRT_SOL_FREQ
   *  \n DESCRIPTION: Writing solution file frequency  \ingroup Config*/
  addUnsignedLongOption("WRT_SOL_FREQ", Wrt_Sol_Freq, 1000);
  /*!\brief WRT_SOL_FREQ_DUALTIME
   *  \n DESCRIPTION: Writing solution file frequency for dual time  \ingroup Config*/
  addUnsignedLongOption("WRT_SOL_FREQ_DUALTIME", Wrt_Sol_Freq_DualTime, 1);
  /*!\brief WRT_CON_FREQ
   *  \n DESCRIPTION: Writing convergence history frequency  \ingroup Config*/
  addUnsignedLongOption("WRT_CON_FREQ",  Wrt_Con_Freq, 1);
  /*!\brief WRT_CON_FREQ_DUALTIME
   *  \n DESCRIPTION: Writing convergence history frequency for the dual time  \ingroup Config*/
  addUnsignedLongOption("WRT_CON_FREQ_DUALTIME",  Wrt_Con_Freq_DualTime, 10);
  /*!\brief LOW_MEMORY_OUTPUT
   *  \n DESCRIPTION: Output less information for lower memory use.  \ingroup Config*/
  addBoolOption("LOW_MEMORY_OUTPUT", Low_MemoryOutput, false);
  /*!\brief WRT_OUTPUT
   *  \n DESCRIPTION: Write output files (disable all output by setting to NO)  \ingroup Config*/
  addBoolOption("WRT_OUTPUT", Wrt_Output, true);
  /*!\brief WRT_VOL_SOL
   *  \n DESCRIPTION: Write a volume solution file  \ingroup Config*/
  addBoolOption("WRT_VOL_SOL", Wrt_Vol_Sol, true);
  /*!\brief WRT_SRF_SOL
   *  \n DESCRIPTION: Write a surface solution file  \ingroup Config*/
  addBoolOption("WRT_SRF_SOL", Wrt_Srf_Sol, true);
  /*!\brief WRT_CSV_SOL
   *  \n DESCRIPTION: Write a surface CSV solution file  \ingroup Config*/
  addBoolOption("WRT_CSV_SOL", Wrt_Csv_Sol, true);
  /*!\brief WRT_RESIDUALS
   *  \n DESCRIPTION: Output residual info to solution/restart file  \ingroup Config*/
  addBoolOption("WRT_RESIDUALS", Wrt_Residuals, false);
  /*!\brief WRT_LIMITERS
   *  \n DESCRIPTION: Output limiter value information to solution/restart file  \ingroup Config*/
  addBoolOption("WRT_LIMITERS", Wrt_Limiters, false);
  /*!\brief WRT_SHARPEDGES
   *  \n DESCRIPTION: Output sharp edge limiter information to solution/restart file  \ingroup Config*/
  addBoolOption("WRT_SHARPEDGES", Wrt_SharpEdges, false);
  /* DESCRIPTION: Output the rind layers in the solution files  \ingroup Config*/
  addBoolOption("WRT_HALO", Wrt_Halo, false);
  /*!\brief KIND_ONE_DIMENSIONALIZATION
   *  \n DESCRIPTION: Output averaged outlet flow values on specified exit marker.
   *  Options: AREA, MASSFLUX, NONE
   *  \n Use with MARKER_OUT_1D. \ingroup Config*/
  addEnumOption("KIND_ONE_DIMENSIONALIZATION", Kind_OneD, OneD_Map, ONED_NONE);
  /*!\brief CONSOLE_OUTPUT_VERBOSITY
   *  \n DESCRIPTION: Verbosity level for console output  \ingroup Config*/
  addEnumOption("CONSOLE_OUTPUT_VERBOSITY", Console_Output_Verb, Verb_Map, VERB_HIGH);


  /*!\par CONFIG_CATEGORY: Dynamic mesh definition \ingroup Config*/
  /*--- Options related to dynamic meshes ---*/

  /* DESCRIPTION: Mesh motion for unsteady simulations */
  addBoolOption("GRID_MOVEMENT", Grid_Movement, false);
  /* DESCRIPTION: Type of mesh motion */
  addEnumListOption("GRID_MOVEMENT_KIND", nGridMovement, Kind_GridMovement, GridMovement_Map);
  /* DESCRIPTION: Marker(s) of moving surfaces (MOVING_WALL or DEFORMING grid motion). */
  addStringListOption("MARKER_MOVING", nMarker_Moving, Marker_Moving);
  /* DESCRIPTION: Mach number (non-dimensional, based on the mesh velocity and freestream vals.) */
  addDoubleOption("MACH_MOTION", Mach_Motion, 0.0);
  /* DESCRIPTION: Coordinates of the rigid motion origin */
  addDoubleListOption("MOTION_ORIGIN_X", nMotion_Origin_X, Motion_Origin_X);
  /* DESCRIPTION: Coordinates of the rigid motion origin */
  addDoubleListOption("MOTION_ORIGIN_Y", nMotion_Origin_Y, Motion_Origin_Y);
  /* DESCRIPTION: Coordinates of the rigid motion origin */
  addDoubleListOption("MOTION_ORIGIN_Z", nMotion_Origin_Z, Motion_Origin_Z);
  /* DESCRIPTION: Translational velocity vector (m/s) in the x, y, & z directions (RIGID_MOTION only) */
  addDoubleListOption("TRANSLATION_RATE_X", nTranslation_Rate_X, Translation_Rate_X);
  /* DESCRIPTION: Translational velocity vector (m/s) in the x, y, & z directions (RIGID_MOTION only) */
  addDoubleListOption("TRANSLATION_RATE_Y", nTranslation_Rate_Y, Translation_Rate_Y);
  /* DESCRIPTION: Translational velocity vector (m/s) in the x, y, & z directions (RIGID_MOTION only) */
  addDoubleListOption("TRANSLATION_RATE_Z", nTranslation_Rate_Z, Translation_Rate_Z);
  /* DESCRIPTION: Angular velocity vector (rad/s) about x, y, & z axes (RIGID_MOTION only) */
  addDoubleListOption("ROTATION_RATE_X", nRotation_Rate_X, Rotation_Rate_X);
  /* DESCRIPTION: Angular velocity vector (rad/s) about x, y, & z axes (RIGID_MOTION only) */
  addDoubleListOption("ROTATION_RATE_Y", nRotation_Rate_Y, Rotation_Rate_Y);
  /* DESCRIPTION: Angular velocity vector (rad/s) about x, y, & z axes (RIGID_MOTION only) */
  addDoubleListOption("ROTATION_RATE_Z", nRotation_Rate_Z, Rotation_Rate_Z);
  /* DESCRIPTION: Pitching angular freq. (rad/s) about x, y, & z axes (RIGID_MOTION only) */
  addDoubleListOption("PITCHING_OMEGA_X", nPitching_Omega_X, Pitching_Omega_X);
  /* DESCRIPTION: Pitching angular freq. (rad/s) about x, y, & z axes (RIGID_MOTION only) */
  addDoubleListOption("PITCHING_OMEGA_Y", nPitching_Omega_Y, Pitching_Omega_Y);
  /* DESCRIPTION: Pitching angular freq. (rad/s) about x, y, & z axes (RIGID_MOTION only) */
  addDoubleListOption("PITCHING_OMEGA_Z", nPitching_Omega_Z, Pitching_Omega_Z);
  /* DESCRIPTION: Pitching amplitude (degrees) about x, y, & z axes (RIGID_MOTION only) */
  addDoubleListOption("PITCHING_AMPL_X", nPitching_Ampl_X, Pitching_Ampl_X);
  /* DESCRIPTION: Pitching amplitude (degrees) about x, y, & z axes (RIGID_MOTION only) */
  addDoubleListOption("PITCHING_AMPL_Y", nPitching_Ampl_Y, Pitching_Ampl_Y);
  /* DESCRIPTION: Pitching amplitude (degrees) about x, y, & z axes (RIGID_MOTION only) */
  addDoubleListOption("PITCHING_AMPL_Z", nPitching_Ampl_Z, Pitching_Ampl_Z);
  /* DESCRIPTION: Pitching phase offset (degrees) about x, y, & z axes (RIGID_MOTION only) */
  addDoubleListOption("PITCHING_PHASE_X", nPitching_Phase_X, Pitching_Phase_X);
  /* DESCRIPTION: Pitching phase offset (degrees) about x, y, & z axes (RIGID_MOTION only) */
  addDoubleListOption("PITCHING_PHASE_Y", nPitching_Phase_Y, Pitching_Phase_Y);
  /* DESCRIPTION: Pitching phase offset (degrees) about x, y, & z axes (RIGID_MOTION only) */
  addDoubleListOption("PITCHING_PHASE_Z", nPitching_Phase_Z, Pitching_Phase_Z);
  /* DESCRIPTION: Plunging angular freq. (rad/s) in x, y, & z directions (RIGID_MOTION only) */
  addDoubleListOption("PLUNGING_OMEGA_X", nPlunging_Omega_X, Plunging_Omega_X);
  /* DESCRIPTION: Plunging angular freq. (rad/s) in x, y, & z directions (RIGID_MOTION only) */
  addDoubleListOption("PLUNGING_OMEGA_Y", nPlunging_Omega_Y, Plunging_Omega_Y);
  /* DESCRIPTION: Plunging angular freq. (rad/s) in x, y, & z directions (RIGID_MOTION only) */
  addDoubleListOption("PLUNGING_OMEGA_Z", nPlunging_Omega_Z, Plunging_Omega_Z);
  /* DESCRIPTION: Plunging amplitude (m) in x, y, & z directions (RIGID_MOTION only) */
  addDoubleListOption("PLUNGING_AMPL_X", nPlunging_Ampl_X, Plunging_Ampl_X);
  /* DESCRIPTION: Plunging amplitude (m) in x, y, & z directions (RIGID_MOTION only) */
  addDoubleListOption("PLUNGING_AMPL_Y", nPlunging_Ampl_Y, Plunging_Ampl_Y);
  /* DESCRIPTION: Plunging amplitude (m) in x, y, & z directions (RIGID_MOTION only) */
  addDoubleListOption("PLUNGING_AMPL_Z", nPlunging_Ampl_Z, Plunging_Ampl_Z);
  /* DESCRIPTION: Value to move motion origins (1 or 0) */
  addUShortListOption("MOVE_MOTION_ORIGIN", nMoveMotion_Origin, MoveMotion_Origin);
  /* DESCRIPTION:  */
  addStringOption("MOTION_FILENAME", Motion_Filename, string("mesh_motion.dat"));

  /*!\par CONFIG_CATEGORY: Grid adaptation \ingroup Config*/
  /*--- Options related to grid adaptation ---*/

  /* DESCRIPTION: Kind of grid adaptation */
  addEnumOption("KIND_ADAPT", Kind_Adaptation, Adapt_Map, NO_ADAPT);
  /* DESCRIPTION: Percentage of new elements (% of the original number of elements) */
  addDoubleOption("NEW_ELEMS", New_Elem_Adapt, -1.0);
  /* DESCRIPTION: Scale factor for the dual volume */
  addDoubleOption("DUALVOL_POWER", DualVol_Power, 0.5);
  /* DESCRIPTION: Use analytical definition for surfaces */
  addEnumOption("ANALYTICAL_SURFDEF", Analytical_Surface, Geo_Analytic_Map, NO_GEO_ANALYTIC);
  /* DESCRIPTION: Before each computation, implicitly smooth the nodal coordinates */
  addBoolOption("SMOOTH_GEOMETRY", SmoothNumGrid, false);
  /* DESCRIPTION: Adapt the boundary elements */
  addBoolOption("ADAPT_BOUNDARY", AdaptBoundary, true);

  /*!\par CONFIG_CATEGORY: Aeroelastic Simulation (Typical Section Model) \ingroup Config*/
  /*--- Options related to aeroelastic simulations using the Typical Section Model) ---*/
  /* DESCRIPTION: The flutter speed index (modifies the freestream condition) */
  addDoubleOption("FLUTTER_SPEED_INDEX", FlutterSpeedIndex, 0.6);
  /* DESCRIPTION: Natural frequency of the spring in the plunging direction (rad/s). */
  addDoubleOption("PLUNGE_NATURAL_FREQUENCY", PlungeNaturalFrequency, 100);
  /* DESCRIPTION: Natural frequency of the spring in the pitching direction (rad/s). */
  addDoubleOption("PITCH_NATURAL_FREQUENCY", PitchNaturalFrequency, 100);
  /* DESCRIPTION: The airfoil mass ratio. */
  addDoubleOption("AIRFOIL_MASS_RATIO", AirfoilMassRatio, 60);
  /* DESCRIPTION: Distance in semichords by which the center of gravity lies behind the elastic axis. */
  addDoubleOption("CG_LOCATION", CG_Location, 1.8);
  /* DESCRIPTION: The radius of gyration squared (expressed in semichords) of the typical section about the elastic axis. */
  addDoubleOption("RADIUS_GYRATION_SQUARED", RadiusGyrationSquared, 3.48);
  /* DESCRIPTION: Solve the aeroelastic equations every given number of internal iterations. */
  addUnsignedShortOption("AEROELASTIC_ITER", AeroelasticIter, 3);

  /*!\par CONFIG_CATEGORY: Optimization Problem*/

  /* DESCRIPTION: Setup for design variables (upper bound) */
  addDoubleOption("OPT_BOUND_UPPER", DVBound_Upper, 1E6);
  /* DESCRIPTION: Setup for design variables (lower bound) */
  addDoubleOption("OPT_BOUND_LOWER", DVBound_Lower, -1E6);

  /*!\par CONFIG_CATEGORY: Wind Gust \ingroup Config*/
  /*--- Options related to wind gust simulations ---*/

  /* DESCRIPTION: Apply a wind gust */
  addBoolOption("WIND_GUST", Wind_Gust, false);
  /* DESCRIPTION: Type of gust */
  addEnumOption("GUST_TYPE", Gust_Type, Gust_Type_Map, NO_GUST);
  /* DESCRIPTION: Gust wavelenght (meters) */
  addDoubleOption("GUST_WAVELENGTH", Gust_WaveLength, 0.0);
  /* DESCRIPTION: Number of gust periods */
  addDoubleOption("GUST_PERIODS", Gust_Periods, 1.0);
  /* DESCRIPTION: Gust amplitude (m/s) */
  addDoubleOption("GUST_AMPL", Gust_Ampl, 0.0);
  /* DESCRIPTION: Time at which to begin the gust (sec) */
  addDoubleOption("GUST_BEGIN_TIME", Gust_Begin_Time, 0.0);
  /* DESCRIPTION: Location at which the gust begins (meters) */
  addDoubleOption("GUST_BEGIN_LOC", Gust_Begin_Loc, 0.0);
  /* DESCRIPTION: Direction of the gust X or Y dir */
  addEnumOption("GUST_DIR", Gust_Dir, Gust_Dir_Map, Y_DIR);

  /* Harmonic Balance config */
  /* DESCRIPTION: Omega_HB = 2*PI*frequency - frequencies for Harmonic Balance method */
  addDoubleListOption("OMEGA_HB", nOmega_HB, Omega_HB);

  /*!\par CONFIG_CATEGORY: Equivalent Area \ingroup Config*/
  /*--- Options related to the equivalent area ---*/

  /* DESCRIPTION: Evaluate equivalent area on the Near-Field  */
  addBoolOption("EQUIV_AREA", EquivArea, false);
  default_ea_lim[0] = 0.0; default_ea_lim[1] = 1.0; default_ea_lim[2] = 1.0;
  /* DESCRIPTION: Integration limits of the equivalent area ( xmin, xmax, Dist_NearField ) */
  addDoubleArrayOption("EA_INT_LIMIT", 3, EA_IntLimit, default_ea_lim);
  /* DESCRIPTION: Equivalent area scaling factor */
  addDoubleOption("EA_SCALE_FACTOR", EA_ScaleFactor, 1.0);

	// these options share nDV as their size in the option references; not a good idea
	/*!\par CONFIG_CATEGORY: Grid deformation \ingroup Config*/
  /*--- Options related to the grid deformation ---*/

	/* DESCRIPTION: Kind of deformation */
	addEnumListOption("DV_KIND", nDV, Design_Variable, Param_Map);
	/* DESCRIPTION: Marker of the surface to which we are going apply the shape deformation */
  addStringListOption("DV_MARKER", nMarker_DV, Marker_DV);
	/* DESCRIPTION: Parameters of the shape deformation
   - FFD_CONTROL_POINT_2D ( FFDBox ID, i_Ind, j_Ind, x_Disp, y_Disp )
   - FFD_RADIUS_2D ( FFDBox ID )
   - FFD_CAMBER_2D ( FFDBox ID, i_Ind )
   - FFD_THICKNESS_2D ( FFDBox ID, i_Ind )
   - HICKS_HENNE ( Lower Surface (0)/Upper Surface (1)/Only one Surface (2), x_Loc )
   - SURFACE_BUMP ( x_start, x_end, x_Loc )
   - CST ( Lower Surface (0)/Upper Surface (1), Kulfan parameter number, Total number of Kulfan parameters for surface )
   - NACA_4DIGITS ( 1st digit, 2nd digit, 3rd and 4th digit )
   - PARABOLIC ( Center, Thickness )
   - TRANSLATION ( x_Disp, y_Disp, z_Disp )
   - ROTATION ( x_Orig, y_Orig, z_Orig, x_End, y_End, z_End )
   - OBSTACLE ( Center, Bump size )
   - SPHERICAL ( ControlPoint_Index, Theta_Disp, R_Disp )
   - FFD_CONTROL_POINT ( FFDBox ID, i_Ind, j_Ind, k_Ind, x_Disp, y_Disp, z_Disp )
   - FFD_TWIST_ANGLE ( FFDBox ID, x_Orig, y_Orig, z_Orig, x_End, y_End, z_End )
   - FFD_ROTATION ( FFDBox ID, x_Orig, y_Orig, z_Orig, x_End, y_End, z_End )
   - FFD_CONTROL_SURFACE ( FFDBox ID, x_Orig, y_Orig, z_Orig, x_End, y_End, z_End )
   - FFD_CAMBER ( FFDBox ID, i_Ind, j_Ind )
   - FFD_THICKNESS ( FFDBox ID, i_Ind, j_Ind ) */
	addDVParamOption("DV_PARAM", nDV, ParamDV, FFDTag, Design_Variable);
  /* DESCRIPTION: New value of the shape deformation */
  addDVValueOption("DV_VALUE", nDV_Value, DV_Value, nDV, ParamDV, Design_Variable);
	/* DESCRIPTION: Hold the grid fixed in a region */
  addBoolOption("HOLD_GRID_FIXED", Hold_GridFixed, false);
	default_grid_fix[0] = -1E15; default_grid_fix[1] = -1E15; default_grid_fix[2] = -1E15;
	default_grid_fix[3] =  1E15; default_grid_fix[4] =  1E15; default_grid_fix[5] =  1E15;
	/* DESCRIPTION: Coordinates of the box where the grid will be deformed (Xmin, Ymin, Zmin, Xmax, Ymax, Zmax) */
	addDoubleArrayOption("HOLD_GRID_FIXED_COORD", 6, Hold_GridFixed_Coord, default_grid_fix);
	/* DESCRIPTION: Visualize the deformation */
  addBoolOption("VISUALIZE_DEFORMATION", Visualize_Deformation, false);
  /* DESCRIPTION: Print the residuals during mesh deformation to the console */
  addBoolOption("DEFORM_CONSOLE_OUTPUT", Deform_Output, true);
  /* DESCRIPTION: Number of nonlinear deformation iterations (surface deformation increments) */
  addUnsignedLongOption("DEFORM_NONLINEAR_ITER", GridDef_Nonlinear_Iter, 1);
  /* DESCRIPTION: Number of smoothing iterations for FEA mesh deformation */
  addUnsignedLongOption("DEFORM_LINEAR_ITER", GridDef_Linear_Iter, 1000);
  /* DESCRIPTION: Factor to multiply smallest volume for deform tolerance (0.001 default) */
  addDoubleOption("DEFORM_TOL_FACTOR", Deform_Tol_Factor, 1E-6);
  /* DESCRIPTION: Deform coefficient (-1.0 to 0.5) */
  addDoubleOption("DEFORM_COEFF", Deform_Coeff, 1E6);
  /* DESCRIPTION: Type of element stiffness imposed for FEA mesh deformation (INVERSE_VOLUME, WALL_DISTANCE, CONSTANT_STIFFNESS) */
  addEnumOption("DEFORM_STIFFNESS_TYPE", Deform_Stiffness_Type, Deform_Stiffness_Map, WALL_DISTANCE);
  /* DESCRIPTION: Poisson's ratio for constant stiffness FEA method of grid deformation*/
  addDoubleOption("DEFORM_ELASTICITY_MODULUS", Deform_ElasticityMod, 2E11);
  /* DESCRIPTION: Young's modulus and Poisson's ratio for constant stiffness FEA method of grid deformation*/
  addDoubleOption("DEFORM_POISSONS_RATIO", Deform_PoissonRatio, 0.3);
  /*  DESCRIPTION: Linear solver for the mesh deformation\n OPTIONS: see \link Linear_Solver_Map \endlink \n DEFAULT: FGMRES \ingroup Config*/
  addEnumOption("DEFORM_LINEAR_SOLVER", Kind_Deform_Linear_Solver, Linear_Solver_Map, FGMRES);
  /*  \n DESCRIPTION: Preconditioner for the Krylov linear solvers \n OPTIONS: see \link Linear_Solver_Prec_Map \endlink \n DEFAULT: LU_SGS \ingroup Config*/
  addEnumOption("DEFORM_LINEAR_SOLVER_PREC", Kind_Deform_Linear_Solver_Prec, Linear_Solver_Prec_Map, LU_SGS);

  /*!\par CONFIG_CATEGORY: Rotorcraft problem \ingroup Config*/
  /*--- option related to rotorcraft problems ---*/

  /* DESCRIPTION: MISSING ---*/
  addDoubleOption("CYCLIC_PITCH", Cyclic_Pitch, 0.0);
  /* DESCRIPTION: MISSING ---*/
  addDoubleOption("COLLECTIVE_PITCH", Collective_Pitch, 0.0);

  /*!\par CONFIG_CATEGORY: FEM flow solver definition \ingroup Config*/
  /*--- Options related to the finite element flow solver---*/

  /* DESCRIPTION: Riemann solver used for DG (ROE, LAX-FRIEDRICH, AUSM, AUSMPW+, HLLC, VAN_LEER) */
  addEnumOption("RIEMANN_SOLVER_FEM", Riemann_Solver_FEM, Upwind_Map, ROE);
  /* DESCRIPTION: Constant factor applied for quadrature with straight elements (2.0 by default) */
  addDoubleOption("QUADRATURE_FACTOR_STRAIGHT_FEM", Quadrature_Factor_Straight, 2.0);
  /* DESCRIPTION: Constant factor applied for quadrature with curved elements (3.0 by default) */
  addDoubleOption("QUADRATURE_FACTOR_CURVED_FEM", Quadrature_Factor_Curved, 3.0);
  /* DESCRIPTION: Factor applied during quadrature in time for ADER-DG. (2.0 by default) */
  addDoubleOption("QUADRATURE_FACTOR_TIME_ADER_DG", Quadrature_Factor_Time_ADER_DG, 2.0);
  /* DESCRIPTION: Factor for the symmetrizing terms in the DG FEM discretization (1.0 by default) */
  addDoubleOption("THETA_INTERIOR_PENALTY_DG_FEM", Theta_Interior_Penalty_DGFEM, 1.0);
  /* DESCRIPTION: Store the Cartesian gradients of the DGFEM basis functions (NO, YES) */
  addBoolOption("STORE_CARTESIAN_GRADIENTS_BASIS_DGFEM", Store_Cart_Grad_BasisFunctions_DGFEM, false);
  /* DESCRIPTION: Use the lumped mass matrix for steady DGFEM computations */
  addBoolOption("USE_LUMPED_MASSMATRIX_DGFEM", Use_Lumped_MassMatrix_DGFEM, false);
  /* DESCRIPTION: Only compute the exact Jacobian of the spatial discretization (NO, YES) */
  addBoolOption("JACOBIAN_SPATIAL_DISCRETIZATION_ONLY", Jacobian_Spatial_Discretization_Only, false);

  /*!\par CONFIG_CATEGORY: FEA solver \ingroup Config*/
  /*--- Options related to the FEA solver ---*/

  /* DESCRIPTION: Modulus of elasticity */
  addDoubleOption("ELASTICITY_MODULUS", ElasticyMod, 2E11);
  /* DESCRIPTION: Poisson ratio */
  addDoubleOption("POISSON_RATIO", PoissonRatio, 0.30);
  /* DESCRIPTION: Material density */
  addDoubleOption("MATERIAL_DENSITY", MaterialDensity, 7854);
  /*!\brief BULK_MODULUS_STRUCT \n DESCRIPTION: Value of the Bulk Modulus for a structural problem \n DEFAULT 160E9 */
  /* This is a temporal definition */
  addDoubleOption("BULK_MODULUS_STRUCT", Bulk_Modulus_Struct, 160E9);

  /*!\brief REGIME_TYPE \n  DESCRIPTION: Geometric condition \n OPTIONS: see \link Struct_Map \endlink \ingroup Config*/
  addEnumOption("GEOMETRIC_CONDITIONS", Kind_Struct_Solver, Struct_Map, SMALL_DEFORMATIONS);
  /*!\brief REGIME_TYPE \n  DESCRIPTION: Material model \n OPTIONS: see \link Material_Map \endlink \ingroup Config*/
  addEnumOption("MATERIAL_MODEL", Kind_Material, Material_Map, LINEAR_ELASTIC);
  /*!\brief REGIME_TYPE \n  DESCRIPTION: Compressibility of the material \n OPTIONS: see \link MatComp_Map \endlink \ingroup Config*/
  addEnumOption("MATERIAL_COMPRESSIBILITY", Kind_Material_Compress, MatComp_Map, COMPRESSIBLE_MAT);

  /*  DESCRIPTION: Consider a prestretch in the structural domain
  *  Options: NO, YES \ingroup Config */
  addBoolOption("PRESTRETCH", Prestretch, false);
  /*!\brief PRESTRETCH_FILENAME \n DESCRIPTION: Filename to input for prestretching membranes \n Default: prestretch_file.dat \ingroup Config */
  addStringOption("PRESTRETCH_FILENAME", Prestretch_FEMFileName, string("prestretch_file.dat"));

  /* DESCRIPTION: Iterative method for non-linear structural analysis */
  addEnumOption("NONLINEAR_FEM_SOLUTION_METHOD", Kind_SpaceIteScheme_FEA, Space_Ite_Map_FEA, NEWTON_RAPHSON);
  /* DESCRIPTION: Number of internal iterations for Newton-Raphson Method in nonlinear structural applications */
  addUnsignedLongOption("NONLINEAR_FEM_INT_ITER", Dyn_nIntIter, 10);

  /* DESCRIPTION: Formulation for bidimensional elasticity solver */
  addEnumOption("FORMULATION_ELASTICITY_2D", Kind_2DElasForm, ElasForm_2D, PLANE_STRAIN);
  /*  DESCRIPTION: Apply dead loads
  *  Options: NO, YES \ingroup Config */
  addBoolOption("DEAD_LOAD", DeadLoad, false);
  /* DESCRIPTION: Dynamic or static structural analysis */
  addEnumOption("DYNAMIC_ANALYSIS", Dynamic_Analysis, Dynamic_Map, STATIC);
  /* DESCRIPTION: Time Step for dynamic analysis (s) */
  addDoubleOption("DYN_TIMESTEP", Delta_DynTime, 0.0);
  /* DESCRIPTION: Total Physical Time for dual time stepping simulations (s) */
  addDoubleOption("DYN_TIME", Total_DynTime, 1.0);
  /* DESCRIPTION: Parameter alpha for Newmark scheme (s) */
  addDoubleOption("NEWMARK_ALPHA", Newmark_alpha, 0.25);
  /* DESCRIPTION: Parameter delta for Newmark scheme (s) */
  addDoubleOption("NEWMARK_DELTA", Newmark_delta, 0.5);
  /* DESCRIPTION: Apply the load slowly or suddenly */
  addBoolOption("SIGMOID_LOADING", Sigmoid_Load, false);
  /* DESCRIPTION: Apply the load as a ramp */
  addBoolOption("RAMP_LOADING", Ramp_Load, false);
  /* DESCRIPTION: Time while the load is to be increased linearly */
  addDoubleOption("RAMP_TIME", Ramp_Time, 1.0);
  /* DESCRIPTION: Time while the load is to be increased linearly */
  addDoubleOption("SIGMOID_TIME", Sigmoid_Time, 1.0);
  /* DESCRIPTION: Constant of steepness of the sigmoid */
  addDoubleOption("SIGMOID_K", Sigmoid_K, 10.0);

  /* DESCRIPTION: Newmark - Generalized alpha - coefficients */
  addDoubleListOption("TIME_INT_STRUCT_COEFFS", nIntCoeffs, Int_Coeffs);

  /*  DESCRIPTION: Apply dead loads. Options: NO, YES \ingroup Config */
  addBoolOption("INCREMENTAL_LOAD", IncrementalLoad, false);
  /* DESCRIPTION: Maximum number of increments of the  */
  addUnsignedLongOption("NUMBER_INCREMENTS", IncLoad_Nincrements, 10);

  default_inc_crit[0] = 0.0; default_inc_crit[1] = 0.0; default_inc_crit[2] = 0.0;
  /* DESCRIPTION: Definition of the  UTOL RTOL ETOL*/
  addDoubleArrayOption("INCREMENTAL_CRITERIA", 3, IncLoad_Criteria, default_inc_crit);

  /* DESCRIPTION: Time while the structure is static */
  addDoubleOption("STATIC_TIME", Static_Time, 0.0);

  /* DESCRIPTION: Order of the predictor */
  addUnsignedShortOption("PREDICTOR_ORDER", Pred_Order, 0);

  /* DESCRIPTION: Transfer method used for multiphysics problems */
  addEnumOption("MULTIPHYSICS_TRANSFER_METHOD", Kind_TransferMethod, Transfer_Method_Map, BROADCAST_DATA);


  /* CONFIG_CATEGORY: FSI solver */
  /*--- Options related to the FSI solver ---*/

  /*!\brief PHYSICAL_PROBLEM_FLUID_FSI
   *  DESCRIPTION: Physical governing equations \n
   *  Options: NONE (default),EULER, NAVIER_STOKES, RANS,
   *  \ingroup Config*/
  addEnumOption("FSI_FLUID_PROBLEM", Kind_Solver_Fluid_FSI, FSI_Fluid_Solver_Map, NO_SOLVER_FFSI);

  /*!\brief PHYSICAL_PROBLEM_STRUCTURAL_FSI
   *  DESCRIPTION: Physical governing equations \n
   *  Options: NONE (default), FEM_ELASTICITY
   *  \ingroup Config*/
  addEnumOption("FSI_STRUCTURAL_PROBLEM", Kind_Solver_Struc_FSI, FSI_Struc_Solver_Map, NO_SOLVER_SFSI);

  /* DESCRIPTION: Linear solver for the structural side on FSI problems */
  addEnumOption("FSI_LINEAR_SOLVER_STRUC", Kind_Linear_Solver_FSI_Struc, Linear_Solver_Map, FGMRES);
  /* DESCRIPTION: Preconditioner for the Krylov linear solvers */
  addEnumOption("FSI_LINEAR_SOLVER_PREC_STRUC", Kind_Linear_Solver_Prec_FSI_Struc, Linear_Solver_Prec_Map, LU_SGS);
  /* DESCRIPTION: Maximum number of iterations of the linear solver for the implicit formulation */
  addUnsignedLongOption("FSI_LINEAR_SOLVER_ITER_STRUC", Linear_Solver_Iter_FSI_Struc, 500);
  /* DESCRIPTION: Minimum error threshold for the linear solver for the implicit formulation */
  addDoubleOption("FSI_LINEAR_SOLVER_ERROR_STRUC", Linear_Solver_Error_FSI_Struc, 1E-6);

  /* DESCRIPTION: Restart from a steady state (sets grid velocities to 0 when loading the restart). */
  addBoolOption("RESTART_STEADY_STATE", SteadyRestart, false);

  /*  DESCRIPTION: Apply dead loads
  *  Options: NO, YES \ingroup Config */
  addBoolOption("MATCHING_MESH", MatchingMesh, true);

  /*!\par KIND_INTERPOLATION \n
   * DESCRIPTION: Type of interpolation to use for multi-zone problems. \n OPTIONS: see \link Interpolator_Map \endlink
   * Sets Kind_Interpolation \ingroup Config
   */
  addEnumOption("KIND_INTERPOLATION", Kind_Interpolation, Interpolator_Map, NEAREST_NEIGHBOR);

  /* DESCRIPTION: Maximum number of FSI iterations */
  addUnsignedShortOption("FSI_ITER", nIterFSI, 1);
  /* DESCRIPTION: Aitken's static relaxation factor */
  addDoubleOption("STAT_RELAX_PARAMETER", AitkenStatRelax, 0.4);
  /* DESCRIPTION: Aitken's dynamic maximum relaxation factor for the first iteration */
  addDoubleOption("AITKEN_DYN_MAX_INITIAL", AitkenDynMaxInit, 0.5);
  /* DESCRIPTION: Aitken's dynamic minimum relaxation factor for the first iteration */
  addDoubleOption("AITKEN_DYN_MIN_INITIAL", AitkenDynMinInit, 0.5);
  /* DESCRIPTION: Type of gust */
  addEnumOption("BGS_RELAXATION", Kind_BGS_RelaxMethod, AitkenForm_Map, NO_RELAXATION);


  /*!\par CONFIG_CATEGORY: Wave solver \ingroup Config*/
  /*--- options related to the wave solver ---*/

  /* DESCRIPTION: Constant wave speed */
  addDoubleOption("WAVE_SPEED", Wave_Speed, 331.79);

  /*!\par CONFIG_CATEGORY: Heat solver \ingroup Config*/
  /*--- options related to the heat solver ---*/

  /* DESCRIPTION: Thermal diffusivity constant */
  addDoubleOption("THERMAL_DIFFUSIVITY", Thermal_Diffusivity, 1.172E-5);

  /*!\par CONFIG_CATEGORY: Visualize Control Volumes \ingroup Config*/
  /*--- options related to visualizing control volumes ---*/

  /* DESCRIPTION: Node number for the CV to be visualized */
  addLongOption("VISUALIZE_CV", Visualize_CV, -1);

  /*!\par CONFIG_CATEGORY: Inverse design problem \ingroup Config*/
  /*--- options related to inverse design problem ---*/

  /* DESCRIPTION: Evaluate inverse design on the surface  */
  addBoolOption("INV_DESIGN_CP", InvDesign_Cp, false);

  /* DESCRIPTION: Evaluate inverse design on the surface  */
  addBoolOption("INV_DESIGN_HEATFLUX", InvDesign_HeatFlux, false);

  /*!\par CONFIG_CATEGORY: Unsupported options \ingroup Config*/
  /*--- Options that are experimental and not intended for general use ---*/

  /* DESCRIPTION: Write extra output */
  addBoolOption("EXTRA_OUTPUT", ExtraOutput, false);

  /*--- options related to the FFD problem ---*/
  /*!\par CONFIG_CATEGORY:FFD point inversion \ingroup Config*/

  /* DESCRIPTION: Fix I plane */
  addShortListOption("FFD_FIX_I", nFFD_Fix_IDir, FFD_Fix_IDir);

  /* DESCRIPTION: Fix J plane */
  addShortListOption("FFD_FIX_J", nFFD_Fix_JDir, FFD_Fix_JDir);

  /* DESCRIPTION: Fix K plane */
  addShortListOption("FFD_FIX_K", nFFD_Fix_KDir, FFD_Fix_KDir);

  /* DESCRIPTION: FFD symmetry plane (j=0) */
  addBoolOption("FFD_SYMMETRY_PLANE", FFD_Symmetry_Plane, false);

  /* DESCRIPTION: Define different coordinates systems for the FFD */
  addEnumOption("FFD_COORD_SYSTEM", FFD_CoordSystem, CoordSystem_Map, CARTESIAN);

  /* DESCRIPTION: Axis information for the spherical and cylindrical coord system */
  default_ffd_axis[0] = 0.0; default_ffd_axis[1] = 0.0; default_ffd_axis[2] =0.0;
  addDoubleArrayOption("FFD_AXIS", 3, FFD_Axis, default_ffd_axis);

  /* DESCRIPTION: Number of total iterations in the FFD point inversion */
  addUnsignedShortOption("FFD_ITERATIONS", nFFD_Iter, 500);

  /* DESCRIPTION: Free surface damping coefficient */
	addDoubleOption("FFD_TOLERANCE", FFD_Tol, 1E-10);

  /* DESCRIPTION: Free surface damping coefficient */
  addDoubleOption("FFD_SCALE", FFD_Scale, 1.0);

  /* DESCRIPTION: Definition of the FFD boxes */
  addFFDDefOption("FFD_DEFINITION", nFFDBox, CoordFFDBox, TagFFDBox);

  /* DESCRIPTION: Definition of the FFD boxes */
  addFFDDegreeOption("FFD_DEGREE", nFFDBox, DegreeFFDBox);

  /* DESCRIPTION: Surface continuity at the intersection with the FFD */
  addEnumOption("FFD_CONTINUITY", FFD_Continuity, Continuity_Map, DERIVATIVE_2ND);

  /* DESCRIPTION: Kind of blending for the FFD definition */
  addEnumOption("FFD_BLENDING", FFD_Blending, Blending_Map, BEZIER );

  /* DESCRIPTION: Order of the BSplines for BSpline Blending function */
  default_ad_coeff_flow[0] = 2; default_ad_coeff_flow[1] = 2; default_ad_coeff_flow[2] = 2;
  addDoubleArrayOption("FFD_BSPLINE_ORDER", 3, FFD_BSpline_Order,default_ad_coeff_flow);

  /*--- Options for the automatic differentiation methods ---*/
  /*!\par CONFIG_CATEGORY: Automatic Differentation options\ingroup Config*/

  /* DESCRIPTION: Direct differentiation mode (forward) */
  addEnumOption("DIRECT_DIFF", DirectDiff, DirectDiff_Var_Map, NO_DERIVATIVE);

  /* DESCRIPTION: Automatic differentiation mode (reverse) */
  addBoolOption("AUTO_DIFF", AD_Mode, NO);

  /*--- options that are used in the python optimization scripts. These have no effect on the c++ toolsuite ---*/
  /*!\par CONFIG_CATEGORY:Python Options\ingroup Config*/

  /* DESCRIPTION: Gradient method */
  addPythonOption("GRADIENT_METHOD");

  /* DESCRIPTION: Geometrical Parameter */
  addPythonOption("GEO_PARAM");

  /* DESCRIPTION: Setup for design variables */
  addPythonOption("DEFINITION_DV");

  /* DESCRIPTION: Maximum number of iterations */
  addPythonOption("OPT_ITERATIONS");

  /* DESCRIPTION: Requested accuracy */
  addPythonOption("OPT_ACCURACY");

  /*!\brief OPT_COMBINE_OBJECTIVE
   *  \n DESCRIPTION: Flag specifying whether to internally combine a multi-objective function or treat separately */
  addPythonOption("OPT_COMBINE_OBJECTIVE");

  /* DESCRIPTION: Current value of the design variables */
  addPythonOption("DV_VALUE_NEW");

  /* DESCRIPTION: Previous value of the design variables */
  addPythonOption("DV_VALUE_OLD");

  /* DESCRIPTION: Number of partitions of the mesh */
  addPythonOption("NUMBER_PART");

  /* DESCRIPTION: Optimization objective function with optional scaling factor*/
  addPythonOption("OPT_OBJECTIVE");

  /* DESCRIPTION: Optimization constraint functions with optional scaling factor */
  addPythonOption("OPT_CONSTRAINT");

  /* DESCRIPTION: Finite different step for gradient estimation */
  addPythonOption("FIN_DIFF_STEP");

  /* DESCRIPTION: Verbosity of the python scripts to Stdout */
  addPythonOption("CONSOLE");

  /* DESCRIPTION: Flag specifying if the mesh was decomposed */
  addPythonOption("DECOMPOSED");

  /* DESCRIPTION: Number of zones of the problem */
  addPythonOption("NZONES");

  /* DESCRIPTION: Activate ParMETIS mode for testing */
  addBoolOption("PARMETIS", ParMETIS, false);
  
  /* DESCRIPTION: Multipoint design Mach number*/
  addPythonOption("MULTIPOINT_MACH_NUMBER");
  
  /* DESCRIPTION: Multipoint design Weight */
  addPythonOption("MULTIPOINT_WEIGHT");
  
  /* DESCRIPTION: Multipoint design Angle of Attack */
  addPythonOption("MULTIPOINT_AOA");
  
  /* DESCRIPTION: Multipoint design Sideslip angle */
  addPythonOption("MULTIPOINT_SIDESLIP_ANGLE");
  
  /* DESCRIPTION: Multipoint design target CL*/
  addPythonOption("MULTIPOINT_TARGET_CL");
  
  /* DESCRIPTION: Multipoint design Reynolds number */
  addPythonOption("MULTIPOINT_REYNOLDS_NUMBER");
  
  /* DESCRIPTION: Multipoint design freestream temperature */
  addPythonOption("MULTIPOINT_FREESTREAM_TEMPERATURE");
  
  /* DESCRIPTION: Multipoint design freestream pressure */
  addPythonOption("MULTIPOINT_FREESTREAM_PRESSURE");
  
  /* END_CONFIG_OPTIONS */

}

void CConfig::SetConfig_Parsing(char case_filename[MAX_STRING_SIZE]) {
  string text_line, option_name;
  ifstream case_file;
  vector<string> option_value;
  int rank = MASTER_NODE;

#ifdef HAVE_MPI
  MPI_Comm_rank(MPI_COMM_WORLD, &rank);
#endif

  /*--- Read the configuration file ---*/

  case_file.open(case_filename, ios::in);

  if (case_file.fail()) {
    if (rank == MASTER_NODE) cout << endl << "The configuration file (.cfg) is missing!!" << endl << endl;
    exit(EXIT_FAILURE);
  }

  string errorString;

  int  err_count = 0;  // How many errors have we found in the config file
  int max_err_count = 30; // Maximum number of errors to print before stopping

  map<string, bool> included_options;

  /*--- Parse the configuration file and set the options ---*/

  while (getline (case_file, text_line)) {

    if (err_count >= max_err_count) {
      errorString.append("too many errors. Stopping parse");

      cout << errorString << endl;
      throw(1);
    }

    if (TokenizeString(text_line, option_name, option_value)) {

      /*--- See if it's a python option ---*/

      if (option_map.find(option_name) == option_map.end()) {
          string newString;
          newString.append(option_name);
          newString.append(": invalid option name");
          newString.append(". Check current SU2 options in config_template.cfg.");
          newString.append("\n");
          errorString.append(newString);
          err_count++;
        continue;
      }

      /*--- Option exists, check if the option has already been in the config file ---*/

      if (included_options.find(option_name) != included_options.end()) {
        string newString;
        newString.append(option_name);
        newString.append(": option appears twice");
        newString.append("\n");
        errorString.append(newString);
        err_count++;
        continue;
      }


      /*--- New found option. Add it to the map, and delete from all options ---*/

      included_options.insert(pair<string, bool>(option_name, true));
      all_options.erase(option_name);

      /*--- Set the value and check error ---*/

      string out = option_map[option_name]->SetValue(option_value);
      if (out.compare("") != 0) {
        errorString.append(out);
        errorString.append("\n");
        err_count++;
      }
    }
  }

  /*--- See if there were any errors parsing the config file ---*/

  if (errorString.size() != 0) {
    if (rank == MASTER_NODE) cout << errorString << endl;
    exit(EXIT_FAILURE);
  }

  /*--- Set the default values for all of the options that weren't set ---*/

  for (map<string, bool>::iterator iter = all_options.begin(); iter != all_options.end(); ++iter) {
    option_map[iter->first]->SetDefault();
  }

  case_file.close();

}

bool CConfig::SetRunTime_Parsing(char case_filename[MAX_STRING_SIZE]) {
  string text_line, option_name;
  ifstream case_file;
  vector<string> option_value;
  int rank = MASTER_NODE;

#ifdef HAVE_MPI
  MPI_Comm_rank(MPI_COMM_WORLD, &rank);
#endif

  /*--- Read the configuration file ---*/

  case_file.open(case_filename, ios::in);

  if (case_file.fail()) { return false; }

  string errorString;

  int err_count = 0;  // How many errors have we found in the config file
  int max_err_count = 30; // Maximum number of errors to print before stopping

  map<string, bool> included_options;

  /*--- Parse the configuration file and set the options ---*/

  while (getline (case_file, text_line)) {

    if (err_count >= max_err_count) {
      errorString.append("too many errors. Stopping parse");

      cout << errorString << endl;
      throw(1);
    }

    if (TokenizeString(text_line, option_name, option_value)) {

      if (option_map.find(option_name) == option_map.end()) {

        /*--- See if it's a python option ---*/

        string newString;
        newString.append(option_name);
        newString.append(": invalid option name");
        newString.append("\n");
        errorString.append(newString);
        err_count++;
        continue;
      }

      /*--- Option exists, check if the option has already been in the config file ---*/

      if (included_options.find(option_name) != included_options.end()) {
        string newString;
        newString.append(option_name);
        newString.append(": option appears twice");
        newString.append("\n");
        errorString.append(newString);
        err_count++;
        continue;
      }

      /*--- New found option. Add it to the map, and delete from all options ---*/

      included_options.insert(pair<string, bool>(option_name, true));
      all_options.erase(option_name);

      /*--- Set the value and check error ---*/

      string out = option_map[option_name]->SetValue(option_value);
      if (out.compare("") != 0) {
        errorString.append(out);
        errorString.append("\n");
        err_count++;
      }

    }
  }

  /*--- See if there were any errors parsing the runtime file ---*/

  if (errorString.size() != 0) {
    if (rank == MASTER_NODE) cout << errorString << endl;
    exit(EXIT_FAILURE);
  }

  case_file.close();

  return true;

}

void CConfig::SetPostprocessing(unsigned short val_software, unsigned short val_izone, unsigned short val_nDim) {

  unsigned short iZone, iCFL, iMarker;
  bool ideal_gas       = (Kind_FluidModel == STANDARD_AIR || Kind_FluidModel == IDEAL_GAS );
  bool standard_air       = (Kind_FluidModel == STANDARD_AIR);

  int rank = MASTER_NODE;
#ifdef HAVE_MPI
  int size = SINGLE_NODE;
  MPI_Comm_size(MPI_COMM_WORLD, &size);
  MPI_Comm_rank(MPI_COMM_WORLD, &rank);
#endif

#ifndef HAVE_TECIO
  if (Output_FileFormat == TECPLOT_BINARY) {
    cout << "Tecplot binary file requested but SU2 was built without TecIO support." << "\n";
    Output_FileFormat = TECPLOT;
  }
#endif

  /*--- Fixed CM mode requires a static movement of the grid ---*/

  if (Fixed_CM_Mode) {
    Grid_Movement= true;
  	 nGridMovement = 1;
  	 Kind_GridMovement = new unsigned short[nGridMovement];
  	 Kind_GridMovement[0] = MOVING_HTP;
  }

  /*--- Store the SU2 module that we are executing. ---*/

  Kind_SU2 = val_software;

  /*--- Set the default for thrust in ActDisk ---*/

  if ((Kind_ActDisk == NET_THRUST) || (Kind_ActDisk == BC_THRUST)
      || (Kind_ActDisk == DRAG_MINUS_THRUST) || (Kind_ActDisk == MASSFLOW)
      || (Kind_ActDisk == POWER))
    ActDisk_Jump = RATIO;

  /*--- If Kind_Obj has not been specified, these arrays need to take a default --*/

  if (Weight_ObjFunc == NULL and Kind_ObjFunc == NULL) {
    Kind_ObjFunc = new unsigned short[1];
    Kind_ObjFunc[0] = DRAG_COEFFICIENT;
    Weight_ObjFunc = new su2double[1];
    Weight_ObjFunc[0] = 1.0;
    nObj=1;
    nObjW=1;
  }
  /*-- Correct for case where Weight_ObjFunc has not been provided or has length < kind_objfunc---*/

  if (nObjW<nObj) {
    if (Weight_ObjFunc!= NULL) {
      cout <<"The option OBJECTIVE_WEIGHT must either have the same length as OBJECTIVE_FUNCTION,\n"<<
          "or be deleted from the config file (equal weights will be applied)."<< endl;
      exit(EXIT_FAILURE);
    }
    Weight_ObjFunc = new su2double[nObj];
    for (unsigned short iObj=0; iObj<nObj; iObj++)
      Weight_ObjFunc[iObj] = 1.0;
  }
  /*--- Ignore weights if only one objective provided ---*/

  if (nObj == 1 )
      Weight_ObjFunc[0] = 1.0;

  /*--- Maker sure that nMarker = nObj ---*/

  if (nObj>0) {
    if (nMarker_Monitoring!=nObj and Marker_Monitoring!= NULL) {
      if (nMarker_Monitoring==1) {
        /*-- If only one marker was listed with multiple objectives, set that marker as the marker for each objective ---*/
        nMarker_Monitoring = nObj;
        string marker = Marker_Monitoring[0];
        delete[] Marker_Monitoring;
        Marker_Monitoring = new string[nMarker_Monitoring];
        for (iMarker=0; iMarker<nMarker_Monitoring; iMarker++)
          Marker_Monitoring[iMarker] = marker;
      }
      else if(nObj>1) {
        cout <<"When using more than one OBJECTIVE_FUNCTION, MARKER_MONTIOR must be the same length or length 1. \n "<<
            "For multiple surfaces per objective, list the objective multiple times. \n"<<
            "For multiple objectives per marker either use one marker overall or list the marker multiple times."<<endl;
        exit(EXIT_FAILURE);
      }
    }
  }

  /*--- Low memory only for ASCII Tecplot ---*/

  if (Output_FileFormat != TECPLOT) Low_MemoryOutput = NO;

  /*--- Deactivate the multigrid in the adjoint problem ---*/

  if ((ContinuousAdjoint && !MG_AdjointFlow) ||
      (Unsteady_Simulation == TIME_STEPPING)) { nMGLevels = 0; }

  /*--- If Fluid Structure Interaction, set the solver for each zone.
   *--- ZONE_0 is the zone of the fluid.
   *--- All the other zones are structure.
   *--- This will allow us to define multiple physics structural problems */

  if (Kind_Solver == FLUID_STRUCTURE_INTERACTION) {
    if (val_izone == 0) {Kind_Solver = Kind_Solver_Fluid_FSI; FSI_Problem = true;}

    else {Kind_Solver = Kind_Solver_Struc_FSI; FSI_Problem = true;
    Kind_Linear_Solver = Kind_Linear_Solver_FSI_Struc;
    Kind_Linear_Solver_Prec = Kind_Linear_Solver_Prec_FSI_Struc;
    Linear_Solver_Error = Linear_Solver_Error_FSI_Struc;
    Linear_Solver_Iter = Linear_Solver_Iter_FSI_Struc;}
  }
  else { FSI_Problem = false; }

  if ((rank == MASTER_NODE) && ContinuousAdjoint && (Ref_NonDim == DIMENSIONAL) && (Kind_SU2 == SU2_CFD)) {
    cout << "WARNING: The adjoint solver should use a non-dimensional flow solution." << endl;
  }
  if ((rank == MASTER_NODE) && ContinuousAdjoint && (Kind_OneD == ONED_MFLUX) && (Kind_SU2 == SU2_CFD)) {
    cout << "WARNING: The continuous adjoint solver assumes area-averaging." << endl;
  }

  /*--- Initialize non-physical points/reconstructions to zero ---*/

  Nonphys_Points   = 0;
  Nonphys_Reconstr = 0;

  /*--- Apply a bound to the deformation if there is any design variable ---*/

  if (Design_Variable != NULL) {
    for (unsigned short iDV = 0; iDV < nDV; iDV++) {
      if (DV_Value != NULL)
        DV_Value[iDV][0] = max(min(DV_Value[iDV][0], DVBound_Upper), DVBound_Lower);
    }
  }

  if (Kind_Solver == POISSON_EQUATION) {
    Unsteady_Simulation = STEADY;
  }

  /*--- Set the number of external iterations to 1 for the steady state problem ---*/

  if ((Kind_Solver == HEAT_EQUATION) ||
      (Kind_Solver == WAVE_EQUATION) || (Kind_Solver == POISSON_EQUATION)) {
    nMGLevels = 0;
    if (Unsteady_Simulation == STEADY) nExtIter = 1;
    else Unst_nIntIter = 2;
  }

  if (Kind_Solver == FEM_ELASTICITY) {
    nMGLevels = 0;
    if (Dynamic_Analysis == STATIC)
	nExtIter = 1;
  }

  /*--- Decide whether we should be writing unsteady solution files. ---*/

  if (Unsteady_Simulation == STEADY ||
      Unsteady_Simulation == HARMONIC_BALANCE)
 { Wrt_Unsteady = false; }
  else { Wrt_Unsteady = true; }

  if (Kind_Solver == FEM_ELASTICITY) {

	  if (Dynamic_Analysis == STATIC) { Wrt_Dynamic = false; }
	  else { Wrt_Dynamic = true; }

  } else {
    Wrt_Dynamic = false;
  }

  /*--- Check for unsupported features. ---*/

  if ((Kind_Regime == INCOMPRESSIBLE) && (Unsteady_Simulation == HARMONIC_BALANCE)){
    cout << "Harmonic Balance not yet implemented for the incompressible solver." << endl;
    exit(EXIT_FAILURE);
  }

  /*--- Check for Fluid model consistency ---*/

  if (standard_air) {
    if (Gamma != 1.4 || Gas_Constant != 287.058) {
      Gamma = 1.4;
      Gas_Constant = 287.058;
    }
  }
  /*--- Check for Measurement System ---*/

  if (SystemMeasurements == US && !standard_air) {
    cout << "Only STANDARD_AIR fluid model can be used with US Measurement System" << endl;
    exit(EXIT_FAILURE);
  }

  /*--- Check for Convective scheme available for NICFD ---*/

  if (!ideal_gas) {
    if (Kind_Upwind_Flow != ROE && Kind_Upwind_Flow != HLLC && Kind_Centered_Flow != JST) {
      cout << "Only ROE Upwind, HLLC Upwind scheme, and JST scheme can be used for Non-Ideal Compressible Fluids" << endl;
      exit(EXIT_FAILURE);
    }

  }
<<<<<<< HEAD
=======
  
  if(GetBoolTurbomachinery()){
    nBlades = new su2double[nZone];
    FreeStreamTurboNormal= new su2double[3];
  }

  /*--- Check if Giles are used with turbo markers ---*/

  if (nMarker_Giles > 0 && !GetBoolTurbomachinery()){
    cout << "Giles Boundary conditions can only be used with turbomachinery markers" << endl;
    exit(EXIT_FAILURE);
  }
>>>>>>> 6bac9128

  /*--- Check for Boundary condition available for NICFD ---*/

  if (!ideal_gas) {
    if (nMarker_Inlet != 0) {
      cout << "Riemann Boundary conditions or Giles must be used for inlet and outlet with Not Ideal Compressible Fluids " << endl;
      exit(EXIT_FAILURE);
    }
    if (nMarker_Outlet != 0) {
      cout << "Riemann Boundary conditions or Giles must be used outlet with Not Ideal Compressible Fluids " << endl;
      exit(EXIT_FAILURE);
    }

    if (nMarker_FarField != 0) {
      cout << "Riemann Boundary conditions or Giles must be used outlet with Not Ideal Compressible Fluids " << endl;
      exit(EXIT_FAILURE);
    }

  }

  /*--- Check for Boundary condition available for NICF ---*/

  if (ideal_gas) {
    if (SystemMeasurements == US && standard_air) {
      if (Kind_ViscosityModel != SUTHERLAND) {
        cout << "Only SUTHERLAND viscosity model can be used with US Measurement  " << endl;
        exit(EXIT_FAILURE);
      }
    }
    if (Kind_ConductivityModel != CONSTANT_PRANDTL ) {
      cout << "Only CONSTANT_PRANDTL thermal conductivity model can be used with STANDARD_AIR and IDEAL_GAS" << endl;
      exit(EXIT_FAILURE);
    }

  }
<<<<<<< HEAD
=======
  
  /*--- Force number of span-wise section to 1 if 2D case ---*/
  if(val_nDim ==2){
    nSpanWiseSections_User=1;
    Kind_SpanWise= EQUISPACED;
  }

  /*--- Set number of TurboPerformance markers ---*/
  if(nMarker_Turbomachinery > 0){
    if(nMarker_Turbomachinery > 1){
      nMarker_TurboPerformance = nMarker_Turbomachinery + int(nMarker_Turbomachinery/2) + 1;
    }else{
      nMarker_TurboPerformance = nMarker_Turbomachinery;
    }
  } else {
    nMarker_TurboPerformance = 0;
    nSpanWiseSections =1;
  }

  /*--- Set number of TurboPerformance markers ---*/
  if(nMarker_Turbomachinery != 0){
    nSpan_iZones = new unsigned short[nZone];
  }

  /*--- Set number of TurboPerformance markers ---*/
  if(RampRotatingFrame && !DiscreteAdjoint){
    FinalRotation_Rate_Z = new su2double[nZone];
    for(iZone=0; iZone <nZone; iZone ++){
      FinalRotation_Rate_Z[iZone] = Rotation_Rate_Z[iZone];
      if(abs(FinalRotation_Rate_Z[iZone]) > 0.0){
        Rotation_Rate_Z[iZone] = RampRotatingFrame_Coeff[0];
      }
    }
  }

  if(RampOutletPressure && !DiscreteAdjoint){
    for (iMarker = 0; iMarker < nMarker_Giles; iMarker++){
      if (Kind_Data_Giles[iMarker] == STATIC_PRESSURE || Kind_Data_Giles[iMarker] == STATIC_PRESSURE_1D || Kind_Data_Giles[iMarker] == RADIAL_EQUILIBRIUM ){
        FinalOutletPressure   = Giles_Var1[iMarker];
        Giles_Var1[iMarker] = RampOutletPressure_Coeff[0];
      }
    }
    for (iMarker = 0; iMarker < nMarker_Riemann; iMarker++){
      if (Kind_Data_Riemann[iMarker] == STATIC_PRESSURE || Kind_Data_Riemann[iMarker] == RADIAL_EQUILIBRIUM){
        FinalOutletPressure      = Riemann_Var1[iMarker];
        Riemann_Var1[iMarker] = RampOutletPressure_Coeff[0];
      }
    }
  }

  /*--- Check on extra Relaxation factor for Giles---*/
  if(ExtraRelFacGiles[1] > 0.5){
    ExtraRelFacGiles[1] = 0.5;
  }

>>>>>>> 6bac9128

  /*--- Set grid movement kind to NO_MOVEMENT if not specified, which means
   that we also set the Grid_Movement flag to false. We initialize to the
   number of zones here, because we are guaranteed to at least have one. ---*/

  if (Kind_GridMovement == NULL) {
    Kind_GridMovement = new unsigned short[nZone];
    for (unsigned short iZone = 0; iZone < nZone; iZone++ )
      Kind_GridMovement[iZone] = NO_MOVEMENT;
    if (Grid_Movement == true) {
      cout << "GRID_MOVEMENT = YES but no type provided in GRID_MOVEMENT_KIND!!" << endl;
      exit(EXIT_FAILURE);
    }
  }

  /*--- If we're solving a purely steady problem with no prescribed grid
   movement (both rotating frame and moving walls can be steady), make sure that
   there is no grid motion ---*/

  if ((Kind_SU2 == SU2_CFD || Kind_SU2 == SU2_SOL) &&
      (Unsteady_Simulation == STEADY) &&
      ((Kind_GridMovement[ZONE_0] != MOVING_WALL) &&
       (Kind_GridMovement[ZONE_0] != ROTATING_FRAME) &&
       (Kind_GridMovement[ZONE_0] != STEADY_TRANSLATION) &&
       (Kind_GridMovement[ZONE_0] != FLUID_STRUCTURE)))
    Grid_Movement = false;

  if ((Kind_SU2 == SU2_CFD || Kind_SU2 == SU2_SOL) &&
      (Unsteady_Simulation == STEADY) &&
      ((Kind_GridMovement[ZONE_0] == MOVING_HTP)))
    Grid_Movement = true;

  /*--- If it is not specified, set the mesh motion mach number
   equal to the freestream value. ---*/

  if (Grid_Movement && Mach_Motion == 0.0)
    Mach_Motion = Mach;

  /*--- Set the boolean flag if we are in a rotating frame (source term). ---*/

  if (Grid_Movement && Kind_GridMovement[ZONE_0] == ROTATING_FRAME)
    Rotating_Frame = true;
  else
    Rotating_Frame = false;

  /*--- Check the number of moving markers against the number of grid movement
   types provided (should be equal, except that rigid motion and rotating frame
   do not depend on surface specification). ---*/

  if (Grid_Movement &&
      (Kind_GridMovement[ZONE_0] != RIGID_MOTION) &&
      (Kind_GridMovement[ZONE_0] != ROTATING_FRAME) &&
      (Kind_GridMovement[ZONE_0] != MOVING_HTP) &&
      (Kind_GridMovement[ZONE_0] != STEADY_TRANSLATION) &&
      (Kind_GridMovement[ZONE_0] != FLUID_STRUCTURE) &&
      (Kind_GridMovement[ZONE_0] != GUST) &&
      (nGridMovement != nMarker_Moving)) {
    cout << "Number of GRID_MOVEMENT_KIND must match number of MARKER_MOVING!!" << endl;
    exit(EXIT_FAILURE);
  }

  /*--- In case the grid movement parameters have not been declared in the
   config file, set them equal to zero for safety. Also check to make sure
   that for each option, a value has been declared for each moving marker. ---*/

  unsigned short nMoving;
  if (nGridMovement > nZone) nMoving = nGridMovement;
  else nMoving = nZone;

  /*--- Motion Origin: ---*/

  if (Motion_Origin_X == NULL) {
    Motion_Origin_X = new su2double[nMoving];
    for (iZone = 0; iZone < nMoving; iZone++ )
      Motion_Origin_X[iZone] = 0.0;
  } else {
    if (Grid_Movement && (nMotion_Origin_X != nGridMovement)) {
      cout << "Length of MOTION_ORIGIN_X must match GRID_MOVEMENT_KIND!!" << endl;
      exit(EXIT_FAILURE);
    }
  }

  if (Motion_Origin_Y == NULL) {
    Motion_Origin_Y = new su2double[nMoving];
    for (iZone = 0; iZone < nMoving; iZone++ )
      Motion_Origin_Y[iZone] = 0.0;
  } else {
    if (Grid_Movement && (nMotion_Origin_Y != nGridMovement)) {
      cout << "Length of MOTION_ORIGIN_Y must match GRID_MOVEMENT_KIND!!" << endl;
      exit(EXIT_FAILURE);
    }
  }

  if (Motion_Origin_Z == NULL) {
    Motion_Origin_Z = new su2double[nMoving];
    for (iZone = 0; iZone < nMoving; iZone++ )
      Motion_Origin_Z[iZone] = 0.0;
  } else {
    if (Grid_Movement && (nMotion_Origin_Z != nGridMovement)) {
      cout << "Length of MOTION_ORIGIN_Z must match GRID_MOVEMENT_KIND!!" << endl;
      exit(EXIT_FAILURE);
    }
  }

  if (MoveMotion_Origin == NULL) {
    MoveMotion_Origin = new unsigned short[nMoving];
    for (iZone = 0; iZone < nMoving; iZone++ )
      MoveMotion_Origin[iZone] = 0;
  } else {
    if (Grid_Movement && (nMoveMotion_Origin != nGridMovement)) {
      cout << "Length of MOVE_MOTION_ORIGIN must match GRID_MOVEMENT_KIND!!" << endl;
      exit(EXIT_FAILURE);
    }
  }

  /*--- Translation: ---*/

  if (Translation_Rate_X == NULL) {
    Translation_Rate_X = new su2double[nMoving];
    for (iZone = 0; iZone < nMoving; iZone++ )
      Translation_Rate_X[iZone] = 0.0;
  } else {
    if (Grid_Movement && (nTranslation_Rate_X != nGridMovement)) {
      cout << "Length of TRANSLATION_RATE_X must match GRID_MOVEMENT_KIND!!" << endl;
      exit(EXIT_FAILURE);
    }
  }

  if (Translation_Rate_Y == NULL) {
    Translation_Rate_Y = new su2double[nMoving];
    for (iZone = 0; iZone < nMoving; iZone++ )
      Translation_Rate_Y[iZone] = 0.0;
  } else {
    if (Grid_Movement && (nTranslation_Rate_Y != nGridMovement)) {
      cout << "Length of TRANSLATION_RATE_Y must match GRID_MOVEMENT_KIND!!" << endl;
      exit(EXIT_FAILURE);
    }
  }

  if (Translation_Rate_Z == NULL) {
    Translation_Rate_Z = new su2double[nMoving];
    for (iZone = 0; iZone < nMoving; iZone++ )
      Translation_Rate_Z[iZone] = 0.0;
  } else {
    if (Grid_Movement && (nTranslation_Rate_Z != nGridMovement)) {
      cout << "Length of TRANSLATION_RATE_Z must match GRID_MOVEMENT_KIND!!" << endl;
      exit(EXIT_FAILURE);
    }
  }

  /*--- Rotation: ---*/

  if (Rotation_Rate_X == NULL) {
    Rotation_Rate_X = new su2double[nMoving];
    for (iZone = 0; iZone < nMoving; iZone++ )
      Rotation_Rate_X[iZone] = 0.0;
  } else {
    if (Grid_Movement && (nRotation_Rate_X != nGridMovement)) {
      cout << "Length of ROTATION_RATE_X must match GRID_MOVEMENT_KIND!!" << endl;
      exit(EXIT_FAILURE);
    }
  }

  if (Rotation_Rate_Y == NULL) {
    Rotation_Rate_Y = new su2double[nMoving];
    for (iZone = 0; iZone < nMoving; iZone++ )
      Rotation_Rate_Y[iZone] = 0.0;
  } else {
    if (Grid_Movement && (nRotation_Rate_Y != nGridMovement)) {
      cout << "Length of ROTATION_RATE_Y must match GRID_MOVEMENT_KIND!!" << endl;
      exit(EXIT_FAILURE);
    }
  }

  if (Rotation_Rate_Z == NULL) {
    Rotation_Rate_Z = new su2double[nMoving];
    for (iZone = 0; iZone < nMoving; iZone++ )
      Rotation_Rate_Z[iZone] = 0.0;
  } else {
    if (Grid_Movement && (nRotation_Rate_Z != nGridMovement)) {
      cout << "Length of ROTATION_RATE_Z must match GRID_MOVEMENT_KIND!!" << endl;
      exit(EXIT_FAILURE);
    }
  }

  /*--- Pitching: ---*/

  if (Pitching_Omega_X == NULL) {
    Pitching_Omega_X = new su2double[nMoving];
    for (iZone = 0; iZone < nMoving; iZone++ )
      Pitching_Omega_X[iZone] = 0.0;
  } else {
    if (Grid_Movement && (nPitching_Omega_X != nGridMovement)) {
      cout << "Length of PITCHING_OMEGA_X must match GRID_MOVEMENT_KIND!!" << endl;
      exit(EXIT_FAILURE);
    }
  }

  if (Pitching_Omega_Y == NULL) {
    Pitching_Omega_Y = new su2double[nMoving];
    for (iZone = 0; iZone < nMoving; iZone++ )
      Pitching_Omega_Y[iZone] = 0.0;
  } else {
    if (Grid_Movement && (nPitching_Omega_Y != nGridMovement)) {
      cout << "Length of PITCHING_OMEGA_Y must match GRID_MOVEMENT_KIND!!" << endl;
      exit(EXIT_FAILURE);
    }
  }

  if (Pitching_Omega_Z == NULL) {
    Pitching_Omega_Z = new su2double[nMoving];
    for (iZone = 0; iZone < nMoving; iZone++ )
      Pitching_Omega_Z[iZone] = 0.0;
  } else {
    if (Grid_Movement && (nPitching_Omega_Z != nGridMovement)) {
      cout << "Length of PITCHING_OMEGA_Z must match GRID_MOVEMENT_KIND!!" << endl;
      exit(EXIT_FAILURE);
    }
  }

  /*--- Pitching Amplitude: ---*/

  if (Pitching_Ampl_X == NULL) {
    Pitching_Ampl_X = new su2double[nMoving];
    for (iZone = 0; iZone < nMoving; iZone++ )
      Pitching_Ampl_X[iZone] = 0.0;
  } else {
    if (Grid_Movement && (nPitching_Ampl_X != nGridMovement)) {
      cout << "Length of PITCHING_AMPL_X must match GRID_MOVEMENT_KIND!!" << endl;
      exit(EXIT_FAILURE);
    }
  }

  if (Pitching_Ampl_Y == NULL) {
    Pitching_Ampl_Y = new su2double[nMoving];
    for (iZone = 0; iZone < nMoving; iZone++ )
      Pitching_Ampl_Y[iZone] = 0.0;
  } else {
    if (Grid_Movement && (nPitching_Ampl_Y != nGridMovement)) {
      cout << "Length of PITCHING_AMPL_Y must match GRID_MOVEMENT_KIND!!" << endl;
      exit(EXIT_FAILURE);
    }
  }

  if (Pitching_Ampl_Z == NULL) {
    Pitching_Ampl_Z = new su2double[nMoving];
    for (iZone = 0; iZone < nMoving; iZone++ )
      Pitching_Ampl_Z[iZone] = 0.0;
  } else {
    if (Grid_Movement && (nPitching_Ampl_Z != nGridMovement)) {
      cout << "Length of PITCHING_AMPL_Z must match GRID_MOVEMENT_KIND!!" << endl;
      exit(EXIT_FAILURE);
    }
  }

  /*--- Pitching Phase: ---*/

  if (Pitching_Phase_X == NULL) {
    Pitching_Phase_X = new su2double[nMoving];
    for (iZone = 0; iZone < nMoving; iZone++ )
      Pitching_Phase_X[iZone] = 0.0;
  } else {
    if (Grid_Movement && (nPitching_Phase_X != nGridMovement)) {
      cout << "Length of PITCHING_PHASE_X must match GRID_MOVEMENT_KIND!!" << endl;
      exit(EXIT_FAILURE);
    }
  }

  if (Pitching_Phase_Y == NULL) {
    Pitching_Phase_Y = new su2double[nMoving];
    for (iZone = 0; iZone < nMoving; iZone++ )
      Pitching_Phase_Y[iZone] = 0.0;
  } else {
    if (Grid_Movement && (nPitching_Phase_Y != nGridMovement)) {
      cout << "Length of PITCHING_PHASE_Y must match GRID_MOVEMENT_KIND!!" << endl;
      exit(EXIT_FAILURE);
    }
  }

  if (Pitching_Phase_Z == NULL) {
    Pitching_Phase_Z = new su2double[nMoving];
    for (iZone = 0; iZone < nMoving; iZone++ )
      Pitching_Phase_Z[iZone] = 0.0;
  } else {
    if (Grid_Movement && (nPitching_Phase_Z != nGridMovement)) {
      cout << "Length of PITCHING_PHASE_Z must match GRID_MOVEMENT_KIND!!" << endl;
      exit(EXIT_FAILURE);
    }
  }

  /*--- Plunging: ---*/

  if (Plunging_Omega_X == NULL) {
    Plunging_Omega_X = new su2double[nMoving];
    for (iZone = 0; iZone < nMoving; iZone++ )
      Plunging_Omega_X[iZone] = 0.0;
  } else {
    if (Grid_Movement && (nPlunging_Omega_X != nGridMovement)) {
      cout << "Length of PLUNGING_OMEGA_X must match GRID_MOVEMENT_KIND!!" << endl;
      exit(EXIT_FAILURE);
    }
  }

  if (Plunging_Omega_Y == NULL) {
    Plunging_Omega_Y = new su2double[nMoving];
    for (iZone = 0; iZone < nMoving; iZone++ )
      Plunging_Omega_Y[iZone] = 0.0;
  } else {
    if (Grid_Movement && (nPlunging_Omega_Y != nGridMovement)) {
      cout << "Length of PLUNGING_OMEGA_Y must match GRID_MOVEMENT_KIND!!" << endl;
      exit(EXIT_FAILURE);
    }
  }

  if (Plunging_Omega_Z == NULL) {
    Plunging_Omega_Z = new su2double[nMoving];
    for (iZone = 0; iZone < nMoving; iZone++ )
      Plunging_Omega_Z[iZone] = 0.0;
  } else {
    if (Grid_Movement && (nPlunging_Omega_Z != nGridMovement)) {
      cout << "Length of PLUNGING_OMEGA_Z must match GRID_MOVEMENT_KIND!!" << endl;
      exit(EXIT_FAILURE);
    }
  }

  /*--- Plunging Amplitude: ---*/

  if (Plunging_Ampl_X == NULL) {
    Plunging_Ampl_X = new su2double[nMoving];
    for (iZone = 0; iZone < nMoving; iZone++ )
      Plunging_Ampl_X[iZone] = 0.0;
  } else {
    if (Grid_Movement && (nPlunging_Ampl_X != nGridMovement)) {
      cout << "Length of PLUNGING_AMPL_X must match GRID_MOVEMENT_KIND!!" << endl;
      exit(EXIT_FAILURE);
    }
  }

  if (Plunging_Ampl_Y == NULL) {
    Plunging_Ampl_Y = new su2double[nMoving];
    for (iZone = 0; iZone < nMoving; iZone++ )
      Plunging_Ampl_Y[iZone] = 0.0;
  } else {
    if (Grid_Movement && (nPlunging_Ampl_Y != nGridMovement)) {
      cout << "Length of PLUNGING_AMPL_Y must match GRID_MOVEMENT_KIND!!" << endl;
      exit(EXIT_FAILURE);
    }
  }

  if (Plunging_Ampl_Z == NULL) {
    Plunging_Ampl_Z = new su2double[nMoving];
    for (iZone = 0; iZone < nMoving; iZone++ )
      Plunging_Ampl_Z[iZone] = 0.0;
  } else {
    if (Grid_Movement && (nPlunging_Ampl_Z != nGridMovement)) {
      cout << "Length of PLUNGING_AMPL_Z must match GRID_MOVEMENT_KIND!!" << endl;
      exit(EXIT_FAILURE);
    }
  }

  /*-- Setting Harmonic Balance period from the config file */

  if (Unsteady_Simulation == HARMONIC_BALANCE) {
  	HarmonicBalance_Period = GetHarmonicBalance_Period();
  	if (HarmonicBalance_Period < 0)  {
  		cout << "Not a valid value for time period!!" << endl;
  		exit(EXIT_FAILURE);
  	}
  	/* Initialize the Harmonic balance Frequency pointer */
  	if (Omega_HB == NULL) {
  		Omega_HB = new su2double[nOmega_HB];
  		for (iZone = 0; iZone < nOmega_HB; iZone++ )
  			Omega_HB[iZone] = 0.0;
  	}else {
  		if (nOmega_HB != nTimeInstances) {
  			cout << "Length of omega_HB  must match the number TIME_INSTANCES!!" << endl;
  			exit(EXIT_FAILURE);
  		}
  	}
  }

    /*--- Use the various rigid-motion input frequencies to determine the period to be used with harmonic balance cases.
     There are THREE types of motion to consider, namely: rotation, pitching, and plunging.
     The largest period of motion is the one to be used for harmonic balance  calculations. ---*/

  /*if (Unsteady_Simulation == HARMONIC_BALANCE) {
      if (!(GetGrid_Movement())) {
          // No grid movement - Time period from config file //
          HarmonicBalance_Period = GetHarmonicBalance_Period();
      }

      else {
          unsigned short N_MOTION_TYPES = 3;
          su2double *periods;
          periods = new su2double[N_MOTION_TYPES];

          //--- rotation: ---//

          su2double Omega_mag_rot = sqrt(pow(Rotation_Rate_X[ZONE_0],2)+pow(Rotation_Rate_Y[ZONE_0],2)+pow(Rotation_Rate_Z[ZONE_0],2));
          if (Omega_mag_rot > 0)
              periods[0] = 2*PI_NUMBER/Omega_mag_rot;
          else
              periods[0] = 0.0;

          //--- pitching: ---//

          su2double Omega_mag_pitch = sqrt(pow(Pitching_Omega_X[ZONE_0],2)+pow(Pitching_Omega_Y[ZONE_0],2)+pow(Pitching_Omega_Z[ZONE_0],2));
          if (Omega_mag_pitch > 0)
              periods[1] = 2*PI_NUMBER/Omega_mag_pitch;
          else
              periods[1] = 0.0;

          //--- plunging: ---//

          su2double Omega_mag_plunge = sqrt(pow(Plunging_Omega_X[ZONE_0],2)+pow(Plunging_Omega_Y[ZONE_0],2)+pow(Plunging_Omega_Z[ZONE_0],2));
          if (Omega_mag_plunge > 0)
              periods[2] = 2*PI_NUMBER/Omega_mag_plunge;
          else
              periods[2] = 0.0;

          //--- determine which period is largest ---//

          unsigned short iVar;
          HarmonicBalance_Period = 0.0;
          for (iVar = 0; iVar < N_MOTION_TYPES; iVar++) {
              if (periods[iVar] > HarmonicBalance_Period)
                  HarmonicBalance_Period = periods[iVar];
          }

          delete periods;
      }

  }*/




  /*--- Initialize the RefOriginMoment Pointer ---*/

  RefOriginMoment = NULL;
  RefOriginMoment = new su2double[3];
  RefOriginMoment[0] = 0.0; RefOriginMoment[1] = 0.0; RefOriginMoment[2] = 0.0;

  /*--- In case the moment origin coordinates have not been declared in the
   config file, set them equal to zero for safety. Also check to make sure
   that for each marker, a value has been declared for the moment origin.
   Unless only one value was specified, then set this value for all the markers
   being monitored. ---*/


  if ((nRefOriginMoment_X != nRefOriginMoment_Y) || (nRefOriginMoment_X != nRefOriginMoment_Z) ) {
    cout << "ERROR: Length of REF_ORIGIN_MOMENT_X, REF_ORIGIN_MOMENT_Y and REF_ORIGIN_MOMENT_Z must be the same!!" << endl;
    exit(EXIT_FAILURE);
  }

  if (RefOriginMoment_X == NULL) {
    RefOriginMoment_X = new su2double[nMarker_Monitoring];
    for (iMarker = 0; iMarker < nMarker_Monitoring; iMarker++ )
      RefOriginMoment_X[iMarker] = 0.0;
  } else {
    if (nRefOriginMoment_X == 1) {

      su2double aux_RefOriginMoment_X = RefOriginMoment_X[0];
      delete [] RefOriginMoment_X;
      RefOriginMoment_X = new su2double[nMarker_Monitoring];
      nRefOriginMoment_X = nMarker_Monitoring;

      for (iMarker = 0; iMarker < nMarker_Monitoring; iMarker++ )
        RefOriginMoment_X[iMarker] = aux_RefOriginMoment_X;
    }
    else if (nRefOriginMoment_X != nMarker_Monitoring) {
      cout << "ERROR: Length of REF_ORIGIN_MOMENT_X must match number of Monitoring Markers!!" << endl;
      exit(EXIT_FAILURE);
    }
  }

  if (RefOriginMoment_Y == NULL) {
    RefOriginMoment_Y = new su2double[nMarker_Monitoring];
    for (iMarker = 0; iMarker < nMarker_Monitoring; iMarker++ )
      RefOriginMoment_Y[iMarker] = 0.0;
  } else {
    if (nRefOriginMoment_Y == 1) {

      su2double aux_RefOriginMoment_Y = RefOriginMoment_Y[0];
      delete [] RefOriginMoment_Y;
      RefOriginMoment_Y = new su2double[nMarker_Monitoring];
      nRefOriginMoment_Y = nMarker_Monitoring;

      for (iMarker = 0; iMarker < nMarker_Monitoring; iMarker++ )
        RefOriginMoment_Y[iMarker] = aux_RefOriginMoment_Y;
    }
    else if (nRefOriginMoment_Y != nMarker_Monitoring) {
      cout << "ERROR: Length of REF_ORIGIN_MOMENT_Y must match number of Monitoring Markers!!" << endl;
      exit(EXIT_FAILURE);
    }
  }

  if (RefOriginMoment_Z == NULL) {
    RefOriginMoment_Z = new su2double[nMarker_Monitoring];
    for (iMarker = 0; iMarker < nMarker_Monitoring; iMarker++ )
      RefOriginMoment_Z[iMarker] = 0.0;
  } else {
    if (nRefOriginMoment_Z == 1) {

      su2double aux_RefOriginMoment_Z = RefOriginMoment_Z[0];
      delete [] RefOriginMoment_Z;
      RefOriginMoment_Z = new su2double[nMarker_Monitoring];
      nRefOriginMoment_Z = nMarker_Monitoring;

      for (iMarker = 0; iMarker < nMarker_Monitoring; iMarker++ )
        RefOriginMoment_Z[iMarker] = aux_RefOriginMoment_Z;
    }
    else if (nRefOriginMoment_Z != nMarker_Monitoring) {
      cout << "ERROR: Length of REF_ORIGIN_MOMENT_Z must match number of Monitoring Markers!!" << endl;
      exit(EXIT_FAILURE);
    }
  }

  /*--- Set the boolean flag if we are carrying out an aeroelastic simulation. ---*/

  if (Grid_Movement && (Kind_GridMovement[ZONE_0] == AEROELASTIC || Kind_GridMovement[ZONE_0] == AEROELASTIC_RIGID_MOTION)) Aeroelastic_Simulation = true;
  else Aeroelastic_Simulation = false;

  /*--- Initializing the size for the solutions of the Aeroelastic problem. ---*/


  if (Grid_Movement && Aeroelastic_Simulation) {
    Aeroelastic_np1.resize(nMarker_Monitoring);
    Aeroelastic_n.resize(nMarker_Monitoring);
    Aeroelastic_n1.resize(nMarker_Monitoring);
    for (iMarker = 0; iMarker < nMarker_Monitoring; iMarker++) {
      Aeroelastic_np1[iMarker].resize(2);
      Aeroelastic_n[iMarker].resize(2);
      Aeroelastic_n1[iMarker].resize(2);
      for (int i =0; i<2; i++) {
        Aeroelastic_np1[iMarker][i].resize(2);
        Aeroelastic_n[iMarker][i].resize(2);
        Aeroelastic_n1[iMarker][i].resize(2);
        for (int j=0; j<2; j++) {
          Aeroelastic_np1[iMarker][i][j] = 0.0;
          Aeroelastic_n[iMarker][i][j] = 0.0;
          Aeroelastic_n1[iMarker][i][j] = 0.0;
        }
      }
    }
  }

  /*--- Allocate memory for the plunge and pitch and initialized them to zero ---*/

  if (Grid_Movement && Aeroelastic_Simulation) {
    Aeroelastic_pitch = new su2double[nMarker_Monitoring];
    Aeroelastic_plunge = new su2double[nMarker_Monitoring];
    for (iMarker = 0; iMarker < nMarker_Monitoring; iMarker++ ) {
      Aeroelastic_pitch[iMarker] = 0.0;
      Aeroelastic_plunge[iMarker] = 0.0;
    }
  }

  /*--- Fluid-Structure Interaction problems ---*/

  if (FSI_Problem) {
	  Kind_GridMovement[val_izone] = FLUID_STRUCTURE;
	  Grid_Movement = true;
  }

  if (MGCycle == FULLMG_CYCLE) FinestMesh = nMGLevels;
  else FinestMesh = MESH_0;

  if ((Kind_Solver == NAVIER_STOKES) &&
      (Kind_Turb_Model != NONE))
    Kind_Solver = RANS;

  Kappa_1st_Flow = Kappa_Flow[0];
  Kappa_2nd_Flow = Kappa_Flow[1];
  Kappa_4th_Flow = Kappa_Flow[2];
  Kappa_1st_AdjFlow = Kappa_AdjFlow[0];
  Kappa_2nd_AdjFlow = Kappa_AdjFlow[1];
  Kappa_4th_AdjFlow = Kappa_AdjFlow[2];

  /*--- Make the MG_PreSmooth, MG_PostSmooth, and MG_CorrecSmooth
   arrays consistent with nMGLevels ---*/

  unsigned short * tmp_smooth = new unsigned short[nMGLevels+1];

  if ((nMG_PreSmooth != nMGLevels+1) && (nMG_PreSmooth != 0)) {
    if (nMG_PreSmooth > nMGLevels+1) {

      /*--- Truncate by removing unnecessary elements at the end ---*/

      for (unsigned int i = 0; i <= nMGLevels; i++)
        tmp_smooth[i] = MG_PreSmooth[i];
      delete [] MG_PreSmooth;
      MG_PreSmooth=NULL;
    } else {

      /*--- Add additional elements equal to last element ---*/

      for (unsigned int i = 0; i < nMG_PreSmooth; i++)
        tmp_smooth[i] = MG_PreSmooth[i];
      for (unsigned int i = nMG_PreSmooth; i <= nMGLevels; i++)
        tmp_smooth[i] = MG_PreSmooth[nMG_PreSmooth-1];
      delete [] MG_PreSmooth;
      MG_PreSmooth=NULL;
    }

    nMG_PreSmooth = nMGLevels+1;
    MG_PreSmooth = new unsigned short[nMG_PreSmooth];
    for (unsigned int i = 0; i < nMG_PreSmooth; i++)
      MG_PreSmooth[i] = tmp_smooth[i];
  }
  if ((nMGLevels != 0) && (nMG_PreSmooth == 0)) {
    delete [] MG_PreSmooth;
    nMG_PreSmooth = nMGLevels+1;
    MG_PreSmooth = new unsigned short[nMG_PreSmooth];
    for (unsigned int i = 0; i < nMG_PreSmooth; i++)
      MG_PreSmooth[i] = i+1;
  }

  if ((nMG_PostSmooth != nMGLevels+1) && (nMG_PostSmooth != 0)) {
    if (nMG_PostSmooth > nMGLevels+1) {

      /*--- Truncate by removing unnecessary elements at the end ---*/

      for (unsigned int i = 0; i <= nMGLevels; i++)
        tmp_smooth[i] = MG_PostSmooth[i];
      delete [] MG_PostSmooth;
      MG_PostSmooth=NULL;
    } else {

      /*--- Add additional elements equal to last element ---*/

      for (unsigned int i = 0; i < nMG_PostSmooth; i++)
        tmp_smooth[i] = MG_PostSmooth[i];
      for (unsigned int i = nMG_PostSmooth; i <= nMGLevels; i++)
        tmp_smooth[i] = MG_PostSmooth[nMG_PostSmooth-1];
      delete [] MG_PostSmooth;
      MG_PostSmooth=NULL;
    }

    nMG_PostSmooth = nMGLevels+1;
    MG_PostSmooth = new unsigned short[nMG_PostSmooth];
    for (unsigned int i = 0; i < nMG_PostSmooth; i++)
      MG_PostSmooth[i] = tmp_smooth[i];

  }

  if ((nMGLevels != 0) && (nMG_PostSmooth == 0)) {
    delete [] MG_PostSmooth;
    nMG_PostSmooth = nMGLevels+1;
    MG_PostSmooth = new unsigned short[nMG_PostSmooth];
    for (unsigned int i = 0; i < nMG_PostSmooth; i++)
      MG_PostSmooth[i] = 0;
  }

  if ((nMG_CorrecSmooth != nMGLevels+1) && (nMG_CorrecSmooth != 0)) {
    if (nMG_CorrecSmooth > nMGLevels+1) {

      /*--- Truncate by removing unnecessary elements at the end ---*/

      for (unsigned int i = 0; i <= nMGLevels; i++)
        tmp_smooth[i] = MG_CorrecSmooth[i];
      delete [] MG_CorrecSmooth;
      MG_CorrecSmooth = NULL;
    } else {

      /*--- Add additional elements equal to last element ---*/

      for (unsigned int i = 0; i < nMG_CorrecSmooth; i++)
        tmp_smooth[i] = MG_CorrecSmooth[i];
      for (unsigned int i = nMG_CorrecSmooth; i <= nMGLevels; i++)
        tmp_smooth[i] = MG_CorrecSmooth[nMG_CorrecSmooth-1];
      delete [] MG_CorrecSmooth;
      MG_CorrecSmooth = NULL;
    }
    nMG_CorrecSmooth = nMGLevels+1;
    MG_CorrecSmooth = new unsigned short[nMG_CorrecSmooth];
    for (unsigned int i = 0; i < nMG_CorrecSmooth; i++)
      MG_CorrecSmooth[i] = tmp_smooth[i];
  }

  if ((nMGLevels != 0) && (nMG_CorrecSmooth == 0)) {
    delete [] MG_CorrecSmooth;
    nMG_CorrecSmooth = nMGLevels+1;
    MG_CorrecSmooth = new unsigned short[nMG_CorrecSmooth];
    for (unsigned int i = 0; i < nMG_CorrecSmooth; i++)
      MG_CorrecSmooth[i] = 0;
  }

  /*--- Override MG Smooth parameters ---*/

  if (nMG_PreSmooth != 0) MG_PreSmooth[MESH_0] = 1;
  if (nMG_PostSmooth != 0) {
    MG_PostSmooth[MESH_0] = 0;
    MG_PostSmooth[nMGLevels] = 0;
  }
  if (nMG_CorrecSmooth != 0) MG_CorrecSmooth[nMGLevels] = 0;

  if (Restart) MGCycle = V_CYCLE;

  if (ContinuousAdjoint) {
    if (Kind_Solver == EULER) Kind_Solver = ADJ_EULER;
    if (Kind_Solver == NAVIER_STOKES) Kind_Solver = ADJ_NAVIER_STOKES;
    if (Kind_Solver == RANS) Kind_Solver = ADJ_RANS;
  }

  nCFL = nMGLevels+1;
  CFL = new su2double[nCFL];
  CFL[0] = CFLFineGrid;

  /*--- Evaluate when the Cl should be evaluated ---*/

  Iter_Fixed_CL        = SU2_TYPE::Int(nExtIter / (su2double(Update_Alpha)+5.0));
  Iter_Fixed_CM        = SU2_TYPE::Int(nExtIter / (su2double(Update_iH)+5.0));
  Iter_Fixed_NetThrust = SU2_TYPE::Int(nExtIter / (su2double(Update_BCThrust)+5.0));

  if (ContinuousAdjoint) {
    CFL[0] = CFL[0] * CFLRedCoeff_AdjFlow;
    CFL_AdaptParam[2] *= CFLRedCoeff_AdjFlow;
    CFL_AdaptParam[3] *= CFLRedCoeff_AdjFlow;
    Iter_Fixed_CL = SU2_TYPE::Int(su2double (Iter_Fixed_CL) / CFLRedCoeff_AdjFlow);
    Iter_Fixed_CM = SU2_TYPE::Int(su2double (Iter_Fixed_CM) / CFLRedCoeff_AdjFlow);
    Iter_Fixed_NetThrust = SU2_TYPE::Int(su2double (Iter_Fixed_NetThrust) / CFLRedCoeff_AdjFlow);
  }

  if (Iter_Fixed_CL == 0) { Iter_Fixed_CL = nExtIter+1; Update_Alpha = 0; }
  if (Iter_Fixed_CM == 0) { Iter_Fixed_CM = nExtIter+1; Update_iH = 0; }
  if (Iter_Fixed_NetThrust == 0) { Iter_Fixed_NetThrust = nExtIter+1; Update_BCThrust = 0; }

  for (iCFL = 1; iCFL < nCFL; iCFL++)
    CFL[iCFL] = CFL[iCFL-1];

  if (nRKStep == 0) {
    nRKStep = 1;
    RK_Alpha_Step = new su2double[1]; RK_Alpha_Step[0] = 1.0;
  }

  /* Correct the number of time levels for time accurate local time
     stepping, if needed.  */
  if (nLevels_TimeAccurateLTS == 0)  nLevels_TimeAccurateLTS =  1;
  if (nLevels_TimeAccurateLTS  > 15) nLevels_TimeAccurateLTS = 15;

  /* Check that no time accurate local time stepping is specified for time
     integration schemes other than ADER. */
  if (Kind_TimeIntScheme_FEM_Flow != ADER_DG && nLevels_TimeAccurateLTS != 1) {

    if (rank==MASTER_NODE) {
      cout << endl << "WARNING: "
           << nLevels_TimeAccurateLTS << " levels specified for time accurate local time stepping." << endl
           << "Time accurate local time stepping is only possible for ADER, hence this option is not used." << endl
           << endl;
    }

    nLevels_TimeAccurateLTS = 1;
  }

  if (Kind_TimeIntScheme_FEM_Flow == ADER_DG) {

    Unsteady_Simulation = TIME_STEPPING;  // Only time stepping for ADER.

    /* If time accurate local time stepping is used, make sure that an unsteady
       CFL is specified. If not, terminate. */
    if (nLevels_TimeAccurateLTS != 1) {

      if(Unst_CFL == 0.0) {
        if (rank==MASTER_NODE) {
          cout << "ERROR: Unsteady CFL not specified for time accurate "
               << "local time stepping." << endl;
          exit(EXIT_FAILURE);
        }
      }
    }

    /* Determine the location of the ADER time DOFs, which are the Gauss-Legendre
       integration points corresponding to the number of time DOFs. */
    vector<su2double> GLPoints(nTimeDOFsADER_DG), GLWeights(nTimeDOFsADER_DG);
    CGaussJacobiQuadrature GaussJacobi;
    GaussJacobi.GetQuadraturePoints(0.0, 0.0, -1.0, 1.0, GLPoints, GLWeights);

    TimeDOFsADER_DG = new su2double[nTimeDOFsADER_DG];
    for(unsigned short i=0; i<nTimeDOFsADER_DG; ++i)
      TimeDOFsADER_DG[i] = GLPoints[i];

    /* Determine the number of integration points in time, their locations
       on the interval [-1..1] and their integration weights. */
    unsigned short orderExact = ceil(Quadrature_Factor_Time_ADER_DG*(nTimeDOFsADER_DG-1));
    nTimeIntegrationADER_DG = orderExact/2 + 1;
    nTimeIntegrationADER_DG = max(nTimeIntegrationADER_DG, nTimeDOFsADER_DG);
    GLPoints.resize(nTimeIntegrationADER_DG);
    GLWeights.resize(nTimeIntegrationADER_DG);
    GaussJacobi.GetQuadraturePoints(0.0, 0.0, -1.0, 1.0, GLPoints, GLWeights);

    TimeIntegrationADER_DG    = new su2double[nTimeIntegrationADER_DG];
    WeightsIntegrationADER_DG = new su2double[nTimeIntegrationADER_DG];
    for(unsigned short i=0; i<nTimeIntegrationADER_DG; ++i) {
      TimeIntegrationADER_DG[i]    = GLPoints[i];
      WeightsIntegrationADER_DG[i] = GLWeights[i];
    }
  }

  if (nIntCoeffs == 0) {
	nIntCoeffs = 2;
	Int_Coeffs = new su2double[2]; Int_Coeffs[0] = 0.25; Int_Coeffs[1] = 0.5;
  }

  if ((Kind_SU2 == SU2_CFD) && (Kind_Solver == NO_SOLVER)) {
    cout << "PHYSICAL_PROBLEM must be set in the configuration file" << endl;
    exit(EXIT_FAILURE);
  }

  /*--- Set a flag for viscous simulations ---*/

  Viscous = (( Kind_Solver == NAVIER_STOKES          ) ||
             ( Kind_Solver == ADJ_NAVIER_STOKES      ) ||
             ( Kind_Solver == RANS                   ) ||
             ( Kind_Solver == ADJ_RANS               ) ||
             ( Kind_Solver == FEM_NAVIER_STOKES      ) ||
             ( Kind_Solver == FEM_RANS               ) ||
             ( Kind_Solver == FEM_LES                ));

  /*--- To avoid boundary intersections, let's add a small constant to the planes. ---*/

  Section_WingBounds[0] += EPS;
  Section_WingBounds[1] += EPS;

  for (unsigned short iSections = 0; iSections < nLocationStations; iSections++) {
    LocationStations[iSections] += EPS;
  }

  /*--- Re-scale the length based parameters. The US system uses feet,
   but SU2 assumes that the grid is in inches ---*/

  if ((SystemMeasurements == US) && (Kind_SU2 == SU2_CFD)) {

    for (iMarker = 0; iMarker < nMarker_Monitoring; iMarker++) {
      RefOriginMoment_X[iMarker] = RefOriginMoment_X[iMarker]/12.0;
      RefOriginMoment_Y[iMarker] = RefOriginMoment_Y[iMarker]/12.0;
      RefOriginMoment_Z[iMarker] = RefOriginMoment_Z[iMarker]/12.0;
    }

    for (iMarker = 0; iMarker < nGridMovement; iMarker++) {
      Motion_Origin_X[iMarker] = Motion_Origin_X[iMarker]/12.0;
      Motion_Origin_Y[iMarker] = Motion_Origin_Y[iMarker]/12.0;
      Motion_Origin_Z[iMarker] = Motion_Origin_Z[iMarker]/12.0;
    }
    
    RefLength = RefLength/12.0;
    if ((val_nDim == 2) && (!Axisymmetric)) RefArea = RefArea/12.0;
    else RefArea = RefArea/144.0;
    Length_Reynolds = Length_Reynolds/12.0;
    RefElemLength = RefElemLength/12.0;
    Highlite_Area = Highlite_Area/144.0;
    SemiSpan = SemiSpan/12.0;

    EA_IntLimit[0] = EA_IntLimit[0]/12.0;
    EA_IntLimit[1] = EA_IntLimit[1]/12.0;
    EA_IntLimit[2] = EA_IntLimit[2]/12.0;

    for (unsigned short iSections = 0; iSections < nLocationStations; iSections++) {
      LocationStations[iSections] = LocationStations[iSections]/12.0;
    }

    Section_WingBounds[0] = Section_WingBounds[0]/12.0;
    Section_WingBounds[1] = Section_WingBounds[1]/12.0;

    SubsonicEngine_Cyl[0] = SubsonicEngine_Cyl[0]/12.0;
    SubsonicEngine_Cyl[1] = SubsonicEngine_Cyl[1]/12.0;
    SubsonicEngine_Cyl[2] = SubsonicEngine_Cyl[2]/12.0;
    SubsonicEngine_Cyl[3] = SubsonicEngine_Cyl[3]/12.0;
    SubsonicEngine_Cyl[4] = SubsonicEngine_Cyl[4]/12.0;
    SubsonicEngine_Cyl[5] = SubsonicEngine_Cyl[5]/12.0;
    SubsonicEngine_Cyl[6] = SubsonicEngine_Cyl[6]/12.0;

  }

  /*--- Check for constant lift mode. Initialize the update flag for
   the AoA with each iteration to false  ---*/

  if (Fixed_CL_Mode) Update_AoA = false;
  if (Fixed_CM_Mode) Update_HTPIncidence = false;

  if (DirectDiff != NO_DERIVATIVE) {
#if !defined COMPLEX_TYPE && !defined ADOLC_FORWARD_TYPE && !defined CODI_FORWARD_TYPE
      if (Kind_SU2 == SU2_CFD) {
        cout << "SU2_CFD: Config option DIRECT_DIFF= YES requires AD or complex support!" << endl;
        cout << "Please use SU2_CFD_DIRECTDIFF (configuration/compilation is done using the preconfigure.py script)." << endl;
        exit(EXIT_FAILURE);
      }
#endif
    /*--- Initialize the derivative values ---*/
    switch (DirectDiff) {
      case D_MACH:
        SU2_TYPE::SetDerivative(Mach, 1.0);
        break;
      case D_AOA:
        SU2_TYPE::SetDerivative(AoA, 1.0);
        break;
      case D_SIDESLIP:
        SU2_TYPE::SetDerivative(AoS, 1.0);
        break;
      case D_REYNOLDS:
        SU2_TYPE::SetDerivative(Reynolds, 1.0);
        break;
      case D_TURB2LAM:
       SU2_TYPE::SetDerivative(Turb2LamViscRatio_FreeStream, 1.0);
        break;
      default:
        /*--- All other cases are handled in the specific solver ---*/
        break;
      }
  }

#if defined CODI_REVERSE_TYPE
  AD_Mode = YES;
#else
  if (AD_Mode == YES) {
    if (rank == MASTER_NODE){
      cout << "AUTO_DIFF=YES requires Automatic Differentiation support." << endl;
      cout << "Please use correct executables (configuration/compilation is done using the preconfigure.py script)." << endl;
    }
  }
#endif

  if (DiscreteAdjoint) {
#if !defined ADOLC_REVERSE_TYPE && !defined CODI_REVERSE_TYPE
    if (Kind_SU2 == SU2_CFD) {
      if (rank == MASTER_NODE){
        cout << "SU2_CFD: Config option MATH_PROBLEM= DISCRETE_ADJOINT requires AD support!" << endl;
        cout << "Please use SU2_CFD_AD (configuration/compilation is done using the preconfigure.py script)." << endl;
      }
      exit(EXIT_FAILURE);
    }
#endif

    /*--- Disable writing of limiters if enabled ---*/
    Wrt_Limiters = false;

    if (Unsteady_Simulation) {

      Restart_Flow = false;

      if (Grid_Movement) {
        cout << "Dynamic mesh movement currently not supported for the discrete adjoint solver." << endl;
        exit(EXIT_FAILURE);
      }

      if (Unst_AdjointIter- long(nExtIter) < 0){
        if (rank == MASTER_NODE){
          cout << "Invalid iteration number requested for unsteady adjoint. " << endl;
          cout << "Make sure EXT_ITER is larger or equal than UNST_ADJ_ITER." << endl;
        }
        exit(EXIT_FAILURE);
      }

      /*--- If the averaging interval is not set, we average over all time-steps ---*/

      if (Iter_Avg_Objective == 0.0) {
        Iter_Avg_Objective = nExtIter;
      }
    }

    switch(Kind_Solver) {
      case EULER:
        Kind_Solver = DISC_ADJ_EULER;
        break;
      case RANS:
        Kind_Solver = DISC_ADJ_RANS;
        break;
      case NAVIER_STOKES:
        Kind_Solver = DISC_ADJ_NAVIER_STOKES;
        break;
      default:
        break;
    }

    RampOutletPressure = false;
    RampRotatingFrame = false;
  }

  /*--- Check for 2nd order w/ limiting for JST and correct ---*/

  if ((Kind_ConvNumScheme_Flow == SPACE_CENTERED) && (Kind_Centered_Flow == JST) && (SpatialOrder_Flow == SECOND_ORDER_LIMITER))
    SpatialOrder_Flow = SECOND_ORDER;

  if ((Kind_ConvNumScheme_AdjFlow == SPACE_CENTERED) && (Kind_Centered_AdjFlow == JST) && (SpatialOrder_AdjFlow == SECOND_ORDER_LIMITER))
    SpatialOrder_AdjFlow = SECOND_ORDER;

  delete [] tmp_smooth;

  /*--- Make sure that implicit time integration is disabled
        for the FEM fluid solver (numerics). ---*/
  if ((Kind_Solver == FEM_EULER) ||
      (Kind_Solver == FEM_NAVIER_STOKES) ||
      (Kind_Solver == FEM_RANS)) {
     Kind_TimeIntScheme_Flow = Kind_TimeIntScheme_FEM_Flow;
  }

  /*--- Set up the time stepping / unsteady CFL options. ---*/
  if ((Unsteady_Simulation == TIME_STEPPING) && (Unst_CFL != 0.0)) {
    for (iCFL = 0; iCFL < nCFL; iCFL++)
      CFL[iCFL] = Unst_CFL;
  }


}

void CConfig::SetMarkers(unsigned short val_software) {

  unsigned short iMarker_All, iMarker_CfgFile, iMarker_Euler, iMarker_Custom,
  iMarker_FarField, iMarker_SymWall, iMarker_Pressure, iMarker_PerBound,
  iMarker_NearFieldBound, iMarker_InterfaceBound, iMarker_Fluid_InterfaceBound, iMarker_Dirichlet,
  iMarker_Inlet, iMarker_Riemann, iMarker_Giles, iMarker_Outlet, iMarker_Isothermal,
  iMarker_HeatFlux, iMarker_EngineInflow, iMarker_EngineExhaust,
  iMarker_Displacement, iMarker_Load, iMarker_FlowLoad, iMarker_Neumann, iMarker_Internal,
  iMarker_Monitoring, iMarker_Designing, iMarker_GeoEval, iMarker_Plotting, iMarker_Analyze,
  iMarker_DV, iMarker_Moving, iMarker_Supersonic_Inlet, iMarker_Supersonic_Outlet,
  iMarker_Clamped, iMarker_ZoneInterface, iMarker_Load_Dir, iMarker_Load_Sine,
  iMarker_ActDiskInlet, iMarker_ActDiskOutlet, iMarker_Out_1D,
  iMarker_Turbomachinery, iMarker_MixingPlaneInterface;

  int size = SINGLE_NODE;

#ifdef HAVE_MPI
  if (val_software != SU2_MSH)
    MPI_Comm_size(MPI_COMM_WORLD, &size);
#endif

  /*--- Compute the total number of markers in the config file ---*/

  nMarker_CfgFile = nMarker_Euler + nMarker_FarField + nMarker_SymWall +
  nMarker_Pressure + nMarker_PerBound + nMarker_NearFieldBound + nMarker_Fluid_InterfaceBound +
  nMarker_InterfaceBound + nMarker_Dirichlet + nMarker_Neumann + nMarker_Inlet + nMarker_Riemann +
  nMarker_Giles + nMarker_Outlet + nMarker_Isothermal + nMarker_HeatFlux +
  nMarker_EngineInflow + nMarker_EngineExhaust + nMarker_Internal +
  nMarker_Supersonic_Inlet + nMarker_Supersonic_Outlet + nMarker_Displacement + nMarker_Load +
  nMarker_FlowLoad + nMarker_Custom +
  nMarker_Clamped + nMarker_Load_Sine + nMarker_Load_Dir +
  nMarker_ActDiskInlet + nMarker_ActDiskOutlet + nMarker_Out_1D;

  /*--- Add the possible send/receive domains ---*/

  nMarker_Max = nMarker_CfgFile + OVERHEAD*size;

  /*--- Basic dimensionalization of the markers (worst scenario) ---*/

  nMarker_All = nMarker_Max;

  /*--- Allocate the memory (markers in each domain) ---*/
<<<<<<< HEAD

  Marker_All_TagBound       = new string[nMarker_All];			    // Store the tag that correspond with each marker.
  Marker_All_SendRecv       = new short[nMarker_All];						// +#domain (send), -#domain (receive).
  Marker_All_KindBC         = new unsigned short[nMarker_All];	// Store the kind of boundary condition.
  Marker_All_Monitoring     = new unsigned short[nMarker_All];	// Store whether the boundary should be monitored.
  Marker_All_Designing      = new unsigned short[nMarker_All];  // Store whether the boundary should be designed.
  Marker_All_Plotting       = new unsigned short[nMarker_All];	// Store whether the boundary should be plotted.
  Marker_All_Analyze  = new unsigned short[nMarker_All];	// Store whether the boundary should be plotted.
  Marker_All_ZoneInterface   = new unsigned short[nMarker_All];	// Store whether the boundary is in the FSI interface.
  Marker_All_GeoEval        = new unsigned short[nMarker_All];	// Store whether the boundary should be geometry evaluation.
  Marker_All_DV             = new unsigned short[nMarker_All];	// Store whether the boundary should be affected by design variables.
  Marker_All_Moving         = new unsigned short[nMarker_All];	// Store whether the boundary should be in motion.
  Marker_All_PerBound       = new short[nMarker_All];						// Store whether the boundary belongs to a periodic boundary.
  Marker_All_Out_1D         = new unsigned short[nMarker_All];  // Store whether the boundary belongs to a 1-d output boundary.

=======
  
  Marker_All_TagBound             = new string[nMarker_All];			// Store the tag that correspond with each marker.
  Marker_All_SendRecv             = new short[nMarker_All];				// +#domain (send), -#domain (receive).
  Marker_All_KindBC               = new unsigned short[nMarker_All];	// Store the kind of boundary condition.
  Marker_All_Monitoring           = new unsigned short[nMarker_All];	// Store whether the boundary should be monitored.
  Marker_All_Designing            = new unsigned short[nMarker_All];    // Store whether the boundary should be designed.
  Marker_All_Plotting             = new unsigned short[nMarker_All];	// Store whether the boundary should be plotted.
  Marker_All_Analyze              = new unsigned short[nMarker_All];	// Store whether the boundary should be plotted.
  Marker_All_ZoneInterface        = new unsigned short[nMarker_All];	// Store whether the boundary is in the FSI interface.
  Marker_All_GeoEval              = new unsigned short[nMarker_All];	// Store whether the boundary should be geometry evaluation.
  Marker_All_DV                   = new unsigned short[nMarker_All];	// Store whether the boundary should be affected by design variables.
  Marker_All_Moving               = new unsigned short[nMarker_All];	// Store whether the boundary should be in motion.
  Marker_All_PerBound             = new short[nMarker_All];				// Store whether the boundary belongs to a periodic boundary.
  Marker_All_Out_1D               = new unsigned short[nMarker_All];    // Store whether the boundary belongs to a 1-d output boundary.
  Marker_All_Turbomachinery       = new unsigned short[nMarker_All];	// Store whether the boundary is in needed for Turbomachinery computations.
  Marker_All_TurbomachineryFlag   = new unsigned short[nMarker_All];	// Store whether the boundary has a flag for Turbomachinery computations.
  Marker_All_MixingPlaneInterface = new unsigned short[nMarker_All];	// Store whether the boundary has a in the MixingPlane interface.
  
>>>>>>> 6bac9128

  for (iMarker_All = 0; iMarker_All < nMarker_All; iMarker_All++) {
    Marker_All_TagBound[iMarker_All]             = "SEND_RECEIVE";
    Marker_All_SendRecv[iMarker_All]             = 0;
    Marker_All_KindBC[iMarker_All]               = 0;
    Marker_All_Monitoring[iMarker_All]           = 0;
    Marker_All_GeoEval[iMarker_All]              = 0;
    Marker_All_Designing[iMarker_All]            = 0;
    Marker_All_Plotting[iMarker_All]             = 0;
    Marker_All_Analyze[iMarker_All]              = 0;
    Marker_All_ZoneInterface[iMarker_All]        = 0;
    Marker_All_DV[iMarker_All]                   = 0;
    Marker_All_Moving[iMarker_All]               = 0;
    Marker_All_PerBound[iMarker_All]             = 0;
    Marker_All_Out_1D[iMarker_All]               = 0;
    Marker_All_Turbomachinery[iMarker_All]       = 0;
    Marker_All_TurbomachineryFlag[iMarker_All]   = 0;
    Marker_All_MixingPlaneInterface[iMarker_All] = 0;
  }

  /*--- Allocate the memory (markers in the config file) ---*/

  Marker_CfgFile_TagBound             = new string[nMarker_CfgFile];
  Marker_CfgFile_KindBC               = new unsigned short[nMarker_CfgFile];
  Marker_CfgFile_Monitoring           = new unsigned short[nMarker_CfgFile];
  Marker_CfgFile_Designing            = new unsigned short[nMarker_CfgFile];
  Marker_CfgFile_Plotting             = new unsigned short[nMarker_CfgFile];
  Marker_CfgFile_Analyze              = new unsigned short[nMarker_CfgFile];
  Marker_CfgFile_GeoEval              = new unsigned short[nMarker_CfgFile];
  Marker_CfgFile_ZoneInterface        = new unsigned short[nMarker_CfgFile];
  Marker_CfgFile_DV                   = new unsigned short[nMarker_CfgFile];
  Marker_CfgFile_Moving               = new unsigned short[nMarker_CfgFile];
  Marker_CfgFile_PerBound             = new unsigned short[nMarker_CfgFile];
  Marker_CfgFile_Out_1D               = new unsigned short[nMarker_CfgFile];
  Marker_CfgFile_Turbomachinery       = new unsigned short[nMarker_CfgFile];
  Marker_CfgFile_TurbomachineryFlag   = new unsigned short[nMarker_CfgFile];
  Marker_CfgFile_MixingPlaneInterface = new unsigned short[nMarker_CfgFile];
  
  for (iMarker_CfgFile = 0; iMarker_CfgFile < nMarker_CfgFile; iMarker_CfgFile++) {
    Marker_CfgFile_TagBound[iMarker_CfgFile]             = "SEND_RECEIVE";
    Marker_CfgFile_KindBC[iMarker_CfgFile]               = 0;
    Marker_CfgFile_Monitoring[iMarker_CfgFile]           = 0;
    Marker_CfgFile_GeoEval[iMarker_CfgFile]              = 0;
    Marker_CfgFile_Designing[iMarker_CfgFile]            = 0;
    Marker_CfgFile_Plotting[iMarker_CfgFile]             = 0;
    Marker_CfgFile_Analyze[iMarker_CfgFile]              = 0;
    Marker_CfgFile_ZoneInterface[iMarker_CfgFile]        = 0;
    Marker_CfgFile_DV[iMarker_CfgFile]                   = 0;
    Marker_CfgFile_Moving[iMarker_CfgFile]               = 0;
    Marker_CfgFile_PerBound[iMarker_CfgFile]             = 0;
    Marker_CfgFile_Out_1D[iMarker_CfgFile]               = 0;
    Marker_CfgFile_Turbomachinery[iMarker_CfgFile]       = 0;
    Marker_CfgFile_TurbomachineryFlag[iMarker_CfgFile]   = 0;
    Marker_CfgFile_MixingPlaneInterface[iMarker_CfgFile] = 0;
  }

  /*--- Allocate memory to store surface information (Analyze BC) ---*/

  Surface_MassFlow = new su2double[nMarker_Analyze];
  Surface_DC60 = new su2double[nMarker_Analyze];
  Surface_IDC = new su2double[nMarker_Analyze];
  Surface_IDC_Mach = new su2double[nMarker_Analyze];
  Surface_IDR = new su2double[nMarker_Analyze];
  for (iMarker_Analyze = 0; iMarker_Analyze < nMarker_Analyze; iMarker_Analyze++) {
     Surface_MassFlow[iMarker_Analyze] = 0.0;
     Surface_DC60[iMarker_Analyze] = 0.0;
     Surface_IDC[iMarker_Analyze] = 0.0;
     Surface_IDC_Mach[iMarker_Analyze] = 0.0;
     Surface_IDR[iMarker_Analyze] = 0.0;
   }

  /*--- Populate the marker information in the config file (all domains) ---*/

  iMarker_CfgFile = 0;
  for (iMarker_Euler = 0; iMarker_Euler < nMarker_Euler; iMarker_Euler++) {
    Marker_CfgFile_TagBound[iMarker_CfgFile] = Marker_Euler[iMarker_Euler];
    Marker_CfgFile_KindBC[iMarker_CfgFile] = EULER_WALL;
    iMarker_CfgFile++;
  }

  for (iMarker_FarField = 0; iMarker_FarField < nMarker_FarField; iMarker_FarField++) {
    Marker_CfgFile_TagBound[iMarker_CfgFile] = Marker_FarField[iMarker_FarField];
    Marker_CfgFile_KindBC[iMarker_CfgFile] = FAR_FIELD;
    iMarker_CfgFile++;
  }

  for (iMarker_SymWall = 0; iMarker_SymWall < nMarker_SymWall; iMarker_SymWall++) {
    Marker_CfgFile_TagBound[iMarker_CfgFile] = Marker_SymWall[iMarker_SymWall];
    Marker_CfgFile_KindBC[iMarker_CfgFile] = SYMMETRY_PLANE;
    iMarker_CfgFile++;
  }

  for (iMarker_Pressure = 0; iMarker_Pressure < nMarker_Pressure; iMarker_Pressure++) {
    Marker_CfgFile_TagBound[iMarker_CfgFile] = Marker_Pressure[iMarker_Pressure];
    Marker_CfgFile_KindBC[iMarker_CfgFile] = PRESSURE_BOUNDARY;
    iMarker_CfgFile++;
  }

  for (iMarker_PerBound = 0; iMarker_PerBound < nMarker_PerBound; iMarker_PerBound++) {
    Marker_CfgFile_TagBound[iMarker_CfgFile] = Marker_PerBound[iMarker_PerBound];
    Marker_CfgFile_KindBC[iMarker_CfgFile] = PERIODIC_BOUNDARY;
    Marker_CfgFile_PerBound[iMarker_CfgFile] = iMarker_PerBound + 1;
    iMarker_CfgFile++;
  }

  ActDisk_DeltaPress = new su2double[nMarker_ActDiskInlet];
  ActDisk_DeltaTemp = new su2double[nMarker_ActDiskInlet];
  ActDisk_TotalPressRatio = new su2double[nMarker_ActDiskInlet];
  ActDisk_TotalTempRatio = new su2double[nMarker_ActDiskInlet];
  ActDisk_StaticPressRatio = new su2double[nMarker_ActDiskInlet];
  ActDisk_StaticTempRatio = new su2double[nMarker_ActDiskInlet];
  ActDisk_Power = new su2double[nMarker_ActDiskInlet];
  ActDisk_MassFlow = new su2double[nMarker_ActDiskInlet];
  ActDisk_Mach = new su2double[nMarker_ActDiskInlet];
  ActDisk_Force = new su2double[nMarker_ActDiskInlet];
  ActDisk_NetThrust = new su2double[nMarker_ActDiskInlet];
  ActDisk_BCThrust = new su2double[nMarker_ActDiskInlet];
  ActDisk_BCThrust_Old = new su2double[nMarker_ActDiskInlet];
  ActDisk_GrossThrust = new su2double[nMarker_ActDiskInlet];
  ActDisk_Area = new su2double[nMarker_ActDiskInlet];
  ActDisk_ReverseMassFlow = new su2double[nMarker_ActDiskInlet];

  for (iMarker_ActDiskInlet = 0; iMarker_ActDiskInlet < nMarker_ActDiskInlet; iMarker_ActDiskInlet++) {
    ActDisk_DeltaPress[iMarker_ActDiskInlet] = 0.0;
    ActDisk_DeltaTemp[iMarker_ActDiskInlet] = 0.0;
    ActDisk_TotalPressRatio[iMarker_ActDiskInlet] = 0.0;
    ActDisk_TotalTempRatio[iMarker_ActDiskInlet] = 0.0;
    ActDisk_StaticPressRatio[iMarker_ActDiskInlet] = 0.0;
    ActDisk_StaticTempRatio[iMarker_ActDiskInlet] = 0.0;
    ActDisk_Power[iMarker_ActDiskInlet] = 0.0;
    ActDisk_MassFlow[iMarker_ActDiskInlet] = 0.0;
    ActDisk_Mach[iMarker_ActDiskInlet] = 0.0;
    ActDisk_Force[iMarker_ActDiskInlet] = 0.0;
    ActDisk_NetThrust[iMarker_ActDiskInlet] = 0.0;
    ActDisk_BCThrust[iMarker_ActDiskInlet] = 0.0;
    ActDisk_BCThrust_Old[iMarker_ActDiskInlet] = 0.0;
    ActDisk_GrossThrust[iMarker_ActDiskInlet] = 0.0;
    ActDisk_Area[iMarker_ActDiskInlet] = 0.0;
    ActDisk_ReverseMassFlow[iMarker_ActDiskInlet] = 0.0;
  }


  ActDiskInlet_MassFlow = new su2double[nMarker_ActDiskInlet];
  ActDiskInlet_Temperature = new su2double[nMarker_ActDiskInlet];
  ActDiskInlet_TotalTemperature = new su2double[nMarker_ActDiskInlet];
  ActDiskInlet_Pressure = new su2double[nMarker_ActDiskInlet];
  ActDiskInlet_TotalPressure = new su2double[nMarker_ActDiskInlet];
  ActDiskInlet_RamDrag = new su2double[nMarker_ActDiskInlet];
  ActDiskInlet_Force = new su2double[nMarker_ActDiskInlet];
  ActDiskInlet_Power = new su2double[nMarker_ActDiskInlet];

  for (iMarker_ActDiskInlet = 0; iMarker_ActDiskInlet < nMarker_ActDiskInlet; iMarker_ActDiskInlet++) {
    Marker_CfgFile_TagBound[iMarker_CfgFile] = Marker_ActDiskInlet[iMarker_ActDiskInlet];
    Marker_CfgFile_KindBC[iMarker_CfgFile] = ACTDISK_INLET;
    ActDiskInlet_MassFlow[iMarker_ActDiskInlet] = 0.0;
    ActDiskInlet_Temperature[iMarker_ActDiskInlet] = 0.0;
    ActDiskInlet_TotalTemperature[iMarker_ActDiskInlet] = 0.0;
    ActDiskInlet_Pressure[iMarker_ActDiskInlet] = 0.0;
    ActDiskInlet_TotalPressure[iMarker_ActDiskInlet] = 0.0;
    ActDiskInlet_RamDrag[iMarker_ActDiskInlet] = 0.0;
    ActDiskInlet_Force[iMarker_ActDiskInlet] = 0.0;
    ActDiskInlet_Power[iMarker_ActDiskInlet] = 0.0;
    iMarker_CfgFile++;
  }

  ActDiskOutlet_MassFlow = new su2double[nMarker_ActDiskOutlet];
  ActDiskOutlet_Temperature = new su2double[nMarker_ActDiskOutlet];
  ActDiskOutlet_TotalTemperature = new su2double[nMarker_ActDiskOutlet];
  ActDiskOutlet_Pressure = new su2double[nMarker_ActDiskOutlet];
  ActDiskOutlet_TotalPressure = new su2double[nMarker_ActDiskOutlet];
  ActDiskOutlet_GrossThrust = new su2double[nMarker_ActDiskOutlet];
  ActDiskOutlet_Force = new su2double[nMarker_ActDiskOutlet];
  ActDiskOutlet_Power = new su2double[nMarker_ActDiskOutlet];

  for (iMarker_ActDiskOutlet = 0; iMarker_ActDiskOutlet < nMarker_ActDiskOutlet; iMarker_ActDiskOutlet++) {
    Marker_CfgFile_TagBound[iMarker_CfgFile] = Marker_ActDiskOutlet[iMarker_ActDiskOutlet];
    Marker_CfgFile_KindBC[iMarker_CfgFile] = ACTDISK_OUTLET;
    ActDiskOutlet_MassFlow[iMarker_ActDiskOutlet] = 0.0;
    ActDiskOutlet_Temperature[iMarker_ActDiskOutlet] = 0.0;
    ActDiskOutlet_TotalTemperature[iMarker_ActDiskOutlet] = 0.0;
    ActDiskOutlet_Pressure[iMarker_ActDiskOutlet] = 0.0;
    ActDiskOutlet_TotalPressure[iMarker_ActDiskOutlet] = 0.0;
    ActDiskOutlet_GrossThrust[iMarker_ActDiskOutlet] = 0.0;
    ActDiskOutlet_Force[iMarker_ActDiskOutlet] = 0.0;
    ActDiskOutlet_Power[iMarker_ActDiskOutlet] = 0.0;
    iMarker_CfgFile++;
  }

  for (iMarker_NearFieldBound = 0; iMarker_NearFieldBound < nMarker_NearFieldBound; iMarker_NearFieldBound++) {
    Marker_CfgFile_TagBound[iMarker_CfgFile] = Marker_NearFieldBound[iMarker_NearFieldBound];
    Marker_CfgFile_KindBC[iMarker_CfgFile] = NEARFIELD_BOUNDARY;
    iMarker_CfgFile++;
  }

  for (iMarker_InterfaceBound = 0; iMarker_InterfaceBound < nMarker_InterfaceBound; iMarker_InterfaceBound++) {
    Marker_CfgFile_TagBound[iMarker_CfgFile] = Marker_InterfaceBound[iMarker_InterfaceBound];
    Marker_CfgFile_KindBC[iMarker_CfgFile] = INTERFACE_BOUNDARY;
    iMarker_CfgFile++;
  }

  for (iMarker_Fluid_InterfaceBound = 0; iMarker_Fluid_InterfaceBound < nMarker_Fluid_InterfaceBound; iMarker_Fluid_InterfaceBound++) {
    Marker_CfgFile_TagBound[iMarker_CfgFile] = Marker_Fluid_InterfaceBound[iMarker_Fluid_InterfaceBound];
    Marker_CfgFile_KindBC[iMarker_CfgFile] = FLUID_INTERFACE;
    iMarker_CfgFile++;
  }

  for (iMarker_Dirichlet = 0; iMarker_Dirichlet < nMarker_Dirichlet; iMarker_Dirichlet++) {
    Marker_CfgFile_TagBound[iMarker_CfgFile] = Marker_Dirichlet[iMarker_Dirichlet];
    Marker_CfgFile_KindBC[iMarker_CfgFile] = DIRICHLET;
    iMarker_CfgFile++;
  }

  for (iMarker_Inlet = 0; iMarker_Inlet < nMarker_Inlet; iMarker_Inlet++) {
    Marker_CfgFile_TagBound[iMarker_CfgFile] = Marker_Inlet[iMarker_Inlet];
    Marker_CfgFile_KindBC[iMarker_CfgFile] = INLET_FLOW;
    iMarker_CfgFile++;
  }

  for (iMarker_Riemann = 0; iMarker_Riemann < nMarker_Riemann; iMarker_Riemann++) {
    Marker_CfgFile_TagBound[iMarker_CfgFile] = Marker_Riemann[iMarker_Riemann];
    Marker_CfgFile_KindBC[iMarker_CfgFile] = RIEMANN_BOUNDARY;
    iMarker_CfgFile++;
  }

  for (iMarker_Giles = 0; iMarker_Giles < nMarker_Giles; iMarker_Giles++) {
    Marker_CfgFile_TagBound[iMarker_CfgFile] = Marker_Giles[iMarker_Giles];
    Marker_CfgFile_KindBC[iMarker_CfgFile] = GILES_BOUNDARY;
    iMarker_CfgFile++;
  }

  Engine_Power       = new su2double[nMarker_EngineInflow];
  Engine_Mach        = new su2double[nMarker_EngineInflow];
  Engine_Force       = new su2double[nMarker_EngineInflow];
  Engine_NetThrust   = new su2double[nMarker_EngineInflow];
  Engine_GrossThrust = new su2double[nMarker_EngineInflow];
  Engine_Area        = new su2double[nMarker_EngineInflow];

  for (iMarker_EngineInflow = 0; iMarker_EngineInflow < nMarker_EngineInflow; iMarker_EngineInflow++) {
    Engine_Power[iMarker_EngineInflow] = 0.0;
    Engine_Mach[iMarker_EngineInflow] = 0.0;
    Engine_Force[iMarker_EngineInflow] = 0.0;
    Engine_NetThrust[iMarker_EngineInflow] = 0.0;
    Engine_GrossThrust[iMarker_EngineInflow] = 0.0;
    Engine_Area[iMarker_EngineInflow] = 0.0;
  }

  Inflow_Mach = new su2double[nMarker_EngineInflow];
  Inflow_Pressure = new su2double[nMarker_EngineInflow];
  Inflow_MassFlow = new su2double[nMarker_EngineInflow];
  Inflow_ReverseMassFlow = new su2double[nMarker_EngineInflow];
  Inflow_TotalPressure = new su2double[nMarker_EngineInflow];
  Inflow_Temperature = new su2double[nMarker_EngineInflow];
  Inflow_TotalTemperature = new su2double[nMarker_EngineInflow];
  Inflow_RamDrag = new su2double[nMarker_EngineInflow];
  Inflow_Force = new su2double[nMarker_EngineInflow];
  Inflow_Power = new su2double[nMarker_EngineInflow];

  for (iMarker_EngineInflow = 0; iMarker_EngineInflow < nMarker_EngineInflow; iMarker_EngineInflow++) {
    Marker_CfgFile_TagBound[iMarker_CfgFile] = Marker_EngineInflow[iMarker_EngineInflow];
    Marker_CfgFile_KindBC[iMarker_CfgFile] = ENGINE_INFLOW;
    Inflow_Mach[iMarker_EngineInflow] = 0.0;
    Inflow_Pressure[iMarker_EngineInflow] = 0.0;
    Inflow_MassFlow[iMarker_EngineInflow] = 0.0;
    Inflow_ReverseMassFlow[iMarker_EngineInflow] = 0.0;
    Inflow_TotalPressure[iMarker_EngineInflow] = 0.0;
    Inflow_Temperature[iMarker_EngineInflow] = 0.0;
    Inflow_TotalTemperature[iMarker_EngineInflow] = 0.0;
    Inflow_RamDrag[iMarker_EngineInflow] = 0.0;
    Inflow_Force[iMarker_EngineInflow] = 0.0;
    Inflow_Power[iMarker_EngineInflow] = 0.0;
    iMarker_CfgFile++;
  }

  Exhaust_Pressure = new su2double[nMarker_EngineExhaust];
  Exhaust_Temperature = new su2double[nMarker_EngineExhaust];
  Exhaust_MassFlow = new su2double[nMarker_EngineExhaust];
  Exhaust_TotalPressure = new su2double[nMarker_EngineExhaust];
  Exhaust_TotalTemperature = new su2double[nMarker_EngineExhaust];
  Exhaust_GrossThrust = new su2double[nMarker_EngineExhaust];
  Exhaust_Force = new su2double[nMarker_EngineExhaust];
  Exhaust_Power = new su2double[nMarker_EngineExhaust];

  for (iMarker_EngineExhaust = 0; iMarker_EngineExhaust < nMarker_EngineExhaust; iMarker_EngineExhaust++) {
    Marker_CfgFile_TagBound[iMarker_CfgFile] = Marker_EngineExhaust[iMarker_EngineExhaust];
    Marker_CfgFile_KindBC[iMarker_CfgFile] = ENGINE_EXHAUST;
    Exhaust_Pressure[iMarker_EngineExhaust] = 0.0;
    Exhaust_Temperature[iMarker_EngineExhaust] = 0.0;
    Exhaust_MassFlow[iMarker_EngineExhaust] = 0.0;
    Exhaust_TotalPressure[iMarker_EngineExhaust] = 0.0;
    Exhaust_TotalTemperature[iMarker_EngineExhaust] = 0.0;
    Exhaust_GrossThrust[iMarker_EngineExhaust] = 0.0;
    Exhaust_Force[iMarker_EngineExhaust] = 0.0;
    Exhaust_Power[iMarker_EngineExhaust] = 0.0;
    iMarker_CfgFile++;
  }

  for (iMarker_Supersonic_Inlet = 0; iMarker_Supersonic_Inlet < nMarker_Supersonic_Inlet; iMarker_Supersonic_Inlet++) {
    Marker_CfgFile_TagBound[iMarker_CfgFile] = Marker_Supersonic_Inlet[iMarker_Supersonic_Inlet];
    Marker_CfgFile_KindBC[iMarker_CfgFile] = SUPERSONIC_INLET;
    iMarker_CfgFile++;
  }

  for (iMarker_Supersonic_Outlet = 0; iMarker_Supersonic_Outlet < nMarker_Supersonic_Outlet; iMarker_Supersonic_Outlet++) {
    Marker_CfgFile_TagBound[iMarker_CfgFile] = Marker_Supersonic_Outlet[iMarker_Supersonic_Outlet];
    Marker_CfgFile_KindBC[iMarker_CfgFile] = SUPERSONIC_OUTLET;
    iMarker_CfgFile++;
  }

  for (iMarker_Neumann = 0; iMarker_Neumann < nMarker_Neumann; iMarker_Neumann++) {
    Marker_CfgFile_TagBound[iMarker_CfgFile] = Marker_Neumann[iMarker_Neumann];
    Marker_CfgFile_KindBC[iMarker_CfgFile] = NEUMANN;
    iMarker_CfgFile++;
  }

  for (iMarker_Internal = 0; iMarker_Internal < nMarker_Internal; iMarker_Internal++) {
    Marker_CfgFile_TagBound[iMarker_CfgFile] = Marker_Internal[iMarker_Internal];
    Marker_CfgFile_KindBC[iMarker_CfgFile] = INTERNAL_BOUNDARY;
    iMarker_CfgFile++;
  }

  for (iMarker_Custom = 0; iMarker_Custom < nMarker_Custom; iMarker_Custom++) {
    Marker_CfgFile_TagBound[iMarker_CfgFile] = Marker_Custom[iMarker_Custom];
    Marker_CfgFile_KindBC[iMarker_CfgFile] = CUSTOM_BOUNDARY;
    iMarker_CfgFile++;
  }

  for (iMarker_Outlet = 0; iMarker_Outlet < nMarker_Outlet; iMarker_Outlet++) {
    Marker_CfgFile_TagBound[iMarker_CfgFile] = Marker_Outlet[iMarker_Outlet];
    Marker_CfgFile_KindBC[iMarker_CfgFile] = OUTLET_FLOW;
    iMarker_CfgFile++;
  }

  for (iMarker_Isothermal = 0; iMarker_Isothermal < nMarker_Isothermal; iMarker_Isothermal++) {
    Marker_CfgFile_TagBound[iMarker_CfgFile] = Marker_Isothermal[iMarker_Isothermal];
    Marker_CfgFile_KindBC[iMarker_CfgFile] = ISOTHERMAL;
    iMarker_CfgFile++;
  }

  for (iMarker_HeatFlux = 0; iMarker_HeatFlux < nMarker_HeatFlux; iMarker_HeatFlux++) {
    Marker_CfgFile_TagBound[iMarker_CfgFile] = Marker_HeatFlux[iMarker_HeatFlux];
    Marker_CfgFile_KindBC[iMarker_CfgFile] = HEAT_FLUX;
    iMarker_CfgFile++;
  }

  for (iMarker_Clamped = 0; iMarker_Clamped < nMarker_Clamped; iMarker_Clamped++) {
    Marker_CfgFile_TagBound[iMarker_CfgFile] = Marker_Clamped[iMarker_Clamped];
    Marker_CfgFile_KindBC[iMarker_CfgFile] = CLAMPED_BOUNDARY;
    iMarker_CfgFile++;
  }

  for (iMarker_Displacement = 0; iMarker_Displacement < nMarker_Displacement; iMarker_Displacement++) {
    Marker_CfgFile_TagBound[iMarker_CfgFile] = Marker_Displacement[iMarker_Displacement];
    Marker_CfgFile_KindBC[iMarker_CfgFile] = DISPLACEMENT_BOUNDARY;
    iMarker_CfgFile++;
  }

  for (iMarker_Load = 0; iMarker_Load < nMarker_Load; iMarker_Load++) {
    Marker_CfgFile_TagBound[iMarker_CfgFile] = Marker_Load[iMarker_Load];
    Marker_CfgFile_KindBC[iMarker_CfgFile] = LOAD_BOUNDARY;
    iMarker_CfgFile++;
  }

  for (iMarker_Load_Dir = 0; iMarker_Load_Dir < nMarker_Load_Dir; iMarker_Load_Dir++) {
    Marker_CfgFile_TagBound[iMarker_CfgFile] = Marker_Load_Dir[iMarker_Load_Dir];
    Marker_CfgFile_KindBC[iMarker_CfgFile] = LOAD_DIR_BOUNDARY;
    iMarker_CfgFile++;
  }

  for (iMarker_Load_Sine = 0; iMarker_Load_Sine < nMarker_Load_Sine; iMarker_Load_Sine++) {
    Marker_CfgFile_TagBound[iMarker_CfgFile] = Marker_Load_Sine[iMarker_Load_Sine];
    Marker_CfgFile_KindBC[iMarker_CfgFile] = LOAD_SINE_BOUNDARY;
    iMarker_CfgFile++;
  }


  for (iMarker_FlowLoad = 0; iMarker_FlowLoad < nMarker_FlowLoad; iMarker_FlowLoad++) {
    Marker_CfgFile_TagBound[iMarker_CfgFile] = Marker_FlowLoad[iMarker_FlowLoad];
    Marker_CfgFile_KindBC[iMarker_CfgFile] = FLOWLOAD_BOUNDARY;
    iMarker_CfgFile++;
  }

  for (iMarker_CfgFile = 0; iMarker_CfgFile < nMarker_CfgFile; iMarker_CfgFile++) {
    Marker_CfgFile_Monitoring[iMarker_CfgFile] = NO;
    for (iMarker_Monitoring = 0; iMarker_Monitoring < nMarker_Monitoring; iMarker_Monitoring++)
      if (Marker_CfgFile_TagBound[iMarker_CfgFile] == Marker_Monitoring[iMarker_Monitoring])
        Marker_CfgFile_Monitoring[iMarker_CfgFile] = YES;
  }

  for (iMarker_CfgFile = 0; iMarker_CfgFile < nMarker_CfgFile; iMarker_CfgFile++) {
    Marker_CfgFile_GeoEval[iMarker_CfgFile] = NO;
    for (iMarker_GeoEval = 0; iMarker_GeoEval < nMarker_GeoEval; iMarker_GeoEval++)
      if (Marker_CfgFile_TagBound[iMarker_CfgFile] == Marker_GeoEval[iMarker_GeoEval])
        Marker_CfgFile_GeoEval[iMarker_CfgFile] = YES;
  }

  for (iMarker_CfgFile = 0; iMarker_CfgFile < nMarker_CfgFile; iMarker_CfgFile++) {
    Marker_CfgFile_Designing[iMarker_CfgFile] = NO;
    for (iMarker_Designing = 0; iMarker_Designing < nMarker_Designing; iMarker_Designing++)
      if (Marker_CfgFile_TagBound[iMarker_CfgFile] == Marker_Designing[iMarker_Designing])
        Marker_CfgFile_Designing[iMarker_CfgFile] = YES;
  }

  for (iMarker_CfgFile = 0; iMarker_CfgFile < nMarker_CfgFile; iMarker_CfgFile++) {
    Marker_CfgFile_Plotting[iMarker_CfgFile] = NO;
    for (iMarker_Plotting = 0; iMarker_Plotting < nMarker_Plotting; iMarker_Plotting++)
      if (Marker_CfgFile_TagBound[iMarker_CfgFile] == Marker_Plotting[iMarker_Plotting])
        Marker_CfgFile_Plotting[iMarker_CfgFile] = YES;
  }

  for (iMarker_CfgFile = 0; iMarker_CfgFile < nMarker_CfgFile; iMarker_CfgFile++) {
    Marker_CfgFile_Analyze[iMarker_CfgFile] = NO;
    for (iMarker_Analyze = 0; iMarker_Analyze < nMarker_Analyze; iMarker_Analyze++)
      if (Marker_CfgFile_TagBound[iMarker_CfgFile] == Marker_Analyze[iMarker_Analyze])
        Marker_CfgFile_Analyze[iMarker_CfgFile] = YES;
  }

  /*--- Identification of Fluid-Structure interface markers ---*/

  for (iMarker_CfgFile = 0; iMarker_CfgFile < nMarker_CfgFile; iMarker_CfgFile++) {
    unsigned short indexMarker = 0;
    Marker_CfgFile_ZoneInterface[iMarker_CfgFile] = NO;
    for (iMarker_ZoneInterface = 0; iMarker_ZoneInterface < nMarker_ZoneInterface; iMarker_ZoneInterface++)
      if (Marker_CfgFile_TagBound[iMarker_CfgFile] == Marker_ZoneInterface[iMarker_ZoneInterface])
            indexMarker = (int)(iMarker_ZoneInterface/2+1);
      Marker_CfgFile_ZoneInterface[iMarker_CfgFile] = indexMarker;
  }

/*--- Identification of Turbomachinery markers and flag them---*/

  for (iMarker_CfgFile = 0; iMarker_CfgFile < nMarker_CfgFile; iMarker_CfgFile++) {
    unsigned short indexMarker=0;
    Marker_CfgFile_Turbomachinery[iMarker_CfgFile] = NO;
    Marker_CfgFile_TurbomachineryFlag[iMarker_CfgFile] = NO;
    for (iMarker_Turbomachinery = 0; iMarker_Turbomachinery < nMarker_Turbomachinery; iMarker_Turbomachinery++){
      if (Marker_CfgFile_TagBound[iMarker_CfgFile] == Marker_TurboBoundIn[iMarker_Turbomachinery]){
        indexMarker=(iMarker_Turbomachinery+1);
        Marker_CfgFile_Turbomachinery[iMarker_CfgFile] = indexMarker;
        Marker_CfgFile_TurbomachineryFlag[iMarker_CfgFile] = INFLOW;
      }
      if (Marker_CfgFile_TagBound[iMarker_CfgFile] == Marker_TurboBoundOut[iMarker_Turbomachinery]){
        indexMarker=(iMarker_Turbomachinery+1);
        Marker_CfgFile_Turbomachinery[iMarker_CfgFile] = indexMarker;
        Marker_CfgFile_TurbomachineryFlag[iMarker_CfgFile] = OUTFLOW;
      }
    }
  }

  /*--- Identification of MixingPlane interface markers ---*/

  for (iMarker_CfgFile = 0; iMarker_CfgFile < nMarker_CfgFile; iMarker_CfgFile++) {
  	unsigned short indexMarker=0;
    Marker_CfgFile_MixingPlaneInterface[iMarker_CfgFile] = NO;
    for (iMarker_MixingPlaneInterface = 0; iMarker_MixingPlaneInterface < nMarker_MixingPlaneInterface; iMarker_MixingPlaneInterface++)
      if (Marker_CfgFile_TagBound[iMarker_CfgFile] == Marker_MixingPlaneInterface[iMarker_MixingPlaneInterface])
      	indexMarker=(int)(iMarker_MixingPlaneInterface/2+1);
    Marker_CfgFile_MixingPlaneInterface[iMarker_CfgFile] = indexMarker;
  }

  for (iMarker_CfgFile = 0; iMarker_CfgFile < nMarker_CfgFile; iMarker_CfgFile++) {
    Marker_CfgFile_DV[iMarker_CfgFile] = NO;
    for (iMarker_DV = 0; iMarker_DV < nMarker_DV; iMarker_DV++)
      if (Marker_CfgFile_TagBound[iMarker_CfgFile] == Marker_DV[iMarker_DV])
        Marker_CfgFile_DV[iMarker_CfgFile] = YES;
  }

  for (iMarker_CfgFile = 0; iMarker_CfgFile < nMarker_CfgFile; iMarker_CfgFile++) {
    Marker_CfgFile_Moving[iMarker_CfgFile] = NO;
    for (iMarker_Moving = 0; iMarker_Moving < nMarker_Moving; iMarker_Moving++)
      if (Marker_CfgFile_TagBound[iMarker_CfgFile] == Marker_Moving[iMarker_Moving])
        Marker_CfgFile_Moving[iMarker_CfgFile] = YES;
  }

  for (iMarker_CfgFile = 0; iMarker_CfgFile < nMarker_CfgFile; iMarker_CfgFile++) {
    Marker_CfgFile_Out_1D[iMarker_CfgFile] = NO;
    for (iMarker_Out_1D = 0; iMarker_Out_1D < nMarker_Out_1D; iMarker_Out_1D++)
      if (Marker_CfgFile_TagBound[iMarker_CfgFile] == Marker_Out_1D[iMarker_Out_1D])
        Marker_CfgFile_Out_1D[iMarker_CfgFile] = YES;
  }

}

void CConfig::SetOutput(unsigned short val_software, unsigned short val_izone) {

  unsigned short iMarker_Euler, iMarker_Custom, iMarker_FarField,
  iMarker_SymWall, iMarker_PerBound, iMarker_Pressure, iMarker_NearFieldBound,
  iMarker_InterfaceBound, iMarker_Fluid_InterfaceBound, iMarker_Dirichlet, iMarker_Inlet, iMarker_Riemann,
  iMarker_Giles, iMarker_Outlet, iMarker_Isothermal, iMarker_HeatFlux,
  iMarker_EngineInflow, iMarker_EngineExhaust, iMarker_Displacement,
  iMarker_Load, iMarker_FlowLoad,  iMarker_Neumann, iMarker_Internal, iMarker_Monitoring,
  iMarker_Designing, iMarker_GeoEval, iMarker_Plotting, iMarker_Analyze, iMarker_DV, iDV_Value,
  iMarker_ZoneInterface, iMarker_Load_Dir, iMarker_Load_Sine, iMarker_Clamped,
  iMarker_Moving, iMarker_Supersonic_Inlet, iMarker_Supersonic_Outlet, iMarker_ActDiskInlet,
<<<<<<< HEAD
  iMarker_ActDiskOutlet;


=======
  iMarker_ActDiskOutlet, iMarker_MixingPlaneInterface;
  
  
>>>>>>> 6bac9128
  /*--- WARNING: when compiling on Windows, ctime() is not available. Comment out
   the two lines below that use the dt variable. ---*/
  //time_t now = time(0);
  //string dt = ctime(&now); dt[24] = '.';

  cout << endl << "-------------------------------------------------------------------------" << endl;
  cout << "|    ___ _   _ ___                                                      |" << endl;
  cout << "|   / __| | | |_  )   Release 5.0.0  \"Raven\"                            |" << endl;
  cout << "|   \\__ \\ |_| |/ /                                                      |" << endl;
  switch (val_software) {
    case SU2_CFD: cout << "|   |___/\\___//___|   Suite (Computational Fluid Dynamics Code)         |" << endl; break;
    case SU2_DEF: cout << "|   |___/\\___//___|   Suite (Mesh Deformation Code)                     |" << endl; break;
    case SU2_DOT: cout << "|   |___/\\___//___|   Suite (Gradient Projection Code)                  |" << endl; break;
    case SU2_MSH: cout << "|   |___/\\___//___|   Suite (Mesh Adaptation Code)                      |" << endl; break;
    case SU2_GEO: cout << "|   |___/\\___//___|   Suite (Geometry Definition Code)                  |" << endl; break;
    case SU2_SOL: cout << "|   |___/\\___//___|   Suite (Solution Exporting Code)                   |" << endl; break;
  }

  cout << "|                                                                       |" << endl;
  //cout << "|   Local date and time: " << dt << "                      |" << endl;
  cout <<"-------------------------------------------------------------------------" << endl;
  cout << "| SU2 Original Developers: Dr. Francisco D. Palacios.                   |" << endl;
  cout << "|                          Dr. Thomas D. Economon.                      |" << endl;
  cout <<"-------------------------------------------------------------------------" << endl;
  cout << "| SU2 Developers:                                                       |" << endl;
  cout << "| - Prof. Juan J. Alonso's group at Stanford University.                |" << endl;
  cout << "| - Prof. Piero Colonna's group at Delft University of Technology.      |" << endl;
  cout << "| - Prof. Nicolas R. Gauger's group at Kaiserslautern U. of Technology. |" << endl;
  cout << "| - Prof. Alberto Guardone's group at Polytechnic University of Milan.  |" << endl;
  cout << "| - Prof. Rafael Palacios' group at Imperial College London.            |" << endl;
  cout << "| - Prof. Edwin van der Weide's group at the University of Twente.      |" << endl;
  cout << "| - Prof. Vincent Terrapon's group at the University of Liege.          |" << endl;
  cout <<"-------------------------------------------------------------------------" << endl;
  cout << "| Copyright (C) 2012-2017 SU2, the open-source CFD code.                |" << endl;
  cout << "|                                                                       |" << endl;
  cout << "| SU2 is free software; you can redistribute it and/or                  |" << endl;
  cout << "| modify it under the terms of the GNU Lesser General Public            |" << endl;
  cout << "| License as published by the Free Software Foundation; either          |" << endl;
  cout << "| version 2.1 of the License, or (at your option) any later version.    |" << endl;
  cout << "|                                                                       |" << endl;
  cout << "| SU2 is distributed in the hope that it will be useful,                |" << endl;
  cout << "| but WITHOUT ANY WARRANTY; without even the implied warranty of        |" << endl;
  cout << "| MERCHANTABILITY or FITNESS FOR A PARTICULAR PURPOSE. See the GNU      |" << endl;
  cout << "| Lesser General Public License for more details.                       |" << endl;
  cout << "|                                                                       |" << endl;
  cout << "| You should have received a copy of the GNU Lesser General Public      |" << endl;
  cout << "| License along with SU2. If not, see <http://www.gnu.org/licenses/>.   |" << endl;
  cout <<"-------------------------------------------------------------------------" << endl;

  cout << endl <<"------------------------ Physical Case Definition -----------------------" << endl;
  if (val_software == SU2_CFD) {
	if (FSI_Problem) {
	   cout << "Fluid-Structure Interaction." << endl;
	}

  if (DiscreteAdjoint) {
     cout <<"Discrete Adjoint equations using Algorithmic Differentiation " << endl;
     cout <<"based on the physical case: ";
  }
    switch (Kind_Solver) {
      case EULER: case DISC_ADJ_EULER: case FEM_EULER:
        if (Kind_Regime == COMPRESSIBLE) cout << "Compressible Euler equations." << endl;
        if (Kind_Regime == INCOMPRESSIBLE) cout << "Incompressible Euler equations." << endl;
        break;
      case NAVIER_STOKES: case DISC_ADJ_NAVIER_STOKES: case FEM_NAVIER_STOKES:
        if (Kind_Regime == COMPRESSIBLE) cout << "Compressible Laminar Navier-Stokes' equations." << endl;
        if (Kind_Regime == INCOMPRESSIBLE) cout << "Incompressible Laminar Navier-Stokes' equations." << endl;
        break;
      case RANS: case DISC_ADJ_RANS: case FEM_RANS:
        if (Kind_Regime == COMPRESSIBLE) cout << "Compressible RANS equations." << endl;
        if (Kind_Regime == INCOMPRESSIBLE) cout << "Incompressible RANS equations." << endl;
        cout << "Turbulence model: ";
        switch (Kind_Turb_Model) {
          case SA:     cout << "Spalart Allmaras" << endl; break;
          case SA_NEG: cout << "Negative Spalart Allmaras" << endl; break;
          case SST:    cout << "Menter's SST"     << endl; break;
        }
        break;
      case FEM_LES:
        if (Kind_Regime == COMPRESSIBLE)   cout << "Compressible LES equations." << endl;
        if (Kind_Regime == INCOMPRESSIBLE) cout << "Incompressible LES equations." << endl;
        cout << "Subgrid Scale model: ";
        switch (Kind_SGS_Model) {
          case IMPLICIT_LES: cout << "Implicit LES" << endl; break;
          case SMAGORINSKY:  cout << "Smagorinsky " << endl; break;
          case WALE:         cout << "WALE"         << endl; break;
          default:
            cout << endl << "Subgrid Scale model not specified." << endl;
#ifndef HAVE_MPI
            exit(EXIT_FAILURE);
#else
            MPI_Abort(MPI_COMM_WORLD,1);
            MPI_Finalize();
#endif
        }
        break;
      case POISSON_EQUATION: cout << "Poisson equation." << endl; break;
      case WAVE_EQUATION: cout << "Wave equation." << endl; break;
      case HEAT_EQUATION: cout << "Heat equation." << endl; break;
      case FEM_ELASTICITY:
    	  if (Kind_Struct_Solver == SMALL_DEFORMATIONS) cout << "Geometrically linear elasticity solver." << endl;
    	  if (Kind_Struct_Solver == LARGE_DEFORMATIONS) cout << "Geometrically non-linear elasticity solver." << endl;
    	  if (Kind_Material == LINEAR_ELASTIC) cout << "Linear elastic material." << endl;
    	  if (Kind_Material == NEO_HOOKEAN) {
    		  if (Kind_Material_Compress == COMPRESSIBLE_MAT) cout << "Compressible Neo-Hookean material model." << endl;
    		  if (Kind_Material_Compress == INCOMPRESSIBLE_MAT) cout << "Incompressible Neo-Hookean material model (mean dilatation method)." << endl;
    	  }
    	  break;
      case ADJ_EULER: cout << "Continuous Euler adjoint equations." << endl; break;
      case ADJ_NAVIER_STOKES:
        if (Frozen_Visc_Cont)
          cout << "Continuous Navier-Stokes adjoint equations with frozen (laminar) viscosity." << endl;
        else
          cout << "Continuous Navier-Stokes adjoint equations." << endl;
        break;
      case ADJ_RANS:
        if (Frozen_Visc_Cont)
          cout << "Continuous RANS adjoint equations with frozen (laminar and eddy) viscosity." << endl;
        else
          cout << "Continuous RANS adjoint equations." << endl;

        break;

    }

    if ((Kind_Regime == COMPRESSIBLE) && (Kind_Solver != FEM_ELASTICITY) &&
        (Kind_Solver != HEAT_EQUATION) && (Kind_Solver != WAVE_EQUATION)) {
      cout << "Mach number: " << Mach <<"."<< endl;
      cout << "Angle of attack (AoA): " << AoA <<" deg, and angle of sideslip (AoS): " << AoS <<" deg."<< endl;
      if ((Kind_Solver == NAVIER_STOKES) || (Kind_Solver == ADJ_NAVIER_STOKES) ||
          (Kind_Solver == RANS) || (Kind_Solver == ADJ_RANS))
        cout << "Reynolds number: " << Reynolds <<". Reference length "  << Length_Reynolds << "." << endl;
      if (Fixed_CL_Mode) cout << "Fixed CL mode, target value: " << Target_CL << "." << endl;
      if (Fixed_CM_Mode) {
      		cout << "Fixed CM mode, target value:  " << Target_CM << "." << endl;
        cout << "HTP rotation axis (X,Z): ("<< HTP_Axis[0] <<", "<< HTP_Axis[1] <<")."<< endl;
      }
    }

    if (EquivArea) {
      cout <<"The equivalent area is going to be evaluated on the near-field."<< endl;
      cout <<"The lower integration limit is "<<EA_IntLimit[0]<<", and the upper is "<<EA_IntLimit[1]<<"."<< endl;
      cout <<"The near-field is situated at "<<EA_IntLimit[2]<<"."<< endl;
    }

    if (Grid_Movement) {
      cout << "Performing a dynamic mesh simulation: ";
      switch (Kind_GridMovement[ZONE_0]) {
        case NO_MOVEMENT:     cout << "no movement." << endl; break;
        case DEFORMING:       cout << "deforming mesh motion." << endl; break;
        case RIGID_MOTION:    cout << "rigid mesh motion." << endl; break;
        case MOVING_WALL:     cout << "moving walls." << endl; break;
        case MOVING_HTP:      cout << "HTP moving." << endl; break;
        case ROTATING_FRAME:  cout << "rotating reference frame." << endl; break;
        case AEROELASTIC:     cout << "aeroelastic motion." << endl; break;
        case FLUID_STRUCTURE: cout << "fluid-structure motion." << endl; break;
        case EXTERNAL:        cout << "externally prescribed motion." << endl; break;
        case AEROELASTIC_RIGID_MOTION:  cout << "rigid mesh motion plus aeroelastic motion." << endl; break;
      }
    }

    if (Restart) {
      if (Read_Binary_Restart) cout << "Reading and writing binary SU2 native restart files." << endl;
      else cout << "Reading and writing ASCII SU2 native restart files." << endl;
      if (!ContinuousAdjoint && Kind_Solver != FEM_ELASTICITY) cout << "Read flow solution from: " << Solution_FlowFileName << "." << endl;
      if (ContinuousAdjoint) cout << "Read adjoint solution from: " << Solution_AdjFileName << "." << endl;
      if (Kind_Solver == FEM_ELASTICITY) cout << "Read structural solution from: " << Solution_FEMFileName << "." << endl;
    }
    else {
      cout << "No restart solution, use the values at infinity (freestream)." << endl;
    }

    if (ContinuousAdjoint)
      cout << "Read flow solution from: " << Solution_FlowFileName << "." << endl;


    if (Ref_NonDim == DIMENSIONAL) { cout << "Dimensional simulation." << endl; }
    else if (Ref_NonDim == FREESTREAM_PRESS_EQ_ONE) { cout << "Non-Dimensional simulation (P=1.0, Rho=1.0, T=1.0 at the farfield)." << endl; }
    else if (Ref_NonDim == FREESTREAM_VEL_EQ_MACH) { cout << "Non-Dimensional simulation (V=Mach, Rho=1.0, T=1.0 at the farfield)." << endl; }
    else if (Ref_NonDim == FREESTREAM_VEL_EQ_ONE) { cout << "Non-Dimensional simulation (V=1.0, Rho=1.0, T=1.0 at the farfield)." << endl; }
    
    if (RefArea == 0) cout << "The reference length/area will be computed using y(2D) or z(3D) projection." << endl;
    else cout << "The reference length/area is " << RefArea << "." << endl;
    cout << "The reference length is " << RefLength << "." << endl;

    if ((nRefOriginMoment_X > 1) || (nRefOriginMoment_Y > 1) || (nRefOriginMoment_Z > 1)) {
      cout << "Surface(s) where the force coefficients are evaluated and \n";
      cout << "their reference origin for moment computation: \n";

      for (iMarker_Monitoring = 0; iMarker_Monitoring < nMarker_Monitoring; iMarker_Monitoring++) {
        cout << "   - " << Marker_Monitoring[iMarker_Monitoring] << " (" << RefOriginMoment_X[iMarker_Monitoring] <<", "<<RefOriginMoment_Y[iMarker_Monitoring] <<", "<< RefOriginMoment_Z[iMarker_Monitoring] << ")";
        if (iMarker_Monitoring < nMarker_Monitoring-1) cout << ".\n";
        else cout <<"."<< endl;
      }
    }
    else {
      cout << "Reference origin for moment evaluation is (" << RefOriginMoment_X[0] << ", " << RefOriginMoment_Y[0] << ", " << RefOriginMoment_Z[0] << ")." << endl;
      cout << "Surface(s) where the force coefficients are evaluated: ";
      for (iMarker_Monitoring = 0; iMarker_Monitoring < nMarker_Monitoring; iMarker_Monitoring++) {
        cout << Marker_Monitoring[iMarker_Monitoring];
        if (iMarker_Monitoring < nMarker_Monitoring-1) cout << ", ";
        else cout <<"."<< endl;
      }
      cout<< endl;
    }

    if (nMarker_Designing != 0) {
      cout << "Surface(s) where the objective function is evaluated: ";
      for (iMarker_Designing = 0; iMarker_Designing < nMarker_Designing; iMarker_Designing++) {
        cout << Marker_Designing[iMarker_Designing];
        if (iMarker_Designing < nMarker_Designing-1) cout << ", ";
        else cout <<".";
      }
      cout<< endl;
    }

    if (nMarker_Plotting != 0) {
      cout << "Surface(s) plotted in the output file: ";
      for (iMarker_Plotting = 0; iMarker_Plotting < nMarker_Plotting; iMarker_Plotting++) {
        cout << Marker_Plotting[iMarker_Plotting];
        if (iMarker_Plotting < nMarker_Plotting-1) cout << ", ";
        else cout <<".";
      }
      cout<< endl;
    }

    if (nMarker_Analyze != 0) {
      cout << "Surface(s) to be analyzed in detail: ";
      for (iMarker_Analyze = 0; iMarker_Analyze < nMarker_Analyze; iMarker_Analyze++) {
        cout << Marker_Analyze[iMarker_Analyze];
        if (iMarker_Analyze < nMarker_Analyze-1) cout << ", ";
        else cout <<".";
      }
      cout<< endl;
    }

    if (nMarker_ZoneInterface != 0) {
      cout << "Surface(s) acting as an interface among zones: ";
      for (iMarker_ZoneInterface = 0; iMarker_ZoneInterface < nMarker_ZoneInterface; iMarker_ZoneInterface++) {
        cout << Marker_ZoneInterface[iMarker_ZoneInterface];
        if (iMarker_ZoneInterface < nMarker_ZoneInterface-1) cout << ", ";
        else cout <<".";
      }
      cout<<endl;
    }

    if (nMarker_DV != 0) {
      cout << "Surface(s) affected by the design variables: ";
      for (iMarker_DV = 0; iMarker_DV < nMarker_DV; iMarker_DV++) {
        cout << Marker_DV[iMarker_DV];
        if (iMarker_DV < nMarker_DV-1) cout << ", ";
        else cout <<".";
      }
      cout<< endl;
    }

    if ((Kind_GridMovement[ZONE_0] == DEFORMING) || (Kind_GridMovement[ZONE_0] == MOVING_WALL)) {
      cout << "Surface(s) in motion: ";
      for (iMarker_Moving = 0; iMarker_Moving < nMarker_Moving; iMarker_Moving++) {
        cout << Marker_Moving[iMarker_Moving];
        if (iMarker_Moving < nMarker_Moving-1) cout << ", ";
        else cout <<".";
      }
      cout<< endl;
    }

  }

  if (val_software == SU2_GEO) {
    if (nMarker_GeoEval != 0) {
      cout << "Surface(s) where the geometrical based functions is evaluated: ";
      for (iMarker_GeoEval = 0; iMarker_GeoEval < nMarker_GeoEval; iMarker_GeoEval++) {
        cout << Marker_GeoEval[iMarker_GeoEval];
        if (iMarker_GeoEval < nMarker_GeoEval-1) cout << ", ";
        else cout <<".";
      }
      cout<< endl;
    }
  }

  cout << "Input mesh file name: " << Mesh_FileName << endl;

	if (val_software == SU2_DOT) {
    if (DiscreteAdjoint) {
      cout << "Input sensitivity file name: " << GetObjFunc_Extension(Solution_AdjFileName) << "." << endl;
    }else {
		cout << "Input sensitivity file name: " << SurfAdjCoeff_FileName << "." << endl;
	}
  }

	if (val_software == SU2_MSH) {
		switch (Kind_Adaptation) {
		case FULL: case WAKE: case FULL_FLOW: case FULL_ADJOINT: case SMOOTHING: case SUPERSONIC_SHOCK:
			break;
		case GRAD_FLOW:
			cout << "Read flow solution from: " << Solution_FlowFileName << "." << endl;
			break;
		case GRAD_ADJOINT:
			cout << "Read adjoint flow solution from: " << Solution_AdjFileName << "." << endl;
			break;
		case GRAD_FLOW_ADJ: case COMPUTABLE: case REMAINING:
			cout << "Read flow solution from: " << Solution_FlowFileName << "." << endl;
			cout << "Read adjoint flow solution from: " << Solution_AdjFileName << "." << endl;
			break;
		}
	}

	if (val_software == SU2_DEF) {
		cout << endl <<"---------------------- Grid deformation parameters ----------------------" << endl;
		cout << "Grid deformation using a linear elasticity method." << endl;

    if (Hold_GridFixed == YES) cout << "Hold some regions of the mesh fixed (hardcode implementation)." << endl;
  }

  if (val_software == SU2_DOT) {
  cout << endl <<"-------------------- Surface deformation parameters ---------------------" << endl;
  }

  if (((val_software == SU2_DEF) || (val_software == SU2_DOT)) && (Design_Variable[0] != NONE)) {

    for (unsigned short iDV = 0; iDV < nDV; iDV++) {

      if ((Design_Variable[iDV] != NO_DEFORMATION) &&
          (Design_Variable[iDV] != FFD_SETTING) &&
          (Design_Variable[iDV] != SURFACE_FILE) &&
          (Design_Variable[iDV] != GE_LITE)) {

        if (iDV == 0)
          cout << "Design variables definition (markers <-> value <-> param):" << endl;

        switch (Design_Variable[iDV]) {
          case FFD_CONTROL_POINT_2D:  cout << "FFD 2D (control point) <-> "; break;
          case FFD_CAMBER_2D:         cout << "FFD 2D (camber) <-> "; break;
          case FFD_THICKNESS_2D:      cout << "FFD 2D (thickness) <-> "; break;
          case FFD_TWIST_2D:          cout << "FFD 2D (twist) <-> "; break;
          case HICKS_HENNE:           cout << "Hicks Henne <-> " ; break;
          case SURFACE_BUMP:          cout << "Surface bump <-> " ; break;
          case ANGLE_OF_ATTACK:       cout << "Angle of attack <-> " ; break;
	        case CST:           	      cout << "Kulfan parameter number (CST) <-> " ; break;
          case TRANSLATION:           cout << "Translation design variable."; break;
          case SCALE:                 cout << "Scale design variable."; break;
          case NACA_4DIGITS:          cout << "NACA four digits <-> "; break;
          case PARABOLIC:             cout << "Parabolic <-> "; break;
          case AIRFOIL:               cout << "Airfoil <-> "; break;
          case ROTATION:              cout << "Rotation <-> "; break;
          case FFD_CONTROL_POINT:     cout << "FFD (control point) <-> "; break;
          case FFD_NACELLE:           cout << "FFD (nacelle) <-> "; break;
          case FFD_GULL:              cout << "FFD (gull) <-> "; break;
          case FFD_TWIST:             cout << "FFD (twist) <-> "; break;
          case FFD_ROTATION:          cout << "FFD (rotation) <-> "; break;
          case FFD_CONTROL_SURFACE:   cout << "FFD (control surface) <-> "; break;
          case FFD_CAMBER:            cout << "FFD (camber) <-> "; break;
          case FFD_THICKNESS:         cout << "FFD (thickness) -> "; break;
          case FFD_ANGLE_OF_ATTACK:   cout << "FFD (angle of attack) <-> "; break;
        }

        for (iMarker_DV = 0; iMarker_DV < nMarker_DV; iMarker_DV++) {
          cout << Marker_DV[iMarker_DV];
          if (iMarker_DV < nMarker_DV-1) cout << ", ";
          else cout << " <-> ";
        }

        for (iDV_Value = 0; iDV_Value < nDV_Value[iDV]; iDV_Value++) {
          cout << DV_Value[iDV][iDV_Value];
          if (iDV_Value != nDV_Value[iDV]-1) cout << ", ";
        }
        cout << " <-> ";

        if ((Design_Variable[iDV] == NO_DEFORMATION) ||
            (Design_Variable[iDV] == FFD_SETTING) ||
            (Design_Variable[iDV] == SCALE) ) nParamDV = 0;
        if (Design_Variable[iDV] == ANGLE_OF_ATTACK) nParamDV = 1;
        if ((Design_Variable[iDV] == FFD_CAMBER_2D) ||
            (Design_Variable[iDV] == FFD_THICKNESS_2D) ||
            (Design_Variable[iDV] == HICKS_HENNE) ||
            (Design_Variable[iDV] == PARABOLIC) ||
            (Design_Variable[iDV] == AIRFOIL) ||
            (Design_Variable[iDV] == FFD_GULL) ||
            (Design_Variable[iDV] == FFD_ANGLE_OF_ATTACK) ) nParamDV = 2;
        if ((Design_Variable[iDV] ==  TRANSLATION) ||
            (Design_Variable[iDV] ==  NACA_4DIGITS) ||
            (Design_Variable[iDV] ==  CST) ||
            (Design_Variable[iDV] ==  SURFACE_BUMP) ||
            (Design_Variable[iDV] ==  FFD_CAMBER) ||
            (Design_Variable[iDV] ==  FFD_TWIST_2D) ||
            (Design_Variable[iDV] ==  FFD_THICKNESS) ) nParamDV = 3;
        if (Design_Variable[iDV] == FFD_CONTROL_POINT_2D) nParamDV = 5;
        if (Design_Variable[iDV] == ROTATION) nParamDV = 6;
        if ((Design_Variable[iDV] ==  FFD_CONTROL_POINT) ||
            (Design_Variable[iDV] ==  FFD_ROTATION) ||
            (Design_Variable[iDV] ==  FFD_CONTROL_SURFACE) ) nParamDV = 7;
        if (Design_Variable[iDV] == FFD_TWIST) nParamDV = 8;

        for (unsigned short iParamDV = 0; iParamDV < nParamDV; iParamDV++) {

          if (iParamDV == 0) cout << "( ";

          if ((iParamDV == 0) &&
              ((Design_Variable[iDV] == NO_DEFORMATION) ||
               (Design_Variable[iDV] == FFD_SETTING) ||
               (Design_Variable[iDV] == FFD_ANGLE_OF_ATTACK) ||
               (Design_Variable[iDV] == FFD_CONTROL_POINT_2D) ||
               (Design_Variable[iDV] == FFD_CAMBER_2D) ||
               (Design_Variable[iDV] == FFD_THICKNESS_2D) ||
               (Design_Variable[iDV] == FFD_TWIST_2D) ||
               (Design_Variable[iDV] == FFD_CONTROL_POINT) ||
               (Design_Variable[iDV] == FFD_NACELLE) ||
               (Design_Variable[iDV] == FFD_GULL) ||
               (Design_Variable[iDV] == FFD_TWIST) ||
               (Design_Variable[iDV] == FFD_ROTATION) ||
               (Design_Variable[iDV] == FFD_CONTROL_SURFACE) ||
               (Design_Variable[iDV] == FFD_CAMBER) ||
               (Design_Variable[iDV] == FFD_THICKNESS))) cout << FFDTag[iDV];
          else cout << ParamDV[iDV][iParamDV];

          if (iParamDV < nParamDV-1) cout << ", ";
          else cout <<" )"<< endl;

        }

      }

      else if (Design_Variable[iDV] == FFD_SETTING) {

        cout << "Setting the FFD box structure." << endl;
        cout << "FFD boxes definition (FFD tag <-> degree <-> coord):" << endl;

        for (unsigned short iFFDBox = 0; iFFDBox < nFFDBox; iFFDBox++) {

          cout << TagFFDBox[iFFDBox] << " <-> ";

          for (unsigned short iDegreeFFD = 0; iDegreeFFD < 3; iDegreeFFD++) {
            if (iDegreeFFD == 0) cout << "( ";
            cout << DegreeFFDBox[iFFDBox][iDegreeFFD];
            if (iDegreeFFD < 2) cout << ", ";
            else cout <<" )";
          }

          cout << " <-> ";

          for (unsigned short iCoordFFD = 0; iCoordFFD < 24; iCoordFFD++) {
            if (iCoordFFD == 0) cout << "( ";
            cout << CoordFFDBox[iFFDBox][iCoordFFD];
            if (iCoordFFD < 23) cout << ", ";
            else cout <<" )"<< endl;
          }

        }

      }

      else cout << endl;

		}
	}

	if (((val_software == SU2_CFD) && ( ContinuousAdjoint || DiscreteAdjoint)) || (val_software == SU2_DOT)) {

		cout << endl <<"----------------------- Design problem definition -----------------------" << endl;
		if (nObj==1) {
      switch (Kind_ObjFunc[0]) {
        case DRAG_COEFFICIENT:
          cout << "CD objective function." << endl;
          if (Fixed_CL_Mode) cout << "dCD/dCL = " << dCD_dCL << "." << endl;
          if (Fixed_CM_Mode) cout << "dCD/dCM = " << dCD_dCM << "." << endl;
          break;
        case LIFT_COEFFICIENT:        cout << "CL objective function." << endl; break;
        case MOMENT_X_COEFFICIENT:    cout << "CMx objective function." << endl; break;
        case MOMENT_Y_COEFFICIENT:    cout << "CMy objective function." << endl; break;
        case MOMENT_Z_COEFFICIENT:    cout << "CMz objective function." << endl; break;
        case INVERSE_DESIGN_PRESSURE: cout << "Inverse design (Cp) objective function." << endl; break;
        case INVERSE_DESIGN_HEATFLUX: cout << "Inverse design (Heat Flux) objective function." << endl; break;
        case SIDEFORCE_COEFFICIENT:   cout << "Side force objective function." << endl; break;
        case EFFICIENCY:              cout << "CL/CD objective function." << endl; break;
        case EQUIVALENT_AREA:         cout << "Equivalent area objective function. CD weight: " << WeightCd <<"."<< endl;  break;
        case NEARFIELD_PRESSURE:      cout << "Nearfield pressure objective function. CD weight: " << WeightCd <<"."<< endl;  break;
        case FORCE_X_COEFFICIENT:     cout << "X-force objective function." << endl; break;
        case FORCE_Y_COEFFICIENT:     cout << "Y-force objective function." << endl; break;
        case FORCE_Z_COEFFICIENT:     cout << "Z-force objective function." << endl; break;
        case THRUST_COEFFICIENT:      cout << "Thrust objective function." << endl; break;
        case TORQUE_COEFFICIENT:      cout << "Torque efficiency objective function." << endl; break;
        case TOTAL_HEATFLUX:          cout << "Total heat flux objective function." << endl; break;
        case MAXIMUM_HEATFLUX:        cout << "Maximum heat flux objective function." << endl; break;
        case FIGURE_OF_MERIT:         cout << "Rotor Figure of Merit objective function." << endl; break;
        case AVG_TOTAL_PRESSURE:      cout << "Average total objective pressure." << endl; break;
        case AVG_OUTLET_PRESSURE:     cout << "Average static objective pressure." << endl; break;
        case MASS_FLOW_RATE:          cout << "Mass flow rate objective function." << endl; break;
        case AERO_DRAG_COEFFICIENT:   cout << "Aero CD objective function." << endl; break;
        case RADIAL_DISTORTION:       cout << "Radial distortion objective function." << endl; break;
        case CIRCUMFERENTIAL_DISTORTION:   cout << "Circumferential distortion objective function." << endl; break;
        case CUSTOM_OBJFUNC:        		cout << "Custom objective function." << endl; break;
      }
		}
		else {
		  cout << "Weighted sum objective function." << endl;
		}

	}

	if (val_software == SU2_CFD) {
		cout << endl <<"---------------------- Space Numerical Integration ----------------------" << endl;

		if (SmoothNumGrid) cout << "There are some smoothing iterations on the grid coordinates." << endl;

    if ((Kind_Solver == EULER) || (Kind_Solver == NAVIER_STOKES) || (Kind_Solver == RANS) ||
         (Kind_Solver == DISC_ADJ_EULER) || (Kind_Solver == DISC_ADJ_NAVIER_STOKES) || (Kind_Solver == DISC_ADJ_RANS) ) {

      if (Kind_ConvNumScheme_Flow == SPACE_CENTERED) {
        if (Kind_Centered_Flow == JST) {
          cout << "Jameson-Schmidt-Turkel scheme for the flow inviscid terms."<< endl;
          cout << "JST viscous coefficients (1st, 2nd & 4th): " << Kappa_1st_Flow
          << ", " << Kappa_2nd_Flow << ", " << Kappa_4th_Flow <<"."<< endl;
          cout << "The method includes a grid stretching correction (p = 0.3)."<< endl;
          cout << "Second order integration." << endl;
        }
        if (Kind_Centered_Flow == JST_KE) {
          cout << "Jameson-Schmidt-Turkel scheme for the flow inviscid terms."<< endl;
          cout << "JST viscous coefficients (1st, 2nd): " << Kappa_1st_Flow
          << ", " << Kappa_2nd_Flow << "."<< endl;
          cout << "The method includes a grid stretching correction (p = 0.3)."<< endl;
          cout << "Second order integration." << endl;
        }
        if (Kind_Centered_Flow == LAX) {
          cout << "Lax-Friedrich scheme for the flow inviscid terms."<< endl;
          cout << "First order integration." << endl;
        }
      }

			if (Kind_ConvNumScheme_Flow == SPACE_UPWIND) {
				if (Kind_Upwind_Flow == ROE) cout << "Roe (with entropy fix) solver for the flow inviscid terms."<< endl;
				if (Kind_Upwind_Flow == TURKEL) cout << "Roe-Turkel solver for the flow inviscid terms."<< endl;
				if (Kind_Upwind_Flow == AUSM)	cout << "AUSM solver for the flow inviscid terms."<< endl;
				if (Kind_Upwind_Flow == HLLC)	cout << "HLLC solver for the flow inviscid terms."<< endl;
				if (Kind_Upwind_Flow == SW)	cout << "Steger-Warming solver for the flow inviscid terms."<< endl;
				if (Kind_Upwind_Flow == MSW)	cout << "Modified Steger-Warming solver for the flow inviscid terms."<< endl;
        if (Kind_Upwind_Flow == CUSP)	cout << "CUSP solver for the flow inviscid terms."<< endl;
        switch (SpatialOrder_Flow) {
          case FIRST_ORDER: cout << "First order integration." << endl; break;
          case SECOND_ORDER: cout << "Second order integration." << endl; break;
          case SECOND_ORDER_LIMITER: cout << "Second order integration with slope limiter." << endl;
            switch (Kind_SlopeLimit_Flow) {
              case VENKATAKRISHNAN:
                cout << "Venkatakrishnan slope-limiting method, with constant: " << LimiterCoeff <<". "<< endl;
                cout << "The reference element size is: " << RefElemLength <<". "<< endl;
                break;
              case BARTH_JESPERSEN:
                cout << "Barth-Jespersen slope-limiting method." << endl;
                break;
            }
            break;
        }
			}

		}

    if ((Kind_Solver == RANS) || (Kind_Solver == DISC_ADJ_RANS)) {
      if (Kind_ConvNumScheme_Turb == SPACE_UPWIND) {
        if (Kind_Upwind_Turb == SCALAR_UPWIND) cout << "Scalar upwind solver (first order) for the turbulence model."<< endl;
        switch (SpatialOrder_Turb) {
          case FIRST_ORDER: cout << "First order integration." << endl; break;
          case SECOND_ORDER: cout << "Second order integration." << endl; break;
          case SECOND_ORDER_LIMITER: cout << "Second order integration with slope limiter." << endl;
            switch (Kind_SlopeLimit_Turb) {
              case VENKATAKRISHNAN:
                cout << "Venkatakrishnan slope-limiting method, with constant: " << LimiterCoeff <<". "<< endl;
                cout << "The reference element size is: " << RefElemLength <<". "<< endl;
                break;
              case BARTH_JESPERSEN:
                cout << "Barth-Jespersen slope-limiting method." << endl;
                break;
            }
            break;
        }
      }
    }

    if ((Kind_Solver == ADJ_EULER) || (Kind_Solver == ADJ_NAVIER_STOKES) || (Kind_Solver == ADJ_RANS)) {

      if (Kind_ConvNumScheme_AdjFlow == SPACE_CENTERED) {
        if (Kind_Centered_AdjFlow == JST) {
          cout << "Jameson-Schmidt-Turkel scheme for the adjoint inviscid terms."<< endl;
          cout << "JST viscous coefficients (1st, 2nd, & 4th): " << Kappa_1st_AdjFlow
          << ", " << Kappa_2nd_AdjFlow << ", " << Kappa_4th_AdjFlow <<"."<< endl;
          cout << "The method includes a grid stretching correction (p = 0.3)."<< endl;
          cout << "Second order integration." << endl;
        }
        if (Kind_Centered_AdjFlow == LAX) {
          cout << "Lax-Friedrich scheme for the adjoint inviscid terms."<< endl;
          cout << "First order integration." << endl;
        }
      }

      if (Kind_ConvNumScheme_AdjFlow == SPACE_UPWIND) {
        if (Kind_Upwind_AdjFlow == ROE) cout << "Roe (with entropy fix) solver for the adjoint inviscid terms."<< endl;
        switch (SpatialOrder_AdjFlow) {
          case FIRST_ORDER: cout << "First order integration." << endl; break;
          case SECOND_ORDER: cout << "Second order integration." << endl; break;
          case SECOND_ORDER_LIMITER: cout << "Second order integration with slope limiter." << endl;
            switch (Kind_SlopeLimit_AdjFlow) {
              case VENKATAKRISHNAN:
                cout << "Venkatakrishnan slope-limiting method, with constant: " << LimiterCoeff <<". "<< endl;
                cout << "The reference element size is: " << RefElemLength <<". "<< endl;
                break;
              case SHARP_EDGES:
                cout << "Sharp edges slope-limiting method, with constant: " << LimiterCoeff <<". "<< endl;
                cout << "The reference element size is: " << RefElemLength <<". "<< endl;
                cout << "The reference sharp edge distance is: " << SharpEdgesCoeff*RefElemLength*LimiterCoeff <<". "<< endl;
                break;
              case SOLID_WALL_DISTANCE:
                cout << "Wall distance slope-limiting method, with constant: " << LimiterCoeff <<". "<< endl;
                cout << "The reference element size is: " << RefElemLength <<". "<< endl;
                cout << "The reference wall distance is: " << SharpEdgesCoeff*RefElemLength*LimiterCoeff <<". "<< endl;
                break;
              case BARTH_JESPERSEN:
                cout << "Barth-Jespersen slope-limiting method." << endl;
                break;
            }
            break;
        }
      }

      cout << "The reference sharp edge distance is: " << SharpEdgesCoeff*RefElemLength*LimiterCoeff <<". "<< endl;

    }

    if ((Kind_Solver == ADJ_RANS) && (!Frozen_Visc_Cont)) {
      if (Kind_ConvNumScheme_AdjTurb == SPACE_UPWIND) {
        if (Kind_Upwind_Turb == SCALAR_UPWIND) cout << "Scalar upwind solver (first order) for the adjoint turbulence model."<< endl;
        switch (SpatialOrder_AdjTurb) {
          case FIRST_ORDER: cout << "First order integration." << endl; break;
          case SECOND_ORDER: cout << "Second order integration." << endl; break;
          case SECOND_ORDER_LIMITER: cout << "Second order integration with slope limiter." << endl;
            switch (Kind_SlopeLimit_AdjTurb) {
              case VENKATAKRISHNAN:
                cout << "Venkatakrishnan slope-limiting method, with constant: " << LimiterCoeff <<". "<< endl;
                cout << "The reference element size is: " << RefElemLength <<". "<< endl;
                break;
              case SHARP_EDGES:
                cout << "Sharp edges slope-limiting method, with constant: " << LimiterCoeff <<". "<< endl;
                cout << "The reference element size is: " << RefElemLength <<". "<< endl;
                cout << "The reference sharp edge distance is: " << SharpEdgesCoeff*RefElemLength*LimiterCoeff <<". "<< endl;
                break;
              case SOLID_WALL_DISTANCE:
                cout << "Wall distance slope-limiting method, with constant: " << LimiterCoeff <<". "<< endl;
                cout << "The reference element size is: " << RefElemLength <<". "<< endl;
                cout << "The reference wall distance is: " << SharpEdgesCoeff*RefElemLength*LimiterCoeff <<". "<< endl;
                break;
              case BARTH_JESPERSEN:
                cout << "Barth-Jespersen slope-limiting method." << endl;
                break;
            }
            break;
        }
      }
    }

    if ((Kind_Solver == NAVIER_STOKES) || (Kind_Solver == RANS) ||
        (Kind_Solver == DISC_ADJ_NAVIER_STOKES) || (Kind_Solver == DISC_ADJ_RANS)) {
        cout << "Average of gradients with correction (viscous flow terms)." << endl;
    }

    if ((Kind_Solver == ADJ_NAVIER_STOKES) || (Kind_Solver == ADJ_RANS)) {
      cout << "Average of gradients with correction (viscous adjoint terms)." << endl;
    }

    if ((Kind_Solver == RANS) || (Kind_Solver == DISC_ADJ_RANS)) {
      cout << "Average of gradients with correction (viscous turbulence terms)." << endl;
    }

    if (Kind_Solver == POISSON_EQUATION) {
      cout << "Galerkin method for viscous terms computation of the poisson potential equation." << endl;
    }

    if ((Kind_Solver == ADJ_RANS) && (!Frozen_Visc_Cont)) {
      cout << "Average of gradients with correction (2nd order) for computation of adjoint viscous turbulence terms." << endl;
      if (Kind_TimeIntScheme_AdjTurb == EULER_IMPLICIT) cout << "Euler implicit method for the turbulent adjoint equation." << endl;
    }

    if(Kind_Solver != FEM_EULER && Kind_Solver != FEM_NAVIER_STOKES &&
       Kind_Solver != FEM_RANS  && Kind_Solver != FEM_LES) {
      switch (Kind_Gradient_Method) {
        case GREEN_GAUSS: cout << "Gradient computation using Green-Gauss theorem." << endl; break;
        case WEIGHTED_LEAST_SQUARES: cout << "Gradient Computation using weighted Least-Squares method." << endl; break;
      }
    }

    if (Kind_Regime == INCOMPRESSIBLE) {
      cout << "Artificial compressibility factor: " << ArtComp_Factor << "." << endl;
    }

    if(Kind_Solver == FEM_EULER || Kind_Solver == FEM_NAVIER_STOKES ||
       Kind_Solver == FEM_RANS  || Kind_Solver == FEM_LES) {
      if(Kind_FEM_Flow == DG) {
        cout << "Discontinuous Galerkin Finite element solver" << endl;

        switch( Riemann_Solver_FEM ) {
          case ROE:           cout << "Roe (with entropy fix) solver for inviscid fluxes over the faces" << endl; break;
          case LAX_FRIEDRICH: cout << "Lax-Friedrich solver for inviscid fluxes over the faces" << endl; break;
          case AUSM:          cout << "AUSM solver inviscid fluxes over the faces" << endl; break;
          case AUSMPWPLUS:    cout << "AUSMPW+ solver inviscid fluxes over the faces" << endl; break;
          case HLLC:          cout << "HLLC solver inviscid fluxes over the faces" << endl; break;
          case VAN_LEER:      cout << "Van Leer solver inviscid fluxes over the faces" << endl; break;
        }

        if(Kind_Solver != FEM_EULER) {
          if(fabs(Theta_Interior_Penalty_DGFEM) > 1.e-8) {
            if( Store_Cart_Grad_BasisFunctions_DGFEM )
              cout << "Cartesian gradients of the basis functions are stored for the symmetrizing terms" << endl;
            else
              cout << "Cartesian gradients of the basis functions are recomputed for the symmetrizing terms" << endl;
          }

          cout << "Theta symmetrizing terms interior penalty: " << Theta_Interior_Penalty_DGFEM << endl;
        }
      }

      cout << "Quadrature factor for straight elements:   " << Quadrature_Factor_Straight << endl;
      cout << "Quadrature factor for curved elements:     "   << Quadrature_Factor_Curved << endl;
    }

    cout << endl <<"---------------------- Time Numerical Integration -----------------------" << endl;

    if (Kind_Solver != FEM_ELASTICITY) {
		switch (Unsteady_Simulation) {
		  case NO:
			cout << "Local time stepping (steady state simulation)." << endl; break;
		  case TIME_STEPPING:
			cout << "Unsteady simulation using a time stepping strategy."<< endl;
			if (Unst_CFL != 0.0) {
                          cout << "Time step computed by the code. Unsteady CFL number: " << Unst_CFL <<"."<< endl;
                          if (Delta_UnstTime != 0.0) {
                            cout << "Synchronization time provided by the user (s): "<< Delta_UnstTime << "." << endl;
                          }
                        }
			else cout << "Unsteady time step provided by the user (s): "<< Delta_UnstTime << "." << endl;
			break;
		  case DT_STEPPING_1ST: case DT_STEPPING_2ND:
			if (Unsteady_Simulation == DT_STEPPING_1ST) cout << "Unsteady simulation, dual time stepping strategy (first order in time)."<< endl;
			if (Unsteady_Simulation == DT_STEPPING_2ND) cout << "Unsteady simulation, dual time stepping strategy (second order in time)."<< endl;
			if (Unst_CFL != 0.0) cout << "Time step computed by the code. Unsteady CFL number: " << Unst_CFL <<"."<< endl;
			else cout << "Unsteady time step provided by the user (s): "<< Delta_UnstTime << "." << endl;
			cout << "Total number of internal Dual Time iterations: "<< Unst_nIntIter <<"." << endl;
			break;
		}
    }
	else {
		switch (Dynamic_Analysis) {
		  case NO:
			cout << "Static structural analysis." << endl; break;
		  case YES:
			cout << "Dynamic structural analysis."<< endl;
			cout << "Time step provided by the user for the dynamic analysis(s): "<< Delta_DynTime << "." << endl;
			break;
		}
	}

    if ((Kind_Solver == EULER) || (Kind_Solver == NAVIER_STOKES) || (Kind_Solver == RANS) ||
        (Kind_Solver == DISC_ADJ_EULER) || (Kind_Solver == DISC_ADJ_NAVIER_STOKES) || (Kind_Solver == DISC_ADJ_RANS)) {
      switch (Kind_TimeIntScheme_Flow) {
        case RUNGE_KUTTA_EXPLICIT:
          cout << "Runge-Kutta explicit method for the flow equations." << endl;
          cout << "Number of steps: " << nRKStep << endl;
          cout << "Alpha coefficients: ";
          for (unsigned short iRKStep = 0; iRKStep < nRKStep; iRKStep++) {
            cout << "\t" << RK_Alpha_Step[iRKStep];
          }
          cout << endl;
          break;
        case EULER_EXPLICIT: cout << "Euler explicit method for the flow equations." << endl; break;
        case EULER_IMPLICIT:
          cout << "Euler implicit method for the flow equations." << endl;
          switch (Kind_Linear_Solver) {
            case BCGSTAB:
              cout << "BCGSTAB is used for solving the linear system." << endl;
              cout << "Convergence criteria of the linear solver: "<< Linear_Solver_Error <<"."<< endl;
              cout << "Max number of iterations: "<< Linear_Solver_Iter <<"."<< endl;
              break;
            case FGMRES || RESTARTED_FGMRES:
              cout << "FGMRES is used for solving the linear system." << endl;
              cout << "Convergence criteria of the linear solver: "<< Linear_Solver_Error <<"."<< endl;
              cout << "Max number of iterations: "<< Linear_Solver_Iter <<"."<< endl;
              break;
            case SMOOTHER_JACOBI:
              cout << "A Jacobi method is used for smoothing the linear system." << endl;
              break;
            case SMOOTHER_ILU:
              cout << "A ILU0 method is used for smoothing the linear system." << endl;
              break;
            case SMOOTHER_LUSGS:
              cout << "A LU-SGS method is used for smoothing the linear system." << endl;
              break;
            case SMOOTHER_LINELET:
              cout << "A Linelet method is used for smoothing the linear system." << endl;
              break;
          }
          break;
        case CLASSICAL_RK4_EXPLICIT:
          cout << "Classical RK4 explicit method for the flow equations." << endl;
          cout << "Number of steps: " << 4 << endl;
          cout << "Time coefficients: {0.5, 0.5, 1, 1}" << endl;
          cout << "Function coefficients: {1/6, 1/3, 1/3, 1/6}" << endl;
          break;
      }
    }

    if ((Kind_Solver == ADJ_EULER) || (Kind_Solver == ADJ_NAVIER_STOKES) || (Kind_Solver == ADJ_RANS)) {
      switch (Kind_TimeIntScheme_AdjFlow) {
        case RUNGE_KUTTA_EXPLICIT:
          cout << "Runge-Kutta explicit method for the adjoint equations." << endl;
          cout << "Number of steps: " << nRKStep << endl;
          cout << "Alpha coefficients: ";
          for (unsigned short iRKStep = 0; iRKStep < nRKStep; iRKStep++) {
            cout << "\t" << RK_Alpha_Step[iRKStep];
          }
          cout << endl;
          break;
        case EULER_EXPLICIT: cout << "Euler explicit method for the adjoint equations." << endl; break;
        case EULER_IMPLICIT: cout << "Euler implicit method for the adjoint equations." << endl; break;
      }
    }

    if(Kind_Solver == FEM_EULER || Kind_Solver == FEM_NAVIER_STOKES ||
       Kind_Solver == FEM_RANS  || Kind_Solver == FEM_LES) {
      switch (Kind_TimeIntScheme_FEM_Flow) {
        case RUNGE_KUTTA_EXPLICIT:
          cout << "Runge-Kutta explicit method for the flow equations." << endl;
          cout << "Number of steps: " << nRKStep << endl;
          cout << "Alpha coefficients: ";
          for (unsigned short iRKStep = 0; iRKStep < nRKStep; iRKStep++) {
            cout << "\t" << RK_Alpha_Step[iRKStep];
          }
          cout << endl;
          break;
        case CLASSICAL_RK4_EXPLICIT:
          cout << "Classical RK4 explicit method for the flow equations." << endl;
          cout << "Number of steps: " << 4 << endl;
          cout << "Time coefficients: {0.5, 0.5, 1, 1}" << endl;
          cout << "Function coefficients: {1/6, 1/3, 1/3, 1/6}" << endl;
          break;

        case ADER_DG:
          if(nLevels_TimeAccurateLTS == 1)
            cout << "ADER-DG for the flow equations with global time stepping." << endl;
          else
            cout << "ADER-DG for the flow equations with " << nLevels_TimeAccurateLTS
                 << " levels for time accurate local time stepping." << endl;

          switch( Kind_ADER_Predictor ) {
            case ADER_ALIASED_PREDICTOR:
              cout << "An aliased approach is used in the predictor step. " << endl;
              break;
            case ADER_NON_ALIASED_PREDICTOR:
              cout << "A non-aliased approach is used in the predictor step. " << endl;
              break;
          }
          cout << "Number of time DOFs ADER-DG predictor step: " << nTimeDOFsADER_DG << endl;
          cout << "Location of time DOFs ADER-DG on the interval [-1,1]: ";
          for (unsigned short iDOF=0; iDOF<nTimeDOFsADER_DG; iDOF++) {
            cout << "\t" << TimeDOFsADER_DG[iDOF];
          }
          cout << endl;
          cout << "Time quadrature factor for ADER-DG: " << Quadrature_Factor_Time_ADER_DG << endl;
          cout << "Number of time integration points ADER-DG: " << nTimeIntegrationADER_DG << endl;
          cout << "Location of time integration points ADER-DG on the interval [-1,1]: ";
          for (unsigned short iDOF=0; iDOF<nTimeIntegrationADER_DG; iDOF++) {
            cout << "\t" << TimeIntegrationADER_DG[iDOF];
          }
          cout << endl;
          cout << "Weights of time integration points ADER-DG on the interval [-1,1]: ";
          for (unsigned short iDOF=0; iDOF<nTimeIntegrationADER_DG; iDOF++) {
            cout << "\t" << WeightsIntegrationADER_DG[iDOF];
          }
          cout << endl;
          break;
      }
    }

    if (nMGLevels !=0) {

      if (nStartUpIter != 0) cout << "A total of " << nStartUpIter << " start up iterations on the fine grid."<< endl;
      if (MGCycle == V_CYCLE) cout << "V Multigrid Cycle, with " << nMGLevels << " multigrid levels."<< endl;
      if (MGCycle == W_CYCLE) cout << "W Multigrid Cycle, with " << nMGLevels << " multigrid levels."<< endl;
      if (MGCycle == FULLMG_CYCLE) cout << "Full Multigrid Cycle, with " << nMGLevels << " multigrid levels."<< endl;

      cout << "Damping factor for the residual restriction: " << Damp_Res_Restric <<"."<< endl;
      cout << "Damping factor for the correction prolongation: " << Damp_Correc_Prolong <<"."<< endl;
    }

    if ((Kind_Solver != FEM_ELASTICITY) && (Kind_Solver != HEAT_EQUATION) && (Kind_Solver != WAVE_EQUATION)) {

      if (!CFL_Adapt) cout << "No CFL adaptation." << endl;
      else cout << "CFL adaptation. Factor down: "<< CFL_AdaptParam[0] <<", factor up: "<< CFL_AdaptParam[1]
        <<",\n                lower limit: "<< CFL_AdaptParam[2] <<", upper limit: " << CFL_AdaptParam[3] <<"."<< endl;

      if (nMGLevels !=0) {
        cout << "Multigrid Level:                  ";
        for (unsigned short iLevel = 0; iLevel < nMGLevels+1; iLevel++) {
          cout.width(6); cout << iLevel;
        }
        cout << endl;
      }

			if (Unsteady_Simulation != TIME_STEPPING) {
				cout << "Courant-Friedrichs-Lewy number:   ";
				cout.precision(3);
				cout.width(6); cout << CFL[0];
				cout << endl;
			}


      if (nMGLevels !=0) {
        cout.precision(3);
        cout << "MG PreSmooth coefficients:        ";
        for (unsigned short iMG_PreSmooth = 0; iMG_PreSmooth < nMGLevels+1; iMG_PreSmooth++) {
          cout.width(6); cout << MG_PreSmooth[iMG_PreSmooth];
        }
        cout << endl;
      }

      if (nMGLevels !=0) {
        cout.precision(3);
        cout << "MG PostSmooth coefficients:       ";
        for (unsigned short iMG_PostSmooth = 0; iMG_PostSmooth < nMGLevels+1; iMG_PostSmooth++) {
          cout.width(6); cout << MG_PostSmooth[iMG_PostSmooth];
        }
        cout << endl;
      }

      if (nMGLevels !=0) {
        cout.precision(3);
        cout << "MG CorrecSmooth coefficients:     ";
        for (unsigned short iMG_CorrecSmooth = 0; iMG_CorrecSmooth < nMGLevels+1; iMG_CorrecSmooth++) {
          cout.width(6); cout << MG_CorrecSmooth[iMG_CorrecSmooth];
        }
        cout << endl;
      }

    }

    if ((Kind_Solver == RANS) || (Kind_Solver == DISC_ADJ_RANS))
      if (Kind_TimeIntScheme_Turb == EULER_IMPLICIT)
        cout << "Euler implicit time integration for the turbulence model." << endl;
  }

  if (val_software == SU2_CFD) {

    cout << endl <<"------------------------- Convergence Criteria --------------------------" << endl;

    cout << "Maximum number of iterations: " << nExtIter <<"."<< endl;

    if (ConvCriteria == CAUCHY) {
      if (!ContinuousAdjoint && !DiscreteAdjoint)
        switch (Cauchy_Func_Flow) {
          case LIFT_COEFFICIENT: cout << "Cauchy criteria for Lift using "
            << Cauchy_Elems << " elements and epsilon " <<Cauchy_Eps<< "."<< endl; break;
          case DRAG_COEFFICIENT: cout << "Cauchy criteria for Drag using "
            << Cauchy_Elems << " elements and epsilon " <<Cauchy_Eps<< "."<< endl; break;
        }

      if (ContinuousAdjoint || DiscreteAdjoint)
        switch (Cauchy_Func_AdjFlow) {
          case SENS_GEOMETRY: cout << "Cauchy criteria for geo. sensitivity using "
            << Cauchy_Elems << " elements and epsilon " <<Cauchy_Eps<< "."<< endl; break;
          case SENS_MACH: cout << "Cauchy criteria for Mach number sensitivity using "
            << Cauchy_Elems << " elements and epsilon " <<Cauchy_Eps<< "."<< endl; break;
        }

      cout << "Start convergence criteria at iteration " << StartConv_Iter<< "."<< endl;

    }


    if (ConvCriteria == RESIDUAL) {
      if (!ContinuousAdjoint && !DiscreteAdjoint) {
        cout << "Reduce the density residual " << OrderMagResidual << " orders of magnitude."<< endl;
        cout << "The minimum bound for the density residual is 10^(" << MinLogResidual<< ")."<< endl;
        cout << "Start convergence criteria at iteration " << StartConv_Iter<< "."<< endl;
      }

      if (ContinuousAdjoint || DiscreteAdjoint) {
        cout << "Reduce the adjoint density residual " << OrderMagResidual << " orders of magnitude."<< endl;
        cout << "The minimum value for the adjoint density residual is 10^(" << MinLogResidual<< ")."<< endl;
      }

    }

  }

  if (val_software == SU2_MSH) {
    cout << endl <<"----------------------- Grid adaptation strategy ------------------------" << endl;

    switch (Kind_Adaptation) {
      case NONE: break;
      case PERIODIC: cout << "Grid modification to run periodic bc problems." << endl; break;
      case FULL: cout << "Grid adaptation using a complete refinement." << endl; break;
      case WAKE: cout << "Grid adaptation of the wake." << endl; break;
      case FULL_FLOW: cout << "Flow grid adaptation using a complete refinement." << endl; break;
      case FULL_ADJOINT: cout << "Adjoint grid adaptation using a complete refinement." << endl; break;
      case GRAD_FLOW: cout << "Grid adaptation using gradient based strategy (density)." << endl; break;
      case GRAD_ADJOINT: cout << "Grid adaptation using gradient based strategy (adjoint density)." << endl; break;
      case GRAD_FLOW_ADJ: cout << "Grid adaptation using gradient based strategy (density and adjoint density)." << endl; break;
      case COMPUTABLE: cout << "Grid adaptation using computable correction."<< endl; break;
      case REMAINING: cout << "Grid adaptation using remaining error."<< endl; break;
      case SMOOTHING: cout << "Grid smoothing using an implicit method."<< endl; break;
      case SUPERSONIC_SHOCK: cout << "Grid adaptation for a supersonic shock at Mach: " << Mach <<"."<< endl; break;
    }

    switch (Kind_Adaptation) {
      case GRAD_FLOW: case GRAD_ADJOINT: case GRAD_FLOW_ADJ: case COMPUTABLE: case REMAINING:
        cout << "Power of the dual volume in the adaptation sensor: " << DualVol_Power << endl;
        cout << "Percentage of new elements in the adaptation process: " << New_Elem_Adapt << "."<< endl;
        break;
    }

    if (Analytical_Surface != NONE)
      cout << "Use analytical definition for including points in the surfaces." << endl;

  }

  cout << endl <<"-------------------------- Output Information ---------------------------" << endl;

  if (val_software == SU2_CFD) {

    if (Low_MemoryOutput) cout << "Writing output files with low memory RAM requirements."<< endl;
    cout << "Writing a flow solution every " << Wrt_Sol_Freq <<" iterations."<< endl;
    cout << "Writing the convergence history every " << Wrt_Con_Freq <<" iterations."<< endl;
    if ((Unsteady_Simulation == DT_STEPPING_1ST) || (Unsteady_Simulation == DT_STEPPING_2ND)) {
      cout << "Writing the dual time flow solution every " << Wrt_Sol_Freq_DualTime <<" iterations."<< endl;
      cout << "Writing the dual time convergence history every " << Wrt_Con_Freq_DualTime <<" iterations."<< endl;
    }

    switch (Output_FileFormat) {
      case PARAVIEW: cout << "The output file format is Paraview ASCII (.vtk)." << endl; break;
      case TECPLOT: cout << "The output file format is Tecplot ASCII (.dat)." << endl; break;
      case TECPLOT_BINARY: cout << "The output file format is Tecplot binary (.plt)." << endl; break;
      case FIELDVIEW: cout << "The output file format is FieldView ASCII (.uns)." << endl; break;
      case FIELDVIEW_BINARY: cout << "The output file format is FieldView binary (.uns)." << endl; break;
      case CGNS_SOL: cout << "The output file format is CGNS (.cgns)." << endl; break;
    }

    cout << "Convergence history file name: " << Conv_FileName << "." << endl;

    cout << "Forces breakdown file name: " << Breakdown_FileName << "." << endl;

    if ((Kind_Solver != FEM_ELASTICITY) && (Kind_Solver != HEAT_EQUATION) && (Kind_Solver != WAVE_EQUATION)) {
      if (!ContinuousAdjoint && !DiscreteAdjoint) {
        cout << "Surface flow coefficients file name: " << SurfFlowCoeff_FileName << "." << endl;
        cout << "Flow variables file name: " << Flow_FileName << "." << endl;
        cout << "Restart flow file name: " << Restart_FlowFileName << "." << endl;
      }

      if (ContinuousAdjoint || DiscreteAdjoint) {
        cout << "Adjoint solution file name: " << Solution_AdjFileName << "." << endl;
        cout << "Restart adjoint file name: " << Restart_AdjFileName << "." << endl;
        cout << "Adjoint variables file name: " << Adj_FileName << "." << endl;
        cout << "Surface adjoint coefficients file name: " << SurfAdjCoeff_FileName << "." << endl;
      }
    }
    else {
      cout << "Surface structure coefficients file name: " << SurfStructure_FileName << "." << endl;
      cout << "Structure variables file name: " << Structure_FileName << "." << endl;
      cout << "Restart structure file name: " << Restart_FEMFileName << "." << endl;
    }

  }

  if (val_software == SU2_SOL) {
    if (Low_MemoryOutput) cout << "Writing output files with low memory RAM requirements."<< endl;
    switch (Output_FileFormat) {
      case PARAVIEW: cout << "The output file format is Paraview ASCII (.vtk)." << endl; break;
      case TECPLOT: cout << "The output file format is Tecplot ASCII (.dat)." << endl; break;
      case TECPLOT_BINARY: cout << "The output file format is Tecplot binary (.plt)." << endl; break;
      case FIELDVIEW: cout << "The output file format is FieldView ASCII (.uns)." << endl; break;
      case FIELDVIEW_BINARY: cout << "The output file format is FieldView binary (.uns)." << endl; break;
      case CGNS_SOL: cout << "The output file format is CGNS (.cgns)." << endl; break;
    }
    cout << "Flow variables file name: " << Flow_FileName << "." << endl;
  }

  if (val_software == SU2_DEF) {
    cout << "Output mesh file name: " << Mesh_Out_FileName << ". " << endl;
    if (Visualize_Deformation) cout << "A file will be created to visualize the deformation." << endl;
    else cout << "No file for visualizing the deformation." << endl;
    switch (GetDeform_Stiffness_Type()) {
      case INVERSE_VOLUME:
        cout << "Cell stiffness scaled by inverse of the cell volume." << endl;
        break;
      case WALL_DISTANCE:
        cout << "Cell stiffness scaled by distance from the deforming surface." << endl;
        break;
      case CONSTANT_STIFFNESS:
        cout << "Imposing constant cell stiffness (steel)." << endl;
        break;
    }
  }

  if (val_software == SU2_MSH) {
    cout << "Output mesh file name: " << Mesh_Out_FileName << ". " << endl;
  }

  if (val_software == SU2_DOT) {
    if (DiscreteAdjoint) {
      cout << "Output Volume Sensitivity file name: " << VolSens_FileName << ". " << endl;
      cout << "Output Surface Sensitivity file name: " << SurfSens_FileName << ". " << endl;
    }
    cout << "Output gradient file name: " << ObjFunc_Grad_FileName << ". " << endl;
  }

  if (val_software == SU2_MSH) {
    cout << "Output mesh file name: " << Mesh_Out_FileName << ". " << endl;
    cout << "Restart flow file name: " << Restart_FlowFileName << "." << endl;
    if ((Kind_Adaptation == FULL_ADJOINT) || (Kind_Adaptation == GRAD_ADJOINT) || (Kind_Adaptation == GRAD_FLOW_ADJ) ||
        (Kind_Adaptation == COMPUTABLE) || (Kind_Adaptation == REMAINING)) {
      if (Kind_ObjFunc[0] == DRAG_COEFFICIENT) cout << "Restart adjoint file name: " << Restart_AdjFileName << "." << endl;
      if (Kind_ObjFunc[0] == EQUIVALENT_AREA) cout << "Restart adjoint file name: " << Restart_AdjFileName << "." << endl;
      if (Kind_ObjFunc[0] == NEARFIELD_PRESSURE) cout << "Restart adjoint file name: " << Restart_AdjFileName << "." << endl;
      if (Kind_ObjFunc[0] == LIFT_COEFFICIENT) cout << "Restart adjoint file name: " << Restart_AdjFileName << "." << endl;
    }
  }

  cout << endl <<"------------------- Config File Boundary Information --------------------" << endl;

  if (nMarker_Euler != 0) {
    cout << "Euler wall boundary marker(s): ";
    for (iMarker_Euler = 0; iMarker_Euler < nMarker_Euler; iMarker_Euler++) {
      cout << Marker_Euler[iMarker_Euler];
      if (iMarker_Euler < nMarker_Euler-1) cout << ", ";
      else cout <<"."<< endl;
    }
  }

  if (nMarker_FarField != 0) {
    cout << "Far-field boundary marker(s): ";
    for (iMarker_FarField = 0; iMarker_FarField < nMarker_FarField; iMarker_FarField++) {
      cout << Marker_FarField[iMarker_FarField];
      if (iMarker_FarField < nMarker_FarField-1) cout << ", ";
      else cout <<"."<< endl;
    }
  }

  if (nMarker_SymWall != 0) {
    cout << "Symmetry plane boundary marker(s): ";
    for (iMarker_SymWall = 0; iMarker_SymWall < nMarker_SymWall; iMarker_SymWall++) {
      cout << Marker_SymWall[iMarker_SymWall];
      if (iMarker_SymWall < nMarker_SymWall-1) cout << ", ";
      else cout <<"."<< endl;
    }
  }

  if (nMarker_Pressure != 0) {
    cout << "Pressure boundary marker(s): ";
    for (iMarker_Pressure = 0; iMarker_Pressure < nMarker_Pressure; iMarker_Pressure++) {
      cout << Marker_Pressure[iMarker_Pressure];
      if (iMarker_Pressure < nMarker_Pressure-1) cout << ", ";
      else cout <<"."<< endl;
    }
  }

  if (nMarker_PerBound != 0) {
    cout << "Periodic boundary marker(s): ";
    for (iMarker_PerBound = 0; iMarker_PerBound < nMarker_PerBound; iMarker_PerBound++) {
      cout << Marker_PerBound[iMarker_PerBound];
      if (iMarker_PerBound < nMarker_PerBound-1) cout << ", ";
      else cout <<"."<< endl;
    }
  }

  if (nMarker_NearFieldBound != 0) {
    cout << "Near-field boundary marker(s): ";
    for (iMarker_NearFieldBound = 0; iMarker_NearFieldBound < nMarker_NearFieldBound; iMarker_NearFieldBound++) {
      cout << Marker_NearFieldBound[iMarker_NearFieldBound];
      if (iMarker_NearFieldBound < nMarker_NearFieldBound-1) cout << ", ";
      else cout <<"."<< endl;
    }
  }

  if (nMarker_InterfaceBound != 0) {
    cout << "Interface boundary marker(s): ";
    for (iMarker_InterfaceBound = 0; iMarker_InterfaceBound < nMarker_InterfaceBound; iMarker_InterfaceBound++) {
      cout << Marker_InterfaceBound[iMarker_InterfaceBound];
      if (iMarker_InterfaceBound < nMarker_InterfaceBound-1) cout << ", ";
      else cout <<"."<< endl;
    }
  }

  if (nMarker_Fluid_InterfaceBound != 0) {
    cout << "Fluid interface boundary marker(s): ";
    for (iMarker_Fluid_InterfaceBound = 0; iMarker_Fluid_InterfaceBound < nMarker_Fluid_InterfaceBound; iMarker_Fluid_InterfaceBound++) {
      cout << Marker_Fluid_InterfaceBound[iMarker_Fluid_InterfaceBound];
      if (iMarker_Fluid_InterfaceBound < nMarker_Fluid_InterfaceBound-1) cout << ", ";
      else cout <<"."<< endl;
    }
  }

  if (nMarker_Dirichlet != 0) {
    cout << "Dirichlet boundary marker(s): ";
    for (iMarker_Dirichlet = 0; iMarker_Dirichlet < nMarker_Dirichlet; iMarker_Dirichlet++) {
      cout << Marker_Dirichlet[iMarker_Dirichlet];
      if (iMarker_Dirichlet < nMarker_Dirichlet-1) cout << ", ";
      else cout <<"."<< endl;
    }
  }

  if (nMarker_FlowLoad != 0) {
    cout << "Flow Load boundary marker(s): ";
    for (iMarker_FlowLoad = 0; iMarker_FlowLoad < nMarker_FlowLoad; iMarker_FlowLoad++) {
      cout << Marker_FlowLoad[iMarker_FlowLoad];
      if (iMarker_FlowLoad < nMarker_FlowLoad-1) cout << ", ";
      else cout <<"."<< endl;
    }
  }

  if (nMarker_Internal != 0) {
    cout << "Internal boundary marker(s): ";
    for (iMarker_Internal = 0; iMarker_Internal < nMarker_Internal; iMarker_Internal++) {
      cout << Marker_Internal[iMarker_Internal];
      if (iMarker_Internal < nMarker_Internal-1) cout << ", ";
      else cout <<"."<< endl;
    }
  }

  if (nMarker_Inlet != 0) {
    cout << "Inlet boundary marker(s): ";
    for (iMarker_Inlet = 0; iMarker_Inlet < nMarker_Inlet; iMarker_Inlet++) {
      cout << Marker_Inlet[iMarker_Inlet];
      if (iMarker_Inlet < nMarker_Inlet-1) cout << ", ";
      else cout <<"."<< endl;
    }
  }

  if (nMarker_Riemann != 0) {
      cout << "Riemann boundary marker(s): ";
      for (iMarker_Riemann = 0; iMarker_Riemann < nMarker_Riemann; iMarker_Riemann++) {
        cout << Marker_Riemann[iMarker_Riemann];
        if (iMarker_Riemann < nMarker_Riemann-1) cout << ", ";
        else cout <<"."<< endl;
    }
  }
<<<<<<< HEAD

  if (nMarker_NRBC != 0) {
      cout << "NRBC boundary marker(s): ";
      for (iMarker_NRBC = 0; iMarker_NRBC < nMarker_NRBC; iMarker_NRBC++) {
        cout << Marker_NRBC[iMarker_NRBC];
        if (iMarker_NRBC < nMarker_NRBC-1) cout << ", ";
=======
  
  if (nMarker_Giles != 0) {
      cout << "Giles boundary marker(s): ";
      for (iMarker_Giles = 0; iMarker_Giles < nMarker_Giles; iMarker_Giles++) {
        cout << Marker_Giles[iMarker_Giles];
        if (iMarker_Giles < nMarker_Giles-1) cout << ", ";
>>>>>>> 6bac9128
        else cout <<"."<< endl;
    }
  }

  if (nMarker_MixingPlaneInterface != 0) {
      cout << "MixingPlane boundary marker(s): ";
      for (iMarker_MixingPlaneInterface = 0; iMarker_MixingPlaneInterface < nMarker_MixingPlaneInterface; iMarker_MixingPlaneInterface++) {
        cout << Marker_MixingPlaneInterface[iMarker_MixingPlaneInterface];
        if (iMarker_MixingPlaneInterface < nMarker_MixingPlaneInterface-1) cout << ", ";
        else cout <<"."<< endl;
    }
  }

  if (nMarker_EngineInflow != 0) {
    cout << "Engine inflow boundary marker(s): ";
    for (iMarker_EngineInflow = 0; iMarker_EngineInflow < nMarker_EngineInflow; iMarker_EngineInflow++) {
      cout << Marker_EngineInflow[iMarker_EngineInflow];
      if (iMarker_EngineInflow < nMarker_EngineInflow-1) cout << ", ";
      else cout <<"."<< endl;
    }
  }

  if (nMarker_EngineExhaust != 0) {
    cout << "Engine exhaust boundary marker(s): ";
    for (iMarker_EngineExhaust = 0; iMarker_EngineExhaust < nMarker_EngineExhaust; iMarker_EngineExhaust++) {
      cout << Marker_EngineExhaust[iMarker_EngineExhaust];
      if (iMarker_EngineExhaust < nMarker_EngineExhaust-1) cout << ", ";
      else cout <<"."<< endl;
    }
  }

  if (nMarker_Supersonic_Inlet != 0) {
    cout << "Supersonic inlet boundary marker(s): ";
    for (iMarker_Supersonic_Inlet = 0; iMarker_Supersonic_Inlet < nMarker_Supersonic_Inlet; iMarker_Supersonic_Inlet++) {
      cout << Marker_Supersonic_Inlet[iMarker_Supersonic_Inlet];
      if (iMarker_Supersonic_Inlet < nMarker_Supersonic_Inlet-1) cout << ", ";
      else cout <<"."<< endl;
    }
  }

  if (nMarker_Supersonic_Outlet != 0) {
    cout << "Supersonic outlet boundary marker(s): ";
    for (iMarker_Supersonic_Outlet = 0; iMarker_Supersonic_Outlet < nMarker_Supersonic_Outlet; iMarker_Supersonic_Outlet++) {
      cout << Marker_Supersonic_Outlet[iMarker_Supersonic_Outlet];
      if (iMarker_Supersonic_Outlet < nMarker_Supersonic_Outlet-1) cout << ", ";
      else cout <<"."<< endl;
    }
  }

  if (nMarker_Outlet != 0) {
    cout << "Outlet boundary marker(s): ";
    for (iMarker_Outlet = 0; iMarker_Outlet < nMarker_Outlet; iMarker_Outlet++) {
      cout << Marker_Outlet[iMarker_Outlet];
      if (iMarker_Outlet < nMarker_Outlet-1) cout << ", ";
      else cout <<"."<< endl;
    }
  }

  if (nMarker_Isothermal != 0) {
    cout << "Isothermal wall boundary marker(s): ";
    for (iMarker_Isothermal = 0; iMarker_Isothermal < nMarker_Isothermal; iMarker_Isothermal++) {
      cout << Marker_Isothermal[iMarker_Isothermal];
      if (iMarker_Isothermal < nMarker_Isothermal-1) cout << ", ";
      else cout <<"."<< endl;
    }
  }

  if (nMarker_HeatFlux != 0) {
    cout << "Constant heat flux wall boundary marker(s): ";
    for (iMarker_HeatFlux = 0; iMarker_HeatFlux < nMarker_HeatFlux; iMarker_HeatFlux++) {
      cout << Marker_HeatFlux[iMarker_HeatFlux];
      if (iMarker_HeatFlux < nMarker_HeatFlux-1) cout << ", ";
      else cout <<"."<< endl;
    }
  }

  if (nMarker_Clamped != 0) {
    cout << "Clamped boundary marker(s): ";
    for (iMarker_Clamped = 0; iMarker_Clamped < nMarker_Clamped; iMarker_Clamped++) {
      cout << Marker_Clamped[iMarker_Clamped];
      if (iMarker_Clamped < nMarker_Clamped-1) cout << ", ";
      else cout <<"."<<endl;
    }
  }

  if (nMarker_Displacement != 0) {
    cout << "Displacement boundary marker(s): ";
    for (iMarker_Displacement = 0; iMarker_Displacement < nMarker_Displacement; iMarker_Displacement++) {
      cout << Marker_Displacement[iMarker_Displacement];
      if (iMarker_Displacement < nMarker_Displacement-1) cout << ", ";
      else cout <<"."<< endl;
    }
  }

  if (nMarker_Load != 0) {
    cout << "Normal load boundary marker(s): ";
    for (iMarker_Load = 0; iMarker_Load < nMarker_Load; iMarker_Load++) {
      cout << Marker_Load[iMarker_Load];
      if (iMarker_Load < nMarker_Load-1) cout << ", ";
      else cout <<"."<< endl;
    }
  }

  if (nMarker_Load_Dir != 0) {
    cout << "Load boundary marker(s) in cartesian coordinates: ";
    for (iMarker_Load_Dir = 0; iMarker_Load_Dir < nMarker_Load_Dir; iMarker_Load_Dir++) {
      cout << Marker_Load_Dir[iMarker_Load_Dir];
      if (iMarker_Load_Dir < nMarker_Load_Dir-1) cout << ", ";
      else cout <<"."<<endl;
    }
  }

  if (nMarker_Load_Sine != 0) {
    cout << "Sine-Wave Load boundary marker(s): ";
    for (iMarker_Load_Sine = 0; iMarker_Load_Sine < nMarker_Load_Sine; iMarker_Load_Sine++) {
      cout << Marker_Load_Sine[iMarker_Load_Sine];
      if (iMarker_Load_Sine < nMarker_Load_Sine-1) cout << ", ";
      else cout <<"."<<endl;
    }
  }

  if (nMarker_Neumann != 0) {
    cout << "Neumann boundary marker(s): ";
    for (iMarker_Neumann = 0; iMarker_Neumann < nMarker_Neumann; iMarker_Neumann++) {
      cout << Marker_Neumann[iMarker_Neumann];
      if (iMarker_Neumann < nMarker_Neumann-1) cout << ", ";
      else cout <<"."<< endl;
    }
  }

  if (nMarker_Custom != 0) {
    cout << "Custom boundary marker(s): ";
    for (iMarker_Custom = 0; iMarker_Custom < nMarker_Custom; iMarker_Custom++) {
      cout << Marker_Custom[iMarker_Custom];
      if (iMarker_Custom < nMarker_Custom-1) cout << ", ";
      else cout <<"."<< endl;
    }
  }

  if (nMarker_ActDiskInlet != 0) {
    cout << "Actuator disk (inlet) boundary marker(s): ";
    for (iMarker_ActDiskInlet = 0; iMarker_ActDiskInlet < nMarker_ActDiskInlet; iMarker_ActDiskInlet++) {
      cout << Marker_ActDiskInlet[iMarker_ActDiskInlet];
      if (iMarker_ActDiskInlet < nMarker_ActDiskInlet-1) cout << ", ";
      else cout <<"."<< endl;
    }
  }

  if (nMarker_ActDiskOutlet != 0) {
    cout << "Actuator disk (outlet) boundary marker(s): ";
    for (iMarker_ActDiskOutlet = 0; iMarker_ActDiskOutlet < nMarker_ActDiskOutlet; iMarker_ActDiskOutlet++) {
      cout << Marker_ActDiskOutlet[iMarker_ActDiskOutlet];
      if (iMarker_ActDiskOutlet < nMarker_ActDiskOutlet-1) cout << ", ";
      else cout <<"."<< endl;
    }
  }

}

bool CConfig::TokenizeString(string & str, string & option_name,
                             vector<string> & option_value) {
  const string delimiters(" ()[]{}:,\t\n\v\f\r");
  // check for comments or empty string
  string::size_type pos, last_pos;
  pos = str.find_first_of("%");
  if ( (str.length() == 0) || (pos == 0) ) {
    // str is empty or a comment line, so no option here
    return false;
  }
  if (pos != string::npos) {
    // remove comment at end if necessary
    str.erase(pos);
  }

  // look for line composed on only delimiters (usually whitespace)
  pos = str.find_first_not_of(delimiters);
  if (pos == string::npos) {
    return false;
  }

  // find the equals sign and split string
  string name_part, value_part;
  pos = str.find("=");
  if (pos == string::npos) {
    cerr << "Error in TokenizeString(): "
    << "line in the configuration file with no \"=\" sign."
    << endl;
    cout << "Look for: " << str << endl;
    cout << "str.length() = " << str.length() << endl;
    throw(-1);
  }
  name_part = str.substr(0, pos);
  value_part = str.substr(pos+1, string::npos);
  //cout << "name_part  = |" << name_part  << "|" << endl;
  //cout << "value_part = |" << value_part << "|" << endl;

  // the first_part should consist of one string with no interior delimiters
  last_pos = name_part.find_first_not_of(delimiters, 0);
  pos = name_part.find_first_of(delimiters, last_pos);
  if ( (name_part.length() == 0) || (last_pos == string::npos) ) {
    cerr << "Error in CConfig::TokenizeString(): "
    << "line in the configuration file with no name before the \"=\" sign."
    << endl;
    throw(-1);
  }
  if (pos == string::npos) pos = name_part.length();
  option_name = name_part.substr(last_pos, pos - last_pos);
  last_pos = name_part.find_first_not_of(delimiters, pos);
  if (last_pos != string::npos) {
    cerr << "Error in TokenizeString(): "
    << "two or more options before an \"=\" sign in the configuration file."
    << endl;
    throw(-1);
  }
  StringToUpperCase(option_name);

  //cout << "option_name = |" << option_name << "|" << endl;
  //cout << "pos = " << pos << ": last_pos = " << last_pos << endl;

  // now fill the option value vector
  option_value.clear();
  last_pos = value_part.find_first_not_of(delimiters, 0);
  pos = value_part.find_first_of(delimiters, last_pos);
  while (string::npos != pos || string::npos != last_pos) {
    // add token to the vector<string>
    option_value.push_back(value_part.substr(last_pos, pos - last_pos));
    // skip delimiters
    last_pos = value_part.find_first_not_of(delimiters, pos);
    // find next "non-delimiter"
    pos = value_part.find_first_of(delimiters, last_pos);
  }
  if (option_value.size() == 0) {
    cerr << "Error in TokenizeString(): "
    << "option " << option_name << " in configuration file with no value assigned."
    << endl;
    throw(-1);
  }

#if 0
  cout << "option value(s) = ";
  for (unsigned int i = 0; i < option_value.size(); i++)
    cout << option_value[i] << " ";
  cout << endl;
#endif

  // look for ';' DV delimiters attached to values
  vector<string>::iterator it;
  it = option_value.begin();
  while (it != option_value.end()) {
    if (it->compare(";") == 0) {
      it++;
      continue;
    }

    pos = it->find(';');
    if (pos != string::npos) {
      string before_semi = it->substr(0, pos);
      string after_semi= it->substr(pos+1, string::npos);
      if (before_semi.empty()) {
        *it = ";";
        it++;
        option_value.insert(it, after_semi);
      } else {
        *it = before_semi;
        it++;
        vector<string> to_insert;
        to_insert.push_back(";");
        if (!after_semi.empty())
          to_insert.push_back(after_semi);
        option_value.insert(it, to_insert.begin(), to_insert.end());
      }
      it = option_value.begin(); // go back to beginning; not efficient
      continue;
    } else {
      it++;
    }
  }
#if 0
  cout << "option value(s) = ";
  for (unsigned int i = 0; i < option_value.size(); i++)
    cout << option_value[i] << " ";
  cout << endl;
#endif
  // remove any consecutive ";"
  it = option_value.begin();
  bool semi_at_prev = false;
  while (it != option_value.end()) {
    if (semi_at_prev) {
      if (it->compare(";") == 0) {
        option_value.erase(it);
        it = option_value.begin();
        semi_at_prev = false;
        continue;
      }
    }
    if (it->compare(";") == 0) {
      semi_at_prev = true;
    } else {
      semi_at_prev = false;
    }
    it++;
  }

#if 0
  cout << "option value(s) = ";
  for (unsigned int i = 0; i < option_value.size(); i++)
    cout << option_value[i] << " ";
  cout << endl;
#endif
  return true;
}

unsigned short CConfig::GetMarker_CfgFile_TagBound(string val_marker) {

  unsigned short iMarker_CfgFile;

  for (iMarker_CfgFile = 0; iMarker_CfgFile < nMarker_CfgFile; iMarker_CfgFile++)
    if (Marker_CfgFile_TagBound[iMarker_CfgFile] == val_marker)
      return iMarker_CfgFile;

  cout <<"The configuration file doesn't have any definition for marker "<< val_marker <<"!!" << endl;
  exit(EXIT_FAILURE);

}

string CConfig::GetMarker_CfgFile_TagBound(unsigned short val_marker) {
  return Marker_CfgFile_TagBound[val_marker];
}

unsigned short CConfig::GetMarker_CfgFile_KindBC(string val_marker) {
  unsigned short iMarker_CfgFile;
  for (iMarker_CfgFile = 0; iMarker_CfgFile < nMarker_CfgFile; iMarker_CfgFile++)
    if (Marker_CfgFile_TagBound[iMarker_CfgFile] == val_marker) break;
  return Marker_CfgFile_KindBC[iMarker_CfgFile];
}

unsigned short CConfig::GetMarker_CfgFile_Monitoring(string val_marker) {
  unsigned short iMarker_CfgFile;
  for (iMarker_CfgFile = 0; iMarker_CfgFile < nMarker_CfgFile; iMarker_CfgFile++)
    if (Marker_CfgFile_TagBound[iMarker_CfgFile] == val_marker) break;
  return Marker_CfgFile_Monitoring[iMarker_CfgFile];
}

unsigned short CConfig::GetMarker_CfgFile_GeoEval(string val_marker) {
  unsigned short iMarker_CfgFile;
  for (iMarker_CfgFile = 0; iMarker_CfgFile < nMarker_CfgFile; iMarker_CfgFile++)
    if (Marker_CfgFile_TagBound[iMarker_CfgFile] == val_marker) break;
  return Marker_CfgFile_GeoEval[iMarker_CfgFile];
}

unsigned short CConfig::GetMarker_CfgFile_Designing(string val_marker) {
  unsigned short iMarker_CfgFile;
  for (iMarker_CfgFile = 0; iMarker_CfgFile < nMarker_CfgFile; iMarker_CfgFile++)
    if (Marker_CfgFile_TagBound[iMarker_CfgFile] == val_marker) break;
  return Marker_CfgFile_Designing[iMarker_CfgFile];
}

unsigned short CConfig::GetMarker_CfgFile_Plotting(string val_marker) {
  unsigned short iMarker_CfgFile;
  for (iMarker_CfgFile = 0; iMarker_CfgFile < nMarker_CfgFile; iMarker_CfgFile++)
    if (Marker_CfgFile_TagBound[iMarker_CfgFile] == val_marker) break;
  return Marker_CfgFile_Plotting[iMarker_CfgFile];
}

unsigned short CConfig::GetMarker_CfgFile_Analyze(string val_marker) {
  unsigned short iMarker_CfgFile;
  for (iMarker_CfgFile = 0; iMarker_CfgFile < nMarker_CfgFile; iMarker_CfgFile++)
    if (Marker_CfgFile_TagBound[iMarker_CfgFile] == val_marker) break;
  return Marker_CfgFile_Analyze[iMarker_CfgFile];
}


unsigned short CConfig::GetMarker_CfgFile_ZoneInterface(string val_marker) {
  unsigned short iMarker_CfgFile;
  for (iMarker_CfgFile = 0; iMarker_CfgFile < nMarker_CfgFile; iMarker_CfgFile++)
    if (Marker_CfgFile_TagBound[iMarker_CfgFile] == val_marker) break;
  return Marker_CfgFile_ZoneInterface[iMarker_CfgFile];
}

unsigned short CConfig::GetMarker_CfgFile_Turbomachinery(string val_marker) {
  unsigned short iMarker_CfgFile;
  for (iMarker_CfgFile = 0; iMarker_CfgFile < nMarker_CfgFile; iMarker_CfgFile++)
    if (Marker_CfgFile_TagBound[iMarker_CfgFile] == val_marker) break;
  return Marker_CfgFile_Turbomachinery[iMarker_CfgFile];
}

unsigned short CConfig::GetMarker_CfgFile_TurbomachineryFlag(string val_marker) {
  unsigned short iMarker_CfgFile;
  for (iMarker_CfgFile = 0; iMarker_CfgFile < nMarker_CfgFile; iMarker_CfgFile++)
    if (Marker_CfgFile_TagBound[iMarker_CfgFile] == val_marker) break;
  return Marker_CfgFile_TurbomachineryFlag[iMarker_CfgFile];
}

unsigned short CConfig::GetMarker_CfgFile_MixingPlaneInterface(string val_marker) {
  unsigned short iMarker_CfgFile;
  for (iMarker_CfgFile = 0; iMarker_CfgFile < nMarker_CfgFile; iMarker_CfgFile++)
    if (Marker_CfgFile_TagBound[iMarker_CfgFile] == val_marker) break;
  return Marker_CfgFile_MixingPlaneInterface[iMarker_CfgFile];
}

unsigned short CConfig::GetMarker_CfgFile_Out_1D(string val_marker) {
  unsigned short iMarker_CfgFile;
  for (iMarker_CfgFile = 0; iMarker_CfgFile < nMarker_CfgFile; iMarker_CfgFile++)
    if (Marker_CfgFile_TagBound[iMarker_CfgFile] == val_marker) break;
  return Marker_CfgFile_Out_1D[iMarker_CfgFile];
}

unsigned short CConfig::GetMarker_CfgFile_DV(string val_marker) {
  unsigned short iMarker_CfgFile;
  for (iMarker_CfgFile = 0; iMarker_CfgFile < nMarker_CfgFile; iMarker_CfgFile++)
    if (Marker_CfgFile_TagBound[iMarker_CfgFile] == val_marker) break;
  return Marker_CfgFile_DV[iMarker_CfgFile];
}

unsigned short CConfig::GetMarker_CfgFile_Moving(string val_marker) {
  unsigned short iMarker_CfgFile;
  for (iMarker_CfgFile = 0; iMarker_CfgFile < nMarker_CfgFile; iMarker_CfgFile++)
    if (Marker_CfgFile_TagBound[iMarker_CfgFile] == val_marker) break;
  return Marker_CfgFile_Moving[iMarker_CfgFile];
}

unsigned short CConfig::GetMarker_CfgFile_PerBound(string val_marker) {
  unsigned short iMarker_CfgFile;
  for (iMarker_CfgFile = 0; iMarker_CfgFile < nMarker_CfgFile; iMarker_CfgFile++)
    if (Marker_CfgFile_TagBound[iMarker_CfgFile] == val_marker) break;
  return Marker_CfgFile_PerBound[iMarker_CfgFile];
}

int CConfig::GetMarker_ZoneInterface(string val_marker) {
	  unsigned short iMarker_CfgFile;
	  for (iMarker_CfgFile = 0; iMarker_CfgFile < nMarker_CfgFile; iMarker_CfgFile++)

		  if (Marker_CfgFile_TagBound[iMarker_CfgFile] == val_marker)
				return  Marker_CfgFile_ZoneInterface[iMarker_CfgFile];
    return 0;
}


CConfig::~CConfig(void) {

  unsigned long iDV, iMarker, iPeriodic, iFFD;

  /*--- Delete all of the option objects in the global option map ---*/

  for(map<string, COptionBase*>::iterator itr = option_map.begin(); itr != option_map.end(); itr++) {
    delete itr->second;
  }

  if (TimeDOFsADER_DG           != NULL) delete [] TimeDOFsADER_DG;
  if (TimeIntegrationADER_DG    != NULL) delete [] TimeIntegrationADER_DG;
  if (WeightsIntegrationADER_DG != NULL) delete [] WeightsIntegrationADER_DG;
  if (RK_Alpha_Step             != NULL) delete [] RK_Alpha_Step;
  if (MG_PreSmooth              != NULL) delete [] MG_PreSmooth;
  if (MG_PostSmooth             != NULL) delete [] MG_PostSmooth;

  /*--- Free memory for Aeroelastic problems. ---*/

  if (Grid_Movement && Aeroelastic_Simulation) {
    if (Aeroelastic_pitch  != NULL) delete[] Aeroelastic_pitch;
    if (Aeroelastic_plunge != NULL) delete[] Aeroelastic_plunge;
  }

  /*--- Free memory for unspecified grid motion parameters ---*/

 if (Kind_GridMovement != NULL) delete [] Kind_GridMovement;

 /*--- Free memory for airfoil sections ---*/

 if (LocationStations   != NULL) delete [] LocationStations;

  /*--- motion origin: ---*/

  if (Motion_Origin_X   != NULL) delete [] Motion_Origin_X;
  if (Motion_Origin_Y   != NULL) delete [] Motion_Origin_Y;
  if (Motion_Origin_Z   != NULL) delete [] Motion_Origin_Z;
  if (MoveMotion_Origin != NULL) delete [] MoveMotion_Origin;

  /*--- translation: ---*/

  if (Translation_Rate_X != NULL) delete [] Translation_Rate_X;
  if (Translation_Rate_Y != NULL) delete [] Translation_Rate_Y;
  if (Translation_Rate_Z != NULL) delete [] Translation_Rate_Z;

  /*--- rotation: ---*/

  if (Rotation_Rate_X != NULL) delete [] Rotation_Rate_X;
  if (Rotation_Rate_Y != NULL) delete [] Rotation_Rate_Y;
  if (Rotation_Rate_Z != NULL) delete [] Rotation_Rate_Z;

  /*--- pitching: ---*/

  if (Pitching_Omega_X != NULL) delete [] Pitching_Omega_X;
  if (Pitching_Omega_Y != NULL) delete [] Pitching_Omega_Y;
  if (Pitching_Omega_Z != NULL) delete [] Pitching_Omega_Z;

  /*--- pitching amplitude: ---*/

  if (Pitching_Ampl_X != NULL) delete [] Pitching_Ampl_X;
  if (Pitching_Ampl_Y != NULL) delete [] Pitching_Ampl_Y;
  if (Pitching_Ampl_Z != NULL) delete [] Pitching_Ampl_Z;

  /*--- pitching phase: ---*/

  if (Pitching_Phase_X != NULL) delete [] Pitching_Phase_X;
  if (Pitching_Phase_Y != NULL) delete [] Pitching_Phase_Y;
  if (Pitching_Phase_Z != NULL) delete [] Pitching_Phase_Z;

  /*--- plunging: ---*/

  if (Plunging_Omega_X != NULL) delete [] Plunging_Omega_X;
  if (Plunging_Omega_Y != NULL) delete [] Plunging_Omega_Y;
  if (Plunging_Omega_Z != NULL) delete [] Plunging_Omega_Z;

  /*--- plunging amplitude: ---*/

  if (Plunging_Ampl_X != NULL) delete [] Plunging_Ampl_X;
  if (Plunging_Ampl_Y != NULL) delete [] Plunging_Ampl_Y;
  if (Plunging_Ampl_Z != NULL) delete [] Plunging_Ampl_Z;

  /*--- reference origin for moments ---*/

  if (RefOriginMoment   != NULL) delete [] RefOriginMoment;
  if (RefOriginMoment_X != NULL) delete [] RefOriginMoment_X;
  if (RefOriginMoment_Y != NULL) delete [] RefOriginMoment_Y;
  if (RefOriginMoment_Z != NULL) delete [] RefOriginMoment_Z;

  /*--- Free memory for Harmonic Blance Frequency  pointer ---*/

  if (Omega_HB != NULL) delete [] Omega_HB;

  /*--- Marker pointers ---*/

  if (Marker_CfgFile_Out_1D != NULL) delete[] Marker_CfgFile_Out_1D;
  if (Marker_All_Out_1D     != NULL) delete[] Marker_All_Out_1D;

  if (Marker_CfgFile_GeoEval != NULL) delete[] Marker_CfgFile_GeoEval;
  if (Marker_All_GeoEval     != NULL) delete[] Marker_All_GeoEval;

  if (Marker_CfgFile_TagBound != NULL) delete[] Marker_CfgFile_TagBound;
  if (Marker_All_TagBound     != NULL) delete[] Marker_All_TagBound;

  if (Marker_CfgFile_KindBC != NULL) delete[] Marker_CfgFile_KindBC;
  if (Marker_All_KindBC     != NULL) delete[] Marker_All_KindBC;

  if (Marker_CfgFile_Monitoring != NULL) delete[] Marker_CfgFile_Monitoring;
  if (Marker_All_Monitoring     != NULL) delete[] Marker_All_Monitoring;

  if (Marker_CfgFile_Designing != NULL) delete[] Marker_CfgFile_Designing;
  if (Marker_All_Designing     != NULL) delete[] Marker_All_Designing;

  if (Marker_CfgFile_Plotting != NULL) delete[] Marker_CfgFile_Plotting;
  if (Marker_All_Plotting     != NULL) delete[] Marker_All_Plotting;

  if (Marker_CfgFile_Analyze != NULL) delete[] Marker_CfgFile_Analyze;
  if (Marker_All_Analyze  != NULL) delete[] Marker_All_Analyze;

  if (Marker_CfgFile_ZoneInterface != NULL) delete[] Marker_CfgFile_ZoneInterface;
  if (Marker_All_ZoneInterface     != NULL) delete[] Marker_All_ZoneInterface;

  if (Marker_CfgFile_DV != NULL) delete[] Marker_CfgFile_DV;
  if (Marker_All_DV     != NULL) delete[] Marker_All_DV;

  if (Marker_CfgFile_Moving != NULL) delete[] Marker_CfgFile_Moving;
  if (Marker_All_Moving     != NULL) delete[] Marker_All_Moving;

  if (Marker_CfgFile_PerBound != NULL) delete[] Marker_CfgFile_PerBound;
  if (Marker_All_PerBound     != NULL) delete[] Marker_All_PerBound;

  if (Marker_DV!= NULL)               delete[] Marker_DV;
  if (Marker_Moving != NULL)           delete[] Marker_Moving;
  if (Marker_Monitoring != NULL)      delete[] Marker_Monitoring;
  if (Marker_Designing != NULL)       delete[] Marker_Designing;
  if (Marker_GeoEval != NULL)         delete[] Marker_GeoEval;
  if (Marker_Plotting != NULL)        delete[] Marker_Plotting;
  if (Marker_Analyze != NULL)        delete[] Marker_Analyze;
  if (Marker_ZoneInterface != NULL)        delete[] Marker_ZoneInterface;
  if (Marker_All_SendRecv != NULL)    delete[] Marker_All_SendRecv;

  if (Kind_ObjFunc != NULL)      delete[] Kind_ObjFunc;
  if (Weight_ObjFunc != NULL)      delete[] Weight_ObjFunc;

  if (DV_Value != NULL) {
    for (iDV = 0; iDV < nDV; iDV++) delete[] DV_Value[iDV];
    delete [] DV_Value;
  }

  if (ParamDV != NULL) {
    for (iDV = 0; iDV < nDV; iDV++) delete[] ParamDV[iDV];
    delete [] ParamDV;
  }

  if (CoordFFDBox != NULL) {
    for (iFFD = 0; iFFD < nFFDBox; iFFD++) delete[] CoordFFDBox[iFFD];
    delete [] CoordFFDBox;
  }

  if (DegreeFFDBox != NULL) {
    for (iFFD = 0; iFFD < nFFDBox; iFFD++) delete[] DegreeFFDBox[iFFD];
    delete [] DegreeFFDBox;
  }

  if (Design_Variable != NULL)    delete[] Design_Variable;
  if (Dirichlet_Value != NULL)    delete[] Dirichlet_Value;

  if (Exhaust_Temperature_Target != NULL)    delete[]  Exhaust_Temperature_Target;
  if (Exhaust_Pressure_Target != NULL)    delete[]  Exhaust_Pressure_Target;
  if (Exhaust_Pressure != NULL)    delete[] Exhaust_Pressure;
  if (Exhaust_Temperature != NULL)    delete[] Exhaust_Temperature;
  if (Exhaust_MassFlow != NULL)    delete[] Exhaust_MassFlow;
  if (Exhaust_TotalPressure != NULL)    delete[] Exhaust_TotalPressure;
  if (Exhaust_TotalTemperature != NULL)    delete[] Exhaust_TotalTemperature;
  if (Exhaust_GrossThrust != NULL)    delete[] Exhaust_GrossThrust;
  if (Exhaust_Force != NULL)    delete[] Exhaust_Force;
  if (Exhaust_Power != NULL)    delete[] Exhaust_Power;

  if (Inflow_Mach != NULL)    delete[]  Inflow_Mach;
  if (Inflow_Pressure != NULL)    delete[] Inflow_Pressure;
  if (Inflow_MassFlow != NULL)    delete[] Inflow_MassFlow;
  if (Inflow_ReverseMassFlow != NULL)    delete[] Inflow_ReverseMassFlow;
  if (Inflow_TotalPressure != NULL)    delete[] Inflow_TotalPressure;
  if (Inflow_Temperature != NULL)    delete[] Inflow_Temperature;
  if (Inflow_TotalTemperature != NULL)    delete[] Inflow_TotalTemperature;
  if (Inflow_RamDrag != NULL)    delete[] Inflow_RamDrag;
  if (Inflow_Force != NULL)    delete[]  Inflow_Force;
  if (Inflow_Power != NULL)    delete[] Inflow_Power;

  if (Engine_Power != NULL)    delete[]  Engine_Power;
  if (Engine_Mach != NULL)    delete[]  Engine_Mach;
  if (Engine_Force != NULL)    delete[]  Engine_Force;
  if (Engine_NetThrust != NULL)    delete[]  Engine_NetThrust;
  if (Engine_GrossThrust != NULL)    delete[]  Engine_GrossThrust;
  if (Engine_Area != NULL)    delete[]  Engine_Area;
  if (EngineInflow_Target != NULL)    delete[] EngineInflow_Target;

  if (ActDiskInlet_MassFlow != NULL)    delete[]  ActDiskInlet_MassFlow;
  if (ActDiskInlet_Temperature != NULL)    delete[]  ActDiskInlet_Temperature;
  if (ActDiskInlet_TotalTemperature != NULL)    delete[]  ActDiskInlet_TotalTemperature;
  if (ActDiskInlet_Pressure != NULL)    delete[]  ActDiskInlet_Pressure;
  if (ActDiskInlet_TotalPressure != NULL)    delete[]  ActDiskInlet_TotalPressure;
  if (ActDiskInlet_RamDrag != NULL)    delete[]  ActDiskInlet_RamDrag;
  if (ActDiskInlet_Force != NULL)    delete[]  ActDiskInlet_Force;
  if (ActDiskInlet_Power != NULL)    delete[]  ActDiskInlet_Power;

  if (ActDiskOutlet_MassFlow != NULL)    delete[]  ActDiskOutlet_MassFlow;
  if (ActDiskOutlet_Temperature != NULL)    delete[]  ActDiskOutlet_Temperature;
  if (ActDiskOutlet_TotalTemperature != NULL)    delete[]  ActDiskOutlet_TotalTemperature;
  if (ActDiskOutlet_Pressure != NULL)    delete[]  ActDiskOutlet_Pressure;
  if (ActDiskOutlet_TotalPressure != NULL)    delete[]  ActDiskOutlet_TotalPressure;
  if (ActDiskOutlet_GrossThrust != NULL)    delete[]  ActDiskOutlet_GrossThrust;
  if (ActDiskOutlet_Force != NULL)    delete[]  ActDiskOutlet_Force;
  if (ActDiskOutlet_Power != NULL)    delete[]  ActDiskOutlet_Power;

  if (ActDisk_DeltaPress != NULL)    delete[]  ActDisk_DeltaPress;
  if (ActDisk_DeltaTemp != NULL)    delete[]  ActDisk_DeltaTemp;
  if (ActDisk_TotalPressRatio != NULL)    delete[]  ActDisk_TotalPressRatio;
  if (ActDisk_TotalTempRatio != NULL)    delete[]  ActDisk_TotalTempRatio;
  if (ActDisk_StaticPressRatio != NULL)    delete[]  ActDisk_StaticPressRatio;
  if (ActDisk_StaticTempRatio != NULL)    delete[]  ActDisk_StaticTempRatio;
  if (ActDisk_Power != NULL)    delete[]  ActDisk_Power;
  if (ActDisk_MassFlow != NULL)    delete[]  ActDisk_MassFlow;
  if (ActDisk_Mach != NULL)    delete[]  ActDisk_Mach;
  if (ActDisk_Force != NULL)    delete[]  ActDisk_Force;
  if (ActDisk_NetThrust != NULL)    delete[]  ActDisk_NetThrust;
  if (ActDisk_BCThrust != NULL)    delete[]  ActDisk_BCThrust;
  if (ActDisk_BCThrust_Old != NULL)    delete[]  ActDisk_BCThrust_Old;
  if (ActDisk_GrossThrust != NULL)    delete[]  ActDisk_GrossThrust;
  if (ActDisk_Area != NULL)    delete[]  ActDisk_Area;
  if (ActDisk_ReverseMassFlow != NULL)    delete[]  ActDisk_ReverseMassFlow;

  if (Surface_MassFlow != NULL)    delete[]  Surface_MassFlow;
  if (Surface_DC60 != NULL)    delete[]  Surface_DC60;
  if (Surface_IDC != NULL)    delete[]  Surface_IDC;
  if (Surface_IDC_Mach != NULL)    delete[]  Surface_IDC_Mach;
  if (Surface_IDR != NULL)    delete[]  Surface_IDR;

  if (Inlet_Ttotal != NULL) delete[]  Inlet_Ttotal;
  if (Inlet_Ptotal != NULL) delete[]  Inlet_Ptotal;
  if (Inlet_FlowDir != NULL) {
    for (iMarker = 0; iMarker < nMarker_Inlet; iMarker++)
      delete [] Inlet_FlowDir[iMarker];
    delete [] Inlet_FlowDir;
  }

  if (Inlet_Velocity != NULL) {
    for (iMarker = 0; iMarker < nMarker_Supersonic_Inlet; iMarker++)
      delete [] Inlet_Velocity[iMarker];
    delete [] Inlet_Velocity;
  }

  if (Riemann_FlowDir != NULL) {
    for (iMarker = 0; iMarker < nMarker_Riemann; iMarker++)
      delete [] Riemann_FlowDir[iMarker];
    delete [] Riemann_FlowDir;
  }
<<<<<<< HEAD

  if (NRBC_FlowDir != NULL) {
    for (iMarker = 0; iMarker < nMarker_NRBC; iMarker++)
      delete [] NRBC_FlowDir[iMarker];
    delete [] NRBC_FlowDir;
=======
  
  if (Giles_FlowDir != NULL) {
    for (iMarker = 0; iMarker < nMarker_Giles; iMarker++)
      delete [] Giles_FlowDir[iMarker];
    delete [] Giles_FlowDir;
>>>>>>> 6bac9128
  }

  if (Load_Sine_Dir != NULL) {
    for (iMarker = 0; iMarker < nMarker_Load_Sine; iMarker++)
      delete [] Load_Sine_Dir[iMarker];
    delete [] Load_Sine_Dir;
  }

  if (Load_Dir != NULL) {
    for (iMarker = 0; iMarker < nMarker_Load_Dir; iMarker++)
      delete [] Load_Dir[iMarker];
    delete [] Load_Dir;
  }

  if (Inlet_Temperature != NULL)    delete[] Inlet_Temperature;
  if (Inlet_Pressure != NULL)    delete[] Inlet_Pressure;
  if (Outlet_Pressure != NULL)    delete[] Outlet_Pressure;
  if (Isothermal_Temperature != NULL)    delete[] Isothermal_Temperature;
  if (Heat_Flux != NULL)    delete[] Heat_Flux;
  if (Displ_Value != NULL)    delete[] Displ_Value;
  if (Load_Value != NULL)    delete[] Load_Value;
  if (Load_Dir_Multiplier != NULL)    delete[] Load_Dir_Multiplier;
  if (Load_Dir_Value != NULL)    delete[] Load_Dir_Value;
  if (Load_Sine_Amplitude != NULL)    delete[] Load_Sine_Amplitude;
  if (Load_Sine_Frequency != NULL)    delete[] Load_Sine_Frequency;
  if (FlowLoad_Value != NULL)    delete[] FlowLoad_Value;

  /*--- related to periodic boundary conditions ---*/

  for (iMarker = 0; iMarker < nMarker_PerBound; iMarker++) {
    if (Periodic_RotCenter   != NULL) delete [] Periodic_RotCenter[iMarker];
    if (Periodic_RotAngles   != NULL) delete [] Periodic_RotAngles[iMarker];
    if (Periodic_Translation != NULL) delete [] Periodic_Translation[iMarker];
  }
  if (Periodic_RotCenter   != NULL) delete[] Periodic_RotCenter;
  if (Periodic_RotAngles   != NULL) delete[] Periodic_RotAngles;
  if (Periodic_Translation != NULL) delete[] Periodic_Translation;

  for (iPeriodic = 0; iPeriodic < nPeriodic_Index; iPeriodic++) {
    if (Periodic_Center    != NULL) delete [] Periodic_Center[iPeriodic];
    if (Periodic_Rotation  != NULL) delete [] Periodic_Rotation[iPeriodic];
    if (Periodic_Translate != NULL) delete [] Periodic_Translate[iPeriodic];
  }
  if (Periodic_Center      != NULL) delete[] Periodic_Center;
  if (Periodic_Rotation    != NULL) delete[] Periodic_Rotation;
  if (Periodic_Translate   != NULL) delete[] Periodic_Translate;

  if (MG_CorrecSmooth != NULL) delete[] MG_CorrecSmooth;
  if (PlaneTag != NULL)        delete[] PlaneTag;
  if (CFL != NULL)             delete[] CFL;

  /*--- String markers ---*/

  if (Marker_Euler != NULL )              delete[] Marker_Euler;
  if (Marker_FarField != NULL )           delete[] Marker_FarField;
  if (Marker_Custom != NULL )             delete[] Marker_Custom;
  if (Marker_SymWall != NULL )            delete[] Marker_SymWall;
  if (Marker_Pressure != NULL )           delete[] Marker_Pressure;
  if (Marker_PerBound != NULL )           delete[] Marker_PerBound;
  if (Marker_PerDonor != NULL )           delete[] Marker_PerDonor;
  if (Marker_NearFieldBound != NULL )     delete[] Marker_NearFieldBound;
  if (Marker_InterfaceBound != NULL )     delete[] Marker_InterfaceBound;
  if (Marker_Fluid_InterfaceBound != NULL )     delete[] Marker_Fluid_InterfaceBound;
  if (Marker_Dirichlet != NULL )          delete[] Marker_Dirichlet;
  if (Marker_Inlet != NULL )              delete[] Marker_Inlet;
  if (Marker_Supersonic_Inlet != NULL )   delete[] Marker_Supersonic_Inlet;
  if (Marker_Supersonic_Outlet != NULL )   delete[] Marker_Supersonic_Outlet;
  if (Marker_Outlet != NULL )             delete[] Marker_Outlet;
  if (Marker_Out_1D != NULL )             delete[] Marker_Out_1D;
  if (Marker_Isothermal != NULL )         delete[] Marker_Isothermal;
  if (Marker_EngineInflow != NULL )      delete[] Marker_EngineInflow;
  if (Marker_EngineExhaust != NULL )     delete[] Marker_EngineExhaust;
  if (Marker_Displacement != NULL )       delete[] Marker_Displacement;
  if (Marker_Load != NULL )               delete[] Marker_Load;
  if (Marker_Load_Dir != NULL )               delete[] Marker_Load_Dir;
  if (Marker_Load_Sine != NULL )               delete[] Marker_Load_Sine;
  if (Marker_FlowLoad != NULL )           delete[] Marker_FlowLoad;
  if (Marker_Neumann != NULL )            delete[] Marker_Neumann;
  if (Marker_Internal != NULL )            delete[] Marker_Internal;
  if (Marker_HeatFlux != NULL )               delete[] Marker_HeatFlux;

  if (Int_Coeffs != NULL) delete [] Int_Coeffs;

  /*--- Delete some arrays needed just for initializing options. ---*/

  if (default_vel_inf       != NULL) delete [] default_vel_inf;
  if (default_ffd_axis      != NULL) delete [] default_ffd_axis;
  if (default_eng_cyl       != NULL) delete [] default_eng_cyl;
  if (default_eng_val       != NULL) delete [] default_eng_val;
  if (default_cfl_adapt     != NULL) delete [] default_cfl_adapt;
  if (default_ad_coeff_flow != NULL) delete [] default_ad_coeff_flow;
  if (default_mixedout_coeff!= NULL) delete [] default_mixedout_coeff;
  if (default_extrarelfac!= NULL) delete [] default_extrarelfac;
  if (default_rampRotFrame_coeff!= NULL) delete [] default_rampRotFrame_coeff;
  if (default_rampOutPres_coeff!= NULL) delete[] default_rampOutPres_coeff;
  if (default_ad_coeff_adj  != NULL) delete [] default_ad_coeff_adj;
  if (default_obj_coeff     != NULL) delete [] default_obj_coeff;
  if (default_geo_loc       != NULL) delete [] default_geo_loc;
  if (default_distortion    != NULL) delete [] default_distortion;
  if (default_ea_lim        != NULL) delete [] default_ea_lim;
  if (default_grid_fix      != NULL) delete [] default_grid_fix;
  if (default_inc_crit      != NULL) delete [] default_inc_crit;
  if (default_htp_axis      != NULL) delete [] default_htp_axis;
  if (default_body_force    != NULL) delete [] default_body_force;

  if (FFDTag != NULL) delete [] FFDTag;
  if (nDV_Value != NULL) delete [] nDV_Value;
  if (TagFFDBox != NULL) delete [] TagFFDBox;

  if (Kind_Data_Riemann != NULL) delete [] Kind_Data_Riemann;
  if (Riemann_Var1 != NULL) delete [] Riemann_Var1;
  if (Riemann_Var2 != NULL) delete [] Riemann_Var2;
  if (Kind_Data_Giles != NULL) delete [] Kind_Data_Giles;
  if (Giles_Var1 != NULL) delete [] Giles_Var1;
  if (Giles_Var2 != NULL) delete [] Giles_Var2;
  if (RelaxFactorAverage != NULL) delete [] RelaxFactorAverage;
  if (RelaxFactorFourier != NULL) delete [] RelaxFactorFourier;
  if (nSpan_iZones != NULL) delete [] nSpan_iZones;
  if (Kind_TurboMachinery != NULL) delete [] Kind_TurboMachinery;

  if (Marker_MixingPlaneInterface !=NULL) delete [] Marker_MixingPlaneInterface;
  if (Marker_TurboBoundIn != NULL) delete [] Marker_TurboBoundIn;
  if (Marker_TurboBoundOut != NULL) delete [] Marker_TurboBoundOut;
  if (Marker_Riemann != NULL) delete [] Marker_Riemann;
<<<<<<< HEAD
  if (Marker_NRBC != NULL) delete [] Marker_NRBC;

=======
  if (Marker_Giles != NULL) delete [] Marker_Giles;
  if (Marker_Shroud != NULL) delete [] Marker_Shroud;

  if (nBlades != NULL) delete [] nBlades;
  if (FreeStreamTurboNormal != NULL) delete [] FreeStreamTurboNormal;

 
>>>>>>> 6bac9128
}

string CConfig::GetUnsteady_FileName(string val_filename, int val_iter) {

  string UnstExt, UnstFilename = val_filename;
  char buffer[50];

  /*--- Check that a positive value iteration is requested (for now). ---*/

  if (val_iter < 0) {
    cout << "Requesting a negative iteration number for the restart file!!" << endl;
    exit(EXIT_FAILURE);
  }

  /*--- Append iteration number for unsteady cases ---*/

  if ((Wrt_Unsteady) || (Wrt_Dynamic)) {
    unsigned short lastindex = UnstFilename.find_last_of(".");
    UnstFilename = UnstFilename.substr(0, lastindex);
    if ((val_iter >= 0)    && (val_iter < 10))    SPRINTF (buffer, "_0000%d.dat", val_iter);
    if ((val_iter >= 10)   && (val_iter < 100))   SPRINTF (buffer, "_000%d.dat",  val_iter);
    if ((val_iter >= 100)  && (val_iter < 1000))  SPRINTF (buffer, "_00%d.dat",   val_iter);
    if ((val_iter >= 1000) && (val_iter < 10000)) SPRINTF (buffer, "_0%d.dat",    val_iter);
    if (val_iter >= 10000) SPRINTF (buffer, "_%d.dat", val_iter);
    string UnstExt = string(buffer);
    UnstFilename.append(UnstExt);
  }

  return UnstFilename;
}

string CConfig::GetMultizone_FileName(string val_filename, int val_iZone) {

    string multizone_filename = val_filename;
    char buffer[50];

    if (GetnZone() > 1 ) {
        unsigned short lastindex = multizone_filename.find_last_of(".");
        multizone_filename = multizone_filename.substr(0, lastindex);
        SPRINTF (buffer, "_%d.dat", SU2_TYPE::Int(val_iZone));
        multizone_filename.append(string(buffer));
    }
<<<<<<< HEAD

=======
    return multizone_filename;
}

string CConfig::GetMultizone_HistoryFileName(string val_filename, int val_iZone) {

    string multizone_filename = val_filename;
    char buffer[50];

    if (GetnZone() > 1 ) {
        unsigned short lastindex = multizone_filename.find_last_of(".");
        multizone_filename = multizone_filename.substr(0, lastindex);
        SPRINTF (buffer, "_%d", SU2_TYPE::Int(val_iZone));
        multizone_filename.append(string(buffer));
    }
>>>>>>> 6bac9128
    return multizone_filename;
}

string CConfig::GetObjFunc_Extension(string val_filename) {

  string AdjExt, Filename = val_filename;

  if (ContinuousAdjoint || DiscreteAdjoint) {

    /*--- Remove filename extension (.dat) ---*/
    unsigned short lastindex = Filename.find_last_of(".");
    Filename = Filename.substr(0, lastindex);
    if (nObj==1) {
      switch (Kind_ObjFunc[0]) {
      case DRAG_COEFFICIENT:        AdjExt = "_cd";       break;
      case LIFT_COEFFICIENT:        AdjExt = "_cl";       break;
      case SIDEFORCE_COEFFICIENT:   AdjExt = "_csf";      break;
      case INVERSE_DESIGN_PRESSURE: AdjExt = "_invpress"; break;
      case INVERSE_DESIGN_HEATFLUX: AdjExt = "_invheat";  break;
      case MOMENT_X_COEFFICIENT:    AdjExt = "_cmx";      break;
      case MOMENT_Y_COEFFICIENT:    AdjExt = "_cmy";      break;
      case MOMENT_Z_COEFFICIENT:    AdjExt = "_cmz";      break;
      case EFFICIENCY:              AdjExt = "_eff";      break;
      case EQUIVALENT_AREA:         AdjExt = "_ea";       break;
      case NEARFIELD_PRESSURE:      AdjExt = "_nfp";      break;
      case FORCE_X_COEFFICIENT:     AdjExt = "_cfx";      break;
      case FORCE_Y_COEFFICIENT:     AdjExt = "_cfy";      break;
      case FORCE_Z_COEFFICIENT:     AdjExt = "_cfz";      break;
      case THRUST_COEFFICIENT:      AdjExt = "_ct";       break;
      case TORQUE_COEFFICIENT:      AdjExt = "_cq";       break;
      case TOTAL_HEATFLUX:          AdjExt = "_totheat";  break;
      case MAXIMUM_HEATFLUX:        AdjExt = "_maxheat";  break;
      case FIGURE_OF_MERIT:         AdjExt = "_merit";    break;
      case AVG_TOTAL_PRESSURE:      AdjExt = "_pt";       break;
      case AVG_OUTLET_PRESSURE:     AdjExt = "_pe";       break;
      case MASS_FLOW_RATE:          AdjExt = "_mfr";      break;
      case AERO_DRAG_COEFFICIENT:   AdjExt = "_acd";       break;
      case RADIAL_DISTORTION:           AdjExt = "_rdis";      break;
      case CIRCUMFERENTIAL_DISTORTION:  AdjExt = "_cdis";      break;
      case CUSTOM_OBJFUNC:        		AdjExt = "_custom";   break;
      case KINETIC_ENERGY_LOSS:     AdjExt = "_ke";        break;
      case TOTAL_PRESSURE_LOSS:     AdjExt = "_pl";        break;
      case FLOW_ANGLE_OUT:          AdjExt = "_fao";       break;
      case FLOW_ANGLE_IN:           AdjExt = "_fai";       break;
      case TOTAL_EFFICIENCY:        AdjExt = "_teff";      break;
      case TOTAL_STATIC_EFFICIENCY: AdjExt = "_tseff";     break;
      case EULERIAN_WORK:           AdjExt = "_ew";        break;
      case MASS_FLOW_IN:            AdjExt = "_mfi";       break;
      case MASS_FLOW_OUT:           AdjExt = "_mfo";       break;
      case ENTROPY_GENERATION:      AdjExt = "_entg";      break;
      }
    }
    else{
      AdjExt = "_combo";
    }
    Filename.append(AdjExt);

    /*--- Lastly, add the .dat extension ---*/
    Filename.append(".dat");

  }

  return Filename;
}

unsigned short CConfig::GetContainerPosition(unsigned short val_eqsystem) {

  switch (val_eqsystem) {
    case RUNTIME_FLOW_SYS:      return FLOW_SOL;
    case RUNTIME_TURB_SYS:      return TURB_SOL;
    case RUNTIME_TRANS_SYS:     return TRANS_SOL;
    case RUNTIME_POISSON_SYS:   return POISSON_SOL;
    case RUNTIME_WAVE_SYS:      return WAVE_SOL;
    case RUNTIME_HEAT_SYS:      return HEAT_SOL;
    case RUNTIME_FEA_SYS:       return FEA_SOL;
    case RUNTIME_ADJPOT_SYS:    return ADJFLOW_SOL;
    case RUNTIME_ADJFLOW_SYS:   return ADJFLOW_SOL;
    case RUNTIME_ADJTURB_SYS:   return ADJTURB_SOL;
    case RUNTIME_MULTIGRID_SYS: return 0;
  }
  return 0;
}

void CConfig::SetKind_ConvNumScheme(unsigned short val_kind_convnumscheme,
                                    unsigned short val_kind_centered, unsigned short val_kind_upwind,
                                    unsigned short val_kind_slopelimit, unsigned short val_order_spatial_int,
                                    unsigned short val_kind_fem) {

  Kind_ConvNumScheme = val_kind_convnumscheme;
  Kind_Centered = val_kind_centered;
  Kind_Upwind = val_kind_upwind;
  Kind_FEM = val_kind_fem;
  Kind_SlopeLimit = val_kind_slopelimit;
  SpatialOrder = val_order_spatial_int;

}

void CConfig::SetGlobalParam(unsigned short val_solver,
                             unsigned short val_system,
                             unsigned long val_extiter) {

  /*--- Set the simulation global time ---*/
  Current_UnstTime = static_cast<su2double>(val_extiter)*Delta_UnstTime;
  Current_UnstTimeND = static_cast<su2double>(val_extiter)*Delta_UnstTimeND;

  /*--- Set the solver methods ---*/
  switch (val_solver) {
    case EULER:
      if (val_system == RUNTIME_FLOW_SYS) {
        SetKind_ConvNumScheme(Kind_ConvNumScheme_Flow, Kind_Centered_Flow,
                              Kind_Upwind_Flow, Kind_SlopeLimit_Flow,
                              SpatialOrder_Flow, NONE);
        SetKind_TimeIntScheme(Kind_TimeIntScheme_Flow);
      }
      break;
    case NAVIER_STOKES:
      if (val_system == RUNTIME_FLOW_SYS) {
        SetKind_ConvNumScheme(Kind_ConvNumScheme_Flow, Kind_Centered_Flow,
                              Kind_Upwind_Flow, Kind_SlopeLimit_Flow,
                              SpatialOrder_Flow, NONE);
        SetKind_TimeIntScheme(Kind_TimeIntScheme_Flow);
      }
      break;
    case RANS:
      if (val_system == RUNTIME_FLOW_SYS) {
        SetKind_ConvNumScheme(Kind_ConvNumScheme_Flow, Kind_Centered_Flow,
                              Kind_Upwind_Flow, Kind_SlopeLimit_Flow,
                              SpatialOrder_Flow, NONE);
        SetKind_TimeIntScheme(Kind_TimeIntScheme_Flow);
      }
      if (val_system == RUNTIME_TURB_SYS) {
        SetKind_ConvNumScheme(Kind_ConvNumScheme_Turb, Kind_Centered_Turb,
                              Kind_Upwind_Turb, Kind_SlopeLimit_Turb,
                              SpatialOrder_Turb, NONE);
        SetKind_TimeIntScheme(Kind_TimeIntScheme_Turb);
      }
      if (val_system == RUNTIME_TRANS_SYS) {
        SetKind_ConvNumScheme(Kind_ConvNumScheme_Turb, Kind_Centered_Turb,
                              Kind_Upwind_Turb, Kind_SlopeLimit_Turb,
                              SpatialOrder_Turb, NONE);
        SetKind_TimeIntScheme(Kind_TimeIntScheme_Turb);
      }
      break;
    case FEM_EULER:
      if (val_system == RUNTIME_FLOW_SYS) {
        SetKind_ConvNumScheme(Kind_ConvNumScheme_FEM_Flow, Kind_Centered_Flow,
                              Kind_Upwind_Flow, Kind_SlopeLimit_Flow,
                              SpatialOrder_Flow, Kind_FEM_Flow);
        SetKind_TimeIntScheme(Kind_TimeIntScheme_FEM_Flow);
      }
      break;
    case FEM_NAVIER_STOKES:
      if (val_system == RUNTIME_FLOW_SYS) {
        SetKind_ConvNumScheme(Kind_ConvNumScheme_Flow, Kind_Centered_Flow,
                              Kind_Upwind_Flow, Kind_SlopeLimit_Flow,
                              SpatialOrder_Flow, Kind_FEM_Flow);
        SetKind_TimeIntScheme(Kind_TimeIntScheme_FEM_Flow);
      }
      break;
    case FEM_LES:
      if (val_system == RUNTIME_FLOW_SYS) {
        SetKind_ConvNumScheme(Kind_ConvNumScheme_Flow, Kind_Centered_Flow,
                              Kind_Upwind_Flow, Kind_SlopeLimit_Flow,
                              SpatialOrder_Flow, Kind_FEM_Flow);
        SetKind_TimeIntScheme(Kind_TimeIntScheme_FEM_Flow);
      }
      break;
    case ADJ_EULER:
      if (val_system == RUNTIME_FLOW_SYS) {
        SetKind_ConvNumScheme(Kind_ConvNumScheme_Flow, Kind_Centered_Flow,
                              Kind_Upwind_Flow, Kind_SlopeLimit_Flow,
                              SpatialOrder_Flow, NONE);
        SetKind_TimeIntScheme(Kind_TimeIntScheme_Flow);
      }
      if (val_system == RUNTIME_ADJFLOW_SYS) {
        SetKind_ConvNumScheme(Kind_ConvNumScheme_AdjFlow, Kind_Centered_AdjFlow,
                              Kind_Upwind_AdjFlow, Kind_SlopeLimit_AdjFlow,
                              SpatialOrder_AdjFlow, NONE);
        SetKind_TimeIntScheme(Kind_TimeIntScheme_AdjFlow);
      }
      break;
    case ADJ_NAVIER_STOKES:
      if (val_system == RUNTIME_FLOW_SYS) {
        SetKind_ConvNumScheme(Kind_ConvNumScheme_Flow, Kind_Centered_Flow,
                              Kind_Upwind_Flow, Kind_SlopeLimit_Flow,
                              SpatialOrder_Flow, NONE);
        SetKind_TimeIntScheme(Kind_TimeIntScheme_Flow);
      }
      if (val_system == RUNTIME_ADJFLOW_SYS) {
        SetKind_ConvNumScheme(Kind_ConvNumScheme_AdjFlow, Kind_Centered_AdjFlow,
                              Kind_Upwind_AdjFlow, Kind_SlopeLimit_AdjFlow,
                              SpatialOrder_AdjFlow, NONE);
        SetKind_TimeIntScheme(Kind_TimeIntScheme_AdjFlow);
      }
      break;
    case ADJ_RANS:
      if (val_system == RUNTIME_FLOW_SYS) {
        SetKind_ConvNumScheme(Kind_ConvNumScheme_Flow, Kind_Centered_Flow,
                              Kind_Upwind_Flow, Kind_SlopeLimit_Flow,
                              SpatialOrder_Flow, NONE);
        SetKind_TimeIntScheme(Kind_TimeIntScheme_Flow);
      }
      if (val_system == RUNTIME_ADJFLOW_SYS) {
        SetKind_ConvNumScheme(Kind_ConvNumScheme_AdjFlow, Kind_Centered_AdjFlow,
                              Kind_Upwind_AdjFlow, Kind_SlopeLimit_AdjFlow,
                              SpatialOrder_AdjFlow, NONE);
        SetKind_TimeIntScheme(Kind_TimeIntScheme_AdjFlow);
      }
      if (val_system == RUNTIME_TURB_SYS) {
        SetKind_ConvNumScheme(Kind_ConvNumScheme_Turb, Kind_Centered_Turb,
                              Kind_Upwind_Turb, Kind_SlopeLimit_Turb,
                              SpatialOrder_Turb, NONE);
        SetKind_TimeIntScheme(Kind_TimeIntScheme_Turb);
      }
      if (val_system == RUNTIME_ADJTURB_SYS) {
        SetKind_ConvNumScheme(Kind_ConvNumScheme_AdjTurb, Kind_Centered_AdjTurb,
                              Kind_Upwind_AdjTurb, Kind_SlopeLimit_AdjTurb,
                              SpatialOrder_AdjTurb, NONE);
        SetKind_TimeIntScheme(Kind_TimeIntScheme_AdjTurb);
      }
      break;
    case POISSON_EQUATION:
      if (val_system == RUNTIME_POISSON_SYS) {
        SetKind_ConvNumScheme(NONE, NONE, NONE, NONE, NONE, NONE);
        SetKind_TimeIntScheme(Kind_TimeIntScheme_Poisson);
      }
      break;
    case WAVE_EQUATION:
      if (val_system == RUNTIME_WAVE_SYS) {
        SetKind_ConvNumScheme(NONE, NONE, NONE, NONE, NONE, NONE);
        SetKind_TimeIntScheme(Kind_TimeIntScheme_Wave);
      }
      break;
    case HEAT_EQUATION:
      if (val_system == RUNTIME_HEAT_SYS) {
        SetKind_ConvNumScheme(NONE, NONE, NONE, NONE, NONE, NONE);
        SetKind_TimeIntScheme(Kind_TimeIntScheme_Heat);
      }
      break;
    case FEM_ELASTICITY:

      Current_DynTime = static_cast<su2double>(val_extiter)*Delta_DynTime;

      if (val_system == RUNTIME_FEA_SYS) {
        SetKind_ConvNumScheme(NONE, NONE, NONE, NONE, NONE, NONE);
        SetKind_TimeIntScheme(Kind_TimeIntScheme_FEA);
      }
      break;
  }
}

su2double* CConfig::GetPeriodicRotCenter(string val_marker) {
  unsigned short iMarker_PerBound;
  for (iMarker_PerBound = 0; iMarker_PerBound < nMarker_PerBound; iMarker_PerBound++)
    if (Marker_PerBound[iMarker_PerBound] == val_marker) break;
  return Periodic_RotCenter[iMarker_PerBound];
}

su2double* CConfig::GetPeriodicRotAngles(string val_marker) {
  unsigned short iMarker_PerBound;
  for (iMarker_PerBound = 0; iMarker_PerBound < nMarker_PerBound; iMarker_PerBound++)
    if (Marker_PerBound[iMarker_PerBound] == val_marker) break;
  return Periodic_RotAngles[iMarker_PerBound];
}

su2double* CConfig::GetPeriodicTranslation(string val_marker) {
  unsigned short iMarker_PerBound;
  for (iMarker_PerBound = 0; iMarker_PerBound < nMarker_PerBound; iMarker_PerBound++)
    if (Marker_PerBound[iMarker_PerBound] == val_marker) break;
  return Periodic_Translation[iMarker_PerBound];
}

unsigned short CConfig::GetMarker_Periodic_Donor(string val_marker) {
  unsigned short iMarker_PerBound, jMarker_PerBound, kMarker_All;

  /*--- Find the marker for this periodic boundary. ---*/
  for (iMarker_PerBound = 0; iMarker_PerBound < nMarker_PerBound; iMarker_PerBound++)
    if (Marker_PerBound[iMarker_PerBound] == val_marker) break;

  /*--- Find corresponding donor. ---*/
  for (jMarker_PerBound = 0; jMarker_PerBound < nMarker_PerBound; jMarker_PerBound++)
    if (Marker_PerBound[jMarker_PerBound] == Marker_PerDonor[iMarker_PerBound]) break;

  /*--- Find and return global marker index for donor boundary. ---*/
  for (kMarker_All = 0; kMarker_All < nMarker_CfgFile; kMarker_All++)
    if (Marker_PerBound[jMarker_PerBound] == Marker_All_TagBound[kMarker_All]) break;

  return kMarker_All;
}

su2double CConfig::GetActDisk_NetThrust(string val_marker) {
  unsigned short iMarker_ActDisk;
  for (iMarker_ActDisk = 0; iMarker_ActDisk < nMarker_ActDiskInlet; iMarker_ActDisk++)
    if ((Marker_ActDiskInlet[iMarker_ActDisk] == val_marker) ||
        (Marker_ActDiskOutlet[iMarker_ActDisk] == val_marker)) break;
  return ActDisk_NetThrust[iMarker_ActDisk];
}

su2double CConfig::GetActDisk_Power(string val_marker) {
  unsigned short iMarker_ActDisk;
  for (iMarker_ActDisk = 0; iMarker_ActDisk < nMarker_ActDiskInlet; iMarker_ActDisk++)
    if ((Marker_ActDiskInlet[iMarker_ActDisk] == val_marker) ||
        (Marker_ActDiskOutlet[iMarker_ActDisk] == val_marker)) break;
  return ActDisk_Power[iMarker_ActDisk];
}

su2double CConfig::GetActDisk_MassFlow(string val_marker) {
  unsigned short iMarker_ActDisk;
  for (iMarker_ActDisk = 0; iMarker_ActDisk < nMarker_ActDiskInlet; iMarker_ActDisk++)
    if ((Marker_ActDiskInlet[iMarker_ActDisk] == val_marker) ||
        (Marker_ActDiskOutlet[iMarker_ActDisk] == val_marker)) break;
  return ActDisk_MassFlow[iMarker_ActDisk];
}

su2double CConfig::GetActDisk_Mach(string val_marker) {
  unsigned short iMarker_ActDisk;
  for (iMarker_ActDisk = 0; iMarker_ActDisk < nMarker_ActDiskInlet; iMarker_ActDisk++)
    if ((Marker_ActDiskInlet[iMarker_ActDisk] == val_marker) ||
        (Marker_ActDiskOutlet[iMarker_ActDisk] == val_marker)) break;
  return ActDisk_Mach[iMarker_ActDisk];
}

su2double CConfig::GetActDisk_Force(string val_marker) {
  unsigned short iMarker_ActDisk;
  for (iMarker_ActDisk = 0; iMarker_ActDisk < nMarker_ActDiskInlet; iMarker_ActDisk++)
    if ((Marker_ActDiskInlet[iMarker_ActDisk] == val_marker) ||
        (Marker_ActDiskOutlet[iMarker_ActDisk] == val_marker)) break;
  return ActDisk_Force[iMarker_ActDisk];
}

su2double CConfig::GetActDisk_BCThrust(string val_marker) {
  unsigned short iMarker_ActDisk;
  for (iMarker_ActDisk = 0; iMarker_ActDisk < nMarker_ActDiskInlet; iMarker_ActDisk++)
    if ((Marker_ActDiskInlet[iMarker_ActDisk] == val_marker) ||
        (Marker_ActDiskOutlet[iMarker_ActDisk] == val_marker)) break;
  return ActDisk_BCThrust[iMarker_ActDisk];
}

su2double CConfig::GetActDisk_BCThrust_Old(string val_marker) {
  unsigned short iMarker_ActDisk;
  for (iMarker_ActDisk = 0; iMarker_ActDisk < nMarker_ActDiskInlet; iMarker_ActDisk++)
    if ((Marker_ActDiskInlet[iMarker_ActDisk] == val_marker) ||
        (Marker_ActDiskOutlet[iMarker_ActDisk] == val_marker)) break;
  return ActDisk_BCThrust_Old[iMarker_ActDisk];
}

void CConfig::SetActDisk_BCThrust(string val_marker, su2double val_actdisk_bcthrust) {
  unsigned short iMarker_ActDisk;
  for (iMarker_ActDisk = 0; iMarker_ActDisk < nMarker_ActDiskInlet; iMarker_ActDisk++)
    if ((Marker_ActDiskInlet[iMarker_ActDisk] == val_marker) ||
        (Marker_ActDiskOutlet[iMarker_ActDisk] == val_marker)) break;
  ActDisk_BCThrust[iMarker_ActDisk] = val_actdisk_bcthrust;
}

void CConfig::SetActDisk_BCThrust_Old(string val_marker, su2double val_actdisk_bcthrust_old) {
  unsigned short iMarker_ActDisk;
  for (iMarker_ActDisk = 0; iMarker_ActDisk < nMarker_ActDiskInlet; iMarker_ActDisk++)
    if ((Marker_ActDiskInlet[iMarker_ActDisk] == val_marker) ||
        (Marker_ActDiskOutlet[iMarker_ActDisk] == val_marker)) break;
  ActDisk_BCThrust_Old[iMarker_ActDisk] = val_actdisk_bcthrust_old;
}

su2double CConfig::GetActDisk_Area(string val_marker) {
  unsigned short iMarker_ActDisk;
  for (iMarker_ActDisk = 0; iMarker_ActDisk < nMarker_ActDiskInlet; iMarker_ActDisk++)
    if ((Marker_ActDiskInlet[iMarker_ActDisk] == val_marker) ||
        (Marker_ActDiskOutlet[iMarker_ActDisk] == val_marker)) break;
  return ActDisk_Area[iMarker_ActDisk];
}

su2double CConfig::GetActDisk_ReverseMassFlow(string val_marker) {
  unsigned short iMarker_ActDisk;
  for (iMarker_ActDisk = 0; iMarker_ActDisk < nMarker_ActDiskInlet; iMarker_ActDisk++)
    if ((Marker_ActDiskInlet[iMarker_ActDisk] == val_marker) ||
        (Marker_ActDiskOutlet[iMarker_ActDisk] == val_marker)) break;
  return ActDisk_ReverseMassFlow[iMarker_ActDisk];
}

su2double CConfig::GetActDisk_PressJump(string val_marker, unsigned short val_value) {
  unsigned short iMarker_ActDisk;
  for (iMarker_ActDisk = 0; iMarker_ActDisk < nMarker_ActDiskInlet; iMarker_ActDisk++)
    if ((Marker_ActDiskInlet[iMarker_ActDisk] == val_marker) ||
        (Marker_ActDiskOutlet[iMarker_ActDisk] == val_marker)) break;
  return ActDisk_PressJump[iMarker_ActDisk][val_value];
}

su2double CConfig::GetActDisk_TempJump(string val_marker, unsigned short val_value) {
  unsigned short iMarker_ActDisk;
  for (iMarker_ActDisk = 0; iMarker_ActDisk < nMarker_ActDiskInlet; iMarker_ActDisk++)
    if ((Marker_ActDiskInlet[iMarker_ActDisk] == val_marker) ||
        (Marker_ActDiskOutlet[iMarker_ActDisk] == val_marker)) break;
  return ActDisk_TempJump[iMarker_ActDisk][val_value];;
}

su2double CConfig::GetActDisk_Omega(string val_marker, unsigned short val_value) {
  unsigned short iMarker_ActDisk;
  for (iMarker_ActDisk = 0; iMarker_ActDisk < nMarker_ActDiskInlet; iMarker_ActDisk++)
    if ((Marker_ActDiskInlet[iMarker_ActDisk] == val_marker) ||
        (Marker_ActDiskOutlet[iMarker_ActDisk] == val_marker)) break;
  return ActDisk_Omega[iMarker_ActDisk][val_value];;
}

unsigned short CConfig::GetMarker_CfgFile_ActDiskOutlet(string val_marker) {
  unsigned short iMarker_ActDisk, kMarker_All;

  /*--- Find the marker for this actuator disk inlet. ---*/

  for (iMarker_ActDisk = 0; iMarker_ActDisk < nMarker_ActDiskInlet; iMarker_ActDisk++)
    if (Marker_ActDiskInlet[iMarker_ActDisk] == val_marker) break;

  /*--- Find and return global marker index for the actuator disk outlet. ---*/

  for (kMarker_All = 0; kMarker_All < nMarker_CfgFile; kMarker_All++)
    if (Marker_ActDiskOutlet[iMarker_ActDisk] == Marker_CfgFile_TagBound[kMarker_All]) break;

  return kMarker_All;
}

unsigned short CConfig::GetMarker_CfgFile_EngineExhaust(string val_marker) {
  unsigned short iMarker_Engine, kMarker_All;

  /*--- Find the marker for this engine inflow. ---*/

  for (iMarker_Engine = 0; iMarker_Engine < nMarker_EngineInflow; iMarker_Engine++)
    if (Marker_EngineInflow[iMarker_Engine] == val_marker) break;

  /*--- Find and return global marker index for the engine exhaust. ---*/

  for (kMarker_All = 0; kMarker_All < nMarker_CfgFile; kMarker_All++)
    if (Marker_EngineExhaust[iMarker_Engine] == Marker_CfgFile_TagBound[kMarker_All]) break;

  return kMarker_All;
}

void CConfig::SetnPeriodicIndex(unsigned short val_index) {

  /*--- Store total number of transformations. ---*/
  nPeriodic_Index = val_index;

  /*--- Allocate memory for centers, angles, translations. ---*/
  Periodic_Center    = new su2double*[nPeriodic_Index];
  Periodic_Rotation  = new su2double*[nPeriodic_Index];
  Periodic_Translate = new su2double*[nPeriodic_Index];

  for (unsigned long i = 0; i < nPeriodic_Index; i++) {
    Periodic_Center[i]    = new su2double[3];
    Periodic_Rotation[i]  = new su2double[3];
    Periodic_Translate[i] = new su2double[3];
  }

}

unsigned short CConfig::GetMarker_Moving(string val_marker) {
  unsigned short iMarker_Moving;

  /*--- Find the marker for this moving boundary. ---*/
  for (iMarker_Moving = 0; iMarker_Moving < nMarker_Moving; iMarker_Moving++)
    if (Marker_Moving[iMarker_Moving] == val_marker) break;

  return iMarker_Moving;
}

su2double CConfig::GetDirichlet_Value(string val_marker) {
  unsigned short iMarker_Dirichlet;
  for (iMarker_Dirichlet = 0; iMarker_Dirichlet < nMarker_Dirichlet; iMarker_Dirichlet++)
    if (Marker_Dirichlet[iMarker_Dirichlet] == val_marker) break;
  return Dirichlet_Value[iMarker_Dirichlet];
}

bool CConfig::GetDirichlet_Boundary(string val_marker) {
  unsigned short iMarker_Dirichlet;
  bool Dirichlet = false;
  for (iMarker_Dirichlet = 0; iMarker_Dirichlet < nMarker_Dirichlet; iMarker_Dirichlet++)
    if (Marker_Dirichlet[iMarker_Dirichlet] == val_marker) {
      Dirichlet = true;
      break;
    }
  return Dirichlet;
}

su2double CConfig::GetExhaust_Temperature_Target(string val_marker) {
  unsigned short iMarker_EngineExhaust;
  for (iMarker_EngineExhaust = 0; iMarker_EngineExhaust < nMarker_EngineExhaust; iMarker_EngineExhaust++)
    if (Marker_EngineExhaust[iMarker_EngineExhaust] == val_marker) break;
  return Exhaust_Temperature_Target[iMarker_EngineExhaust];
}

su2double CConfig::GetExhaust_Pressure_Target(string val_marker) {
  unsigned short iMarker_EngineExhaust;
  for (iMarker_EngineExhaust = 0; iMarker_EngineExhaust < nMarker_EngineExhaust; iMarker_EngineExhaust++)
    if (Marker_EngineExhaust[iMarker_EngineExhaust] == val_marker) break;
  return Exhaust_Pressure_Target[iMarker_EngineExhaust];
}

su2double CConfig::GetInlet_Ttotal(string val_marker) {
  unsigned short iMarker_Inlet;
  for (iMarker_Inlet = 0; iMarker_Inlet < nMarker_Inlet; iMarker_Inlet++)
    if (Marker_Inlet[iMarker_Inlet] == val_marker) break;
  return Inlet_Ttotal[iMarker_Inlet];
}

su2double CConfig::GetInlet_Ptotal(string val_marker) {
  unsigned short iMarker_Inlet;
  for (iMarker_Inlet = 0; iMarker_Inlet < nMarker_Inlet; iMarker_Inlet++)
    if (Marker_Inlet[iMarker_Inlet] == val_marker) break;
  return Inlet_Ptotal[iMarker_Inlet];
}

su2double* CConfig::GetInlet_FlowDir(string val_marker) {
  unsigned short iMarker_Inlet;
  for (iMarker_Inlet = 0; iMarker_Inlet < nMarker_Inlet; iMarker_Inlet++)
    if (Marker_Inlet[iMarker_Inlet] == val_marker) break;
  return Inlet_FlowDir[iMarker_Inlet];
}

su2double CConfig::GetInlet_Temperature(string val_marker) {
  unsigned short iMarker_Supersonic_Inlet;
  for (iMarker_Supersonic_Inlet = 0; iMarker_Supersonic_Inlet < nMarker_Supersonic_Inlet; iMarker_Supersonic_Inlet++)
    if (Marker_Supersonic_Inlet[iMarker_Supersonic_Inlet] == val_marker) break;
  return Inlet_Temperature[iMarker_Supersonic_Inlet];
}

su2double CConfig::GetInlet_Pressure(string val_marker) {
  unsigned short iMarker_Supersonic_Inlet;
  for (iMarker_Supersonic_Inlet = 0; iMarker_Supersonic_Inlet < nMarker_Supersonic_Inlet; iMarker_Supersonic_Inlet++)
    if (Marker_Supersonic_Inlet[iMarker_Supersonic_Inlet] == val_marker) break;
  return Inlet_Pressure[iMarker_Supersonic_Inlet];
}

su2double* CConfig::GetInlet_Velocity(string val_marker) {
  unsigned short iMarker_Supersonic_Inlet;
  for (iMarker_Supersonic_Inlet = 0; iMarker_Supersonic_Inlet < nMarker_Supersonic_Inlet; iMarker_Supersonic_Inlet++)
    if (Marker_Supersonic_Inlet[iMarker_Supersonic_Inlet] == val_marker) break;
  return Inlet_Velocity[iMarker_Supersonic_Inlet];
}

su2double CConfig::GetOutlet_Pressure(string val_marker) {
  unsigned short iMarker_Outlet;
  for (iMarker_Outlet = 0; iMarker_Outlet < nMarker_Outlet; iMarker_Outlet++)
    if (Marker_Outlet[iMarker_Outlet] == val_marker) break;
  return Outlet_Pressure[iMarker_Outlet];
}

su2double CConfig::GetRiemann_Var1(string val_marker) {
  unsigned short iMarker_Riemann;
  for (iMarker_Riemann = 0; iMarker_Riemann < nMarker_Riemann; iMarker_Riemann++)
    if (Marker_Riemann[iMarker_Riemann] == val_marker) break;
  return Riemann_Var1[iMarker_Riemann];
}

su2double CConfig::GetRiemann_Var2(string val_marker) {
  unsigned short iMarker_Riemann;
  for (iMarker_Riemann = 0; iMarker_Riemann < nMarker_Riemann; iMarker_Riemann++)
    if (Marker_Riemann[iMarker_Riemann] == val_marker) break;
  return Riemann_Var2[iMarker_Riemann];
}

su2double* CConfig::GetRiemann_FlowDir(string val_marker) {
  unsigned short iMarker_Riemann;
  for (iMarker_Riemann = 0; iMarker_Riemann < nMarker_Riemann; iMarker_Riemann++)
    if (Marker_Riemann[iMarker_Riemann] == val_marker) break;
  return Riemann_FlowDir[iMarker_Riemann];
}

unsigned short CConfig::GetKind_Data_Riemann(string val_marker) {
  unsigned short iMarker_Riemann;
  for (iMarker_Riemann = 0; iMarker_Riemann < nMarker_Riemann; iMarker_Riemann++)
    if (Marker_Riemann[iMarker_Riemann] == val_marker) break;
  return Kind_Data_Riemann[iMarker_Riemann];
}


su2double CConfig::GetGiles_Var1(string val_marker) {
  unsigned short iMarker_Giles;
  for (iMarker_Giles = 0; iMarker_Giles < nMarker_Giles; iMarker_Giles++)
    if (Marker_Giles[iMarker_Giles] == val_marker) break;
  return Giles_Var1[iMarker_Giles];
}

void CConfig::SetGiles_Var1(su2double newVar1, string val_marker) {
  unsigned short iMarker_Giles;
  for (iMarker_Giles = 0; iMarker_Giles < nMarker_Giles; iMarker_Giles++)
    if (Marker_Giles[iMarker_Giles] == val_marker) break;
  Giles_Var1[iMarker_Giles] = newVar1;
}

su2double CConfig::GetGiles_Var2(string val_marker) {
  unsigned short iMarker_Giles;
  for (iMarker_Giles = 0; iMarker_Giles < nMarker_Giles; iMarker_Giles++)
    if (Marker_Giles[iMarker_Giles] == val_marker) break;
  return Giles_Var2[iMarker_Giles];
}

su2double CConfig::GetGiles_RelaxFactorAverage(string val_marker) {
  unsigned short iMarker_Giles;
  for (iMarker_Giles = 0; iMarker_Giles < nMarker_Giles; iMarker_Giles++)
    if (Marker_Giles[iMarker_Giles] == val_marker) break;
  return RelaxFactorAverage[iMarker_Giles];
}

su2double CConfig::GetGiles_RelaxFactorFourier(string val_marker) {
  unsigned short iMarker_Giles;
  for (iMarker_Giles = 0; iMarker_Giles < nMarker_Giles; iMarker_Giles++)
    if (Marker_Giles[iMarker_Giles] == val_marker) break;
  return RelaxFactorFourier[iMarker_Giles];
}

su2double* CConfig::GetGiles_FlowDir(string val_marker) {
  unsigned short iMarker_Giles;
  for (iMarker_Giles = 0; iMarker_Giles < nMarker_Giles; iMarker_Giles++)
    if (Marker_Giles[iMarker_Giles] == val_marker) break;
  return Giles_FlowDir[iMarker_Giles];
}

unsigned short CConfig::GetKind_Data_Giles(string val_marker) {
  unsigned short iMarker_Giles;
  for (iMarker_Giles = 0; iMarker_Giles < nMarker_Giles; iMarker_Giles++)
    if (Marker_Giles[iMarker_Giles] == val_marker) break;
  return Kind_Data_Giles[iMarker_Giles];
}


su2double CConfig::GetPressureOut_BC() {
  unsigned short iMarker_BC;
  su2double pres_out = 0.0;
  for (iMarker_BC = 0; iMarker_BC < nMarker_Giles; iMarker_BC++){
    if (Kind_Data_Giles[iMarker_BC] == STATIC_PRESSURE || Kind_Data_Giles[iMarker_BC] == STATIC_PRESSURE_1D || Kind_Data_Giles[iMarker_BC] == RADIAL_EQUILIBRIUM ){
      pres_out = Giles_Var1[iMarker_BC];
    }
  }
  for (iMarker_BC = 0; iMarker_BC < nMarker_Riemann; iMarker_BC++){
    if (Kind_Data_Riemann[iMarker_BC] == STATIC_PRESSURE || Kind_Data_Riemann[iMarker_BC] == RADIAL_EQUILIBRIUM){
      pres_out = Riemann_Var1[iMarker_BC];
    }
  }
  return pres_out/Pressure_Ref;
}


void CConfig::SetPressureOut_BC(su2double val_press) {
  unsigned short iMarker_BC;
  for (iMarker_BC = 0; iMarker_BC < nMarker_Giles; iMarker_BC++){
    if (Kind_Data_Giles[iMarker_BC] == STATIC_PRESSURE || Kind_Data_Giles[iMarker_BC] == STATIC_PRESSURE_1D || Kind_Data_Giles[iMarker_BC] == RADIAL_EQUILIBRIUM ){
      Giles_Var1[iMarker_BC] = val_press*Pressure_Ref;
    }
  }
  for (iMarker_BC = 0; iMarker_BC < nMarker_Riemann; iMarker_BC++){
    if (Kind_Data_Riemann[iMarker_BC] == STATIC_PRESSURE || Kind_Data_Riemann[iMarker_BC] == RADIAL_EQUILIBRIUM){
      Riemann_Var1[iMarker_BC] = val_press*Pressure_Ref;
    }
  }
}

su2double CConfig::GetTotalPressureIn_BC() {
  unsigned short iMarker_BC;
  su2double tot_pres_in = 0.0;
  for (iMarker_BC = 0; iMarker_BC < nMarker_Giles; iMarker_BC++){
    if (Kind_Data_Giles[iMarker_BC] == TOTAL_CONDITIONS_PT || Kind_Data_Giles[iMarker_BC] == TOTAL_CONDITIONS_PT_1D){
      tot_pres_in = Giles_Var1[iMarker_BC];
    }
  }
  for (iMarker_BC = 0; iMarker_BC < nMarker_Riemann; iMarker_BC++){
    if (Kind_Data_Riemann[iMarker_BC] == TOTAL_CONDITIONS_PT ){
      tot_pres_in = Riemann_Var1[iMarker_BC];
    }
  }
  if(nMarker_Inlet == 1 && Kind_Inlet == TOTAL_CONDITIONS){
    tot_pres_in = Inlet_Ptotal[0];
  }
  return tot_pres_in/Pressure_Ref;
}

su2double CConfig::GetTotalTemperatureIn_BC() {
  unsigned short iMarker_BC;
  su2double tot_temp_in = 0.0;
  for (iMarker_BC = 0; iMarker_BC < nMarker_Giles; iMarker_BC++){
    if (Kind_Data_Giles[iMarker_BC] == TOTAL_CONDITIONS_PT || Kind_Data_Giles[iMarker_BC] == TOTAL_CONDITIONS_PT_1D){
      tot_temp_in = Giles_Var2[iMarker_BC];
    }
  }
  for (iMarker_BC = 0; iMarker_BC < nMarker_Riemann; iMarker_BC++){
    if (Kind_Data_Riemann[iMarker_BC] == TOTAL_CONDITIONS_PT ){
      tot_temp_in = Riemann_Var2[iMarker_BC];
    }
  }

  if(nMarker_Inlet == 1 && Kind_Inlet == TOTAL_CONDITIONS){
    tot_temp_in = Inlet_Ttotal[0];
  }
  return tot_temp_in/Temperature_Ref;
}

void CConfig::SetTotalTemperatureIn_BC(su2double val_temp) {
  unsigned short iMarker_BC;
  for (iMarker_BC = 0; iMarker_BC < nMarker_Giles; iMarker_BC++){
    if (Kind_Data_Giles[iMarker_BC] == TOTAL_CONDITIONS_PT || Kind_Data_Giles[iMarker_BC] == TOTAL_CONDITIONS_PT_1D){
      Giles_Var2[iMarker_BC] = val_temp*Temperature_Ref;
    }
  }
  for (iMarker_BC = 0; iMarker_BC < nMarker_Riemann; iMarker_BC++){
    if (Kind_Data_Riemann[iMarker_BC] == TOTAL_CONDITIONS_PT ){
      Riemann_Var2[iMarker_BC] = val_temp*Temperature_Ref;
    }
  }

  if(nMarker_Inlet == 1 && Kind_Inlet == TOTAL_CONDITIONS){
    Inlet_Ttotal[0] = val_temp*Temperature_Ref;
  }
}

su2double CConfig::GetFlowAngleIn_BC() {
  unsigned short iMarker_BC;
  su2double alpha_in = 0.0;
  for (iMarker_BC = 0; iMarker_BC < nMarker_Giles; iMarker_BC++){
    if (Kind_Data_Giles[iMarker_BC] == TOTAL_CONDITIONS_PT || Kind_Data_Giles[iMarker_BC] == TOTAL_CONDITIONS_PT_1D){
      alpha_in = atan(Giles_FlowDir[iMarker_BC][1]/Giles_FlowDir[iMarker_BC][0]);
    }
  }
  for (iMarker_BC = 0; iMarker_BC < nMarker_Riemann; iMarker_BC++){
  	if (Kind_Data_Riemann[iMarker_BC] == TOTAL_CONDITIONS_PT ){
  		alpha_in = atan(Riemann_FlowDir[iMarker_BC][1]/Riemann_FlowDir[iMarker_BC][0]);
  	}
  }

  if(nMarker_Inlet == 1 && Kind_Inlet == TOTAL_CONDITIONS){
  	alpha_in = atan(Inlet_FlowDir[0][1]/Inlet_FlowDir[0][0]);
  }

  return alpha_in;
}

su2double CConfig::GetIsothermal_Temperature(string val_marker) {

  unsigned short iMarker_Isothermal = 0;

  if (nMarker_Isothermal > 0) {
    for (iMarker_Isothermal = 0; iMarker_Isothermal < nMarker_Isothermal; iMarker_Isothermal++)
      if (Marker_Isothermal[iMarker_Isothermal] == val_marker) break;
  }

  return Isothermal_Temperature[iMarker_Isothermal];
}

su2double CConfig::GetWall_HeatFlux(string val_marker) {
  unsigned short iMarker_HeatFlux = 0;

  if (nMarker_HeatFlux > 0) {
  for (iMarker_HeatFlux = 0; iMarker_HeatFlux < nMarker_HeatFlux; iMarker_HeatFlux++)
    if (Marker_HeatFlux[iMarker_HeatFlux] == val_marker) break;
  }

  return Heat_Flux[iMarker_HeatFlux];
}

su2double CConfig::GetEngineInflow_Target(string val_marker) {
  unsigned short iMarker_EngineInflow;
  for (iMarker_EngineInflow = 0; iMarker_EngineInflow < nMarker_EngineInflow; iMarker_EngineInflow++)
    if (Marker_EngineInflow[iMarker_EngineInflow] == val_marker) break;
  return EngineInflow_Target[iMarker_EngineInflow];
}

su2double CConfig::GetInflow_Pressure(string val_marker) {
  unsigned short iMarker_EngineInflow;
  for (iMarker_EngineInflow = 0; iMarker_EngineInflow < nMarker_EngineInflow; iMarker_EngineInflow++)
    if (Marker_EngineInflow[iMarker_EngineInflow] == val_marker) break;
  return Inflow_Pressure[iMarker_EngineInflow];
}

su2double CConfig::GetInflow_MassFlow(string val_marker) {
  unsigned short iMarker_EngineInflow;
  for (iMarker_EngineInflow = 0; iMarker_EngineInflow < nMarker_EngineInflow; iMarker_EngineInflow++)
    if (Marker_EngineInflow[iMarker_EngineInflow] == val_marker) break;
  return Inflow_MassFlow[iMarker_EngineInflow];
}

su2double CConfig::GetInflow_ReverseMassFlow(string val_marker) {
  unsigned short iMarker_EngineInflow;
  for (iMarker_EngineInflow = 0; iMarker_EngineInflow < nMarker_EngineInflow; iMarker_EngineInflow++)
    if (Marker_EngineInflow[iMarker_EngineInflow] == val_marker) break;
  return Inflow_ReverseMassFlow[iMarker_EngineInflow];
}

su2double CConfig::GetInflow_TotalPressure(string val_marker) {
  unsigned short iMarker_EngineInflow;
  for (iMarker_EngineInflow = 0; iMarker_EngineInflow < nMarker_EngineInflow; iMarker_EngineInflow++)
    if (Marker_EngineInflow[iMarker_EngineInflow] == val_marker) break;
  return Inflow_TotalPressure[iMarker_EngineInflow];
}

su2double CConfig::GetInflow_Temperature(string val_marker) {
  unsigned short iMarker_EngineInflow;
  for (iMarker_EngineInflow = 0; iMarker_EngineInflow < nMarker_EngineInflow; iMarker_EngineInflow++)
    if (Marker_EngineInflow[iMarker_EngineInflow] == val_marker) break;
  return Inflow_Temperature[iMarker_EngineInflow];
}

su2double CConfig::GetInflow_TotalTemperature(string val_marker) {
  unsigned short iMarker_EngineInflow;
  for (iMarker_EngineInflow = 0; iMarker_EngineInflow < nMarker_EngineInflow; iMarker_EngineInflow++)
    if (Marker_EngineInflow[iMarker_EngineInflow] == val_marker) break;
  return Inflow_TotalTemperature[iMarker_EngineInflow];
}

su2double CConfig::GetInflow_RamDrag(string val_marker) {
  unsigned short iMarker_EngineInflow;
  for (iMarker_EngineInflow = 0; iMarker_EngineInflow < nMarker_EngineInflow; iMarker_EngineInflow++)
    if (Marker_EngineInflow[iMarker_EngineInflow] == val_marker) break;
  return Inflow_RamDrag[iMarker_EngineInflow];
}

su2double CConfig::GetInflow_Force(string val_marker) {
  unsigned short iMarker_EngineInflow;
  for (iMarker_EngineInflow = 0; iMarker_EngineInflow < nMarker_EngineInflow; iMarker_EngineInflow++)
    if (Marker_EngineInflow[iMarker_EngineInflow] == val_marker) break;
  return Inflow_Force[iMarker_EngineInflow];
}

su2double CConfig::GetInflow_Power(string val_marker) {
  unsigned short iMarker_EngineInflow;
  for (iMarker_EngineInflow = 0; iMarker_EngineInflow < nMarker_EngineInflow; iMarker_EngineInflow++)
    if (Marker_EngineInflow[iMarker_EngineInflow] == val_marker) break;
  return Inflow_Power[iMarker_EngineInflow];
}

su2double CConfig::GetInflow_Mach(string val_marker) {
  unsigned short iMarker_EngineInflow;
  for (iMarker_EngineInflow = 0; iMarker_EngineInflow < nMarker_EngineInflow; iMarker_EngineInflow++)
    if (Marker_EngineInflow[iMarker_EngineInflow] == val_marker) break;
  return Inflow_Mach[iMarker_EngineInflow];
}

su2double CConfig::GetExhaust_Pressure(string val_marker) {
  unsigned short iMarker_EngineExhaust;
  for (iMarker_EngineExhaust = 0; iMarker_EngineExhaust < nMarker_EngineExhaust; iMarker_EngineExhaust++)
    if (Marker_EngineExhaust[iMarker_EngineExhaust] == val_marker) break;
  return Exhaust_Pressure[iMarker_EngineExhaust];
}

su2double CConfig::GetExhaust_Temperature(string val_marker) {
  unsigned short iMarker_EngineExhaust;
  for (iMarker_EngineExhaust = 0; iMarker_EngineExhaust < nMarker_EngineExhaust; iMarker_EngineExhaust++)
    if (Marker_EngineExhaust[iMarker_EngineExhaust] == val_marker) break;
  return Exhaust_Temperature[iMarker_EngineExhaust];
}

su2double CConfig::GetExhaust_MassFlow(string val_marker) {
  unsigned short iMarker_EngineExhaust;
  for (iMarker_EngineExhaust = 0; iMarker_EngineExhaust < nMarker_EngineExhaust; iMarker_EngineExhaust++)
    if (Marker_EngineExhaust[iMarker_EngineExhaust] == val_marker) break;
  return Exhaust_MassFlow[iMarker_EngineExhaust];
}

su2double CConfig::GetExhaust_TotalPressure(string val_marker) {
  unsigned short iMarker_EngineExhaust;
  for (iMarker_EngineExhaust = 0; iMarker_EngineExhaust < nMarker_EngineExhaust; iMarker_EngineExhaust++)
    if (Marker_EngineExhaust[iMarker_EngineExhaust] == val_marker) break;
  return Exhaust_TotalPressure[iMarker_EngineExhaust];
}

su2double CConfig::GetExhaust_TotalTemperature(string val_marker) {
  unsigned short iMarker_EngineExhaust;
  for (iMarker_EngineExhaust = 0; iMarker_EngineExhaust < nMarker_EngineExhaust; iMarker_EngineExhaust++)
    if (Marker_EngineExhaust[iMarker_EngineExhaust] == val_marker) break;
  return Exhaust_TotalTemperature[iMarker_EngineExhaust];
}

su2double CConfig::GetExhaust_GrossThrust(string val_marker) {
  unsigned short iMarker_EngineExhaust;
  for (iMarker_EngineExhaust = 0; iMarker_EngineExhaust < nMarker_EngineExhaust; iMarker_EngineExhaust++)
    if (Marker_EngineExhaust[iMarker_EngineExhaust] == val_marker) break;
  return Exhaust_GrossThrust[iMarker_EngineExhaust];
}

su2double CConfig::GetExhaust_Force(string val_marker) {
  unsigned short iMarker_EngineExhaust;
  for (iMarker_EngineExhaust = 0; iMarker_EngineExhaust < nMarker_EngineExhaust; iMarker_EngineExhaust++)
    if (Marker_EngineExhaust[iMarker_EngineExhaust] == val_marker) break;
  return Exhaust_Force[iMarker_EngineExhaust];
}

su2double CConfig::GetExhaust_Power(string val_marker) {
  unsigned short iMarker_EngineExhaust;
  for (iMarker_EngineExhaust = 0; iMarker_EngineExhaust < nMarker_EngineExhaust; iMarker_EngineExhaust++)
    if (Marker_EngineExhaust[iMarker_EngineExhaust] == val_marker) break;
  return Exhaust_Power[iMarker_EngineExhaust];
}

su2double CConfig::GetActDiskInlet_Pressure(string val_marker) {
  unsigned short iMarker_ActDiskInlet;
  for (iMarker_ActDiskInlet = 0; iMarker_ActDiskInlet < nMarker_ActDiskInlet; iMarker_ActDiskInlet++)
    if (Marker_ActDiskInlet[iMarker_ActDiskInlet] == val_marker) break;
  return ActDiskInlet_Pressure[iMarker_ActDiskInlet];
}

su2double CConfig::GetActDiskInlet_TotalPressure(string val_marker) {
  unsigned short iMarker_ActDiskInlet;
  for (iMarker_ActDiskInlet = 0; iMarker_ActDiskInlet < nMarker_ActDiskInlet; iMarker_ActDiskInlet++)
    if (Marker_ActDiskInlet[iMarker_ActDiskInlet] == val_marker) break;
  return ActDiskInlet_TotalPressure[iMarker_ActDiskInlet];
}

su2double CConfig::GetActDiskInlet_RamDrag(string val_marker) {
  unsigned short iMarker_ActDiskInlet;
  for (iMarker_ActDiskInlet = 0; iMarker_ActDiskInlet < nMarker_ActDiskInlet; iMarker_ActDiskInlet++)
    if (Marker_ActDiskInlet[iMarker_ActDiskInlet] == val_marker) break;
  return ActDiskInlet_RamDrag[iMarker_ActDiskInlet];
}

su2double CConfig::GetActDiskInlet_Force(string val_marker) {
  unsigned short iMarker_ActDiskInlet;
  for (iMarker_ActDiskInlet = 0; iMarker_ActDiskInlet < nMarker_ActDiskInlet; iMarker_ActDiskInlet++)
    if (Marker_ActDiskInlet[iMarker_ActDiskInlet] == val_marker) break;
  return ActDiskInlet_Force[iMarker_ActDiskInlet];
}

su2double CConfig::GetActDiskInlet_Power(string val_marker) {
  unsigned short iMarker_ActDiskInlet;
  for (iMarker_ActDiskInlet = 0; iMarker_ActDiskInlet < nMarker_ActDiskInlet; iMarker_ActDiskInlet++)
    if (Marker_ActDiskInlet[iMarker_ActDiskInlet] == val_marker) break;
  return ActDiskInlet_Power[iMarker_ActDiskInlet];
}

su2double CConfig::GetActDiskOutlet_Pressure(string val_marker) {
  unsigned short iMarker_ActDiskOutlet;
  for (iMarker_ActDiskOutlet = 0; iMarker_ActDiskOutlet < nMarker_ActDiskOutlet; iMarker_ActDiskOutlet++)
    if (Marker_ActDiskOutlet[iMarker_ActDiskOutlet] == val_marker) break;
  return ActDiskOutlet_Pressure[iMarker_ActDiskOutlet];
}

su2double CConfig::GetActDiskOutlet_TotalPressure(string val_marker) {
  unsigned short iMarker_ActDiskOutlet;
  for (iMarker_ActDiskOutlet = 0; iMarker_ActDiskOutlet < nMarker_ActDiskOutlet; iMarker_ActDiskOutlet++)
    if (Marker_ActDiskOutlet[iMarker_ActDiskOutlet] == val_marker) break;
  return ActDiskOutlet_TotalPressure[iMarker_ActDiskOutlet];
}

su2double CConfig::GetActDiskOutlet_GrossThrust(string val_marker) {
  unsigned short iMarker_ActDiskOutlet;
  for (iMarker_ActDiskOutlet = 0; iMarker_ActDiskOutlet < nMarker_ActDiskOutlet; iMarker_ActDiskOutlet++)
    if (Marker_ActDiskOutlet[iMarker_ActDiskOutlet] == val_marker) break;
  return ActDiskOutlet_GrossThrust[iMarker_ActDiskOutlet];
}

su2double CConfig::GetActDiskOutlet_Force(string val_marker) {
  unsigned short iMarker_ActDiskOutlet;
  for (iMarker_ActDiskOutlet = 0; iMarker_ActDiskOutlet < nMarker_ActDiskOutlet; iMarker_ActDiskOutlet++)
    if (Marker_ActDiskOutlet[iMarker_ActDiskOutlet] == val_marker) break;
  return ActDiskOutlet_Force[iMarker_ActDiskOutlet];
}

su2double CConfig::GetActDiskOutlet_Power(string val_marker) {
  unsigned short iMarker_ActDiskOutlet;
  for (iMarker_ActDiskOutlet = 0; iMarker_ActDiskOutlet < nMarker_ActDiskOutlet; iMarker_ActDiskOutlet++)
    if (Marker_ActDiskOutlet[iMarker_ActDiskOutlet] == val_marker) break;
  return ActDiskOutlet_Power[iMarker_ActDiskOutlet];
}

su2double CConfig::GetActDiskInlet_Temperature(string val_marker) {
  unsigned short iMarker_ActDiskInlet;
  for (iMarker_ActDiskInlet = 0; iMarker_ActDiskInlet < nMarker_ActDiskInlet; iMarker_ActDiskInlet++)
    if (Marker_ActDiskInlet[iMarker_ActDiskInlet] == val_marker) break;
  return ActDiskInlet_Temperature[iMarker_ActDiskInlet];
}

su2double CConfig::GetActDiskInlet_TotalTemperature(string val_marker) {
  unsigned short iMarker_ActDiskInlet;
  for (iMarker_ActDiskInlet = 0; iMarker_ActDiskInlet < nMarker_ActDiskInlet; iMarker_ActDiskInlet++)
    if (Marker_ActDiskInlet[iMarker_ActDiskInlet] == val_marker) break;
  return ActDiskInlet_TotalTemperature[iMarker_ActDiskInlet];
}

su2double CConfig::GetActDiskOutlet_Temperature(string val_marker) {
  unsigned short iMarker_ActDiskOutlet;
  for (iMarker_ActDiskOutlet = 0; iMarker_ActDiskOutlet < nMarker_ActDiskOutlet; iMarker_ActDiskOutlet++)
    if (Marker_ActDiskOutlet[iMarker_ActDiskOutlet] == val_marker) break;
  return ActDiskOutlet_Temperature[iMarker_ActDiskOutlet];
}

su2double CConfig::GetActDiskOutlet_TotalTemperature(string val_marker) {
  unsigned short iMarker_ActDiskOutlet;
  for (iMarker_ActDiskOutlet = 0; iMarker_ActDiskOutlet < nMarker_ActDiskOutlet; iMarker_ActDiskOutlet++)
    if (Marker_ActDiskOutlet[iMarker_ActDiskOutlet] == val_marker) break;
  return ActDiskOutlet_TotalTemperature[iMarker_ActDiskOutlet];
}

su2double CConfig::GetActDiskInlet_MassFlow(string val_marker) {
  unsigned short iMarker_ActDiskInlet;
  for (iMarker_ActDiskInlet = 0; iMarker_ActDiskInlet < nMarker_ActDiskInlet; iMarker_ActDiskInlet++)
    if (Marker_ActDiskInlet[iMarker_ActDiskInlet] == val_marker) break;
  return ActDiskInlet_MassFlow[iMarker_ActDiskInlet];
}

su2double CConfig::GetActDiskOutlet_MassFlow(string val_marker) {
  unsigned short iMarker_ActDiskOutlet;
  for (iMarker_ActDiskOutlet = 0; iMarker_ActDiskOutlet < nMarker_ActDiskOutlet; iMarker_ActDiskOutlet++)
    if (Marker_ActDiskOutlet[iMarker_ActDiskOutlet] == val_marker) break;
  return ActDiskOutlet_MassFlow[iMarker_ActDiskOutlet];
}

su2double CConfig::GetDispl_Value(string val_marker) {
  unsigned short iMarker_Displacement;
  for (iMarker_Displacement = 0; iMarker_Displacement < nMarker_Displacement; iMarker_Displacement++)
    if (Marker_Displacement[iMarker_Displacement] == val_marker) break;
  return Displ_Value[iMarker_Displacement];
}

su2double CConfig::GetLoad_Value(string val_marker) {
  unsigned short iMarker_Load;
  for (iMarker_Load = 0; iMarker_Load < nMarker_Load; iMarker_Load++)
    if (Marker_Load[iMarker_Load] == val_marker) break;
  return Load_Value[iMarker_Load];
}

su2double CConfig::GetLoad_Dir_Value(string val_marker) {
  unsigned short iMarker_Load_Dir;
  for (iMarker_Load_Dir = 0; iMarker_Load_Dir < nMarker_Load_Dir; iMarker_Load_Dir++)
    if (Marker_Load_Dir[iMarker_Load_Dir] == val_marker) break;
  return Load_Dir_Value[iMarker_Load_Dir];
}

su2double CConfig::GetLoad_Dir_Multiplier(string val_marker) {
  unsigned short iMarker_Load_Dir;
  for (iMarker_Load_Dir = 0; iMarker_Load_Dir < nMarker_Load_Dir; iMarker_Load_Dir++)
    if (Marker_Load_Dir[iMarker_Load_Dir] == val_marker) break;
  return Load_Dir_Multiplier[iMarker_Load_Dir];
}

su2double* CConfig::GetLoad_Dir(string val_marker) {
  unsigned short iMarker_Load_Dir;
  for (iMarker_Load_Dir = 0; iMarker_Load_Dir < nMarker_Load_Dir; iMarker_Load_Dir++)
    if (Marker_Load_Dir[iMarker_Load_Dir] == val_marker) break;
  return Load_Dir[iMarker_Load_Dir];
}


su2double CConfig::GetLoad_Sine_Amplitude(string val_marker) {
  unsigned short iMarker_Load_Sine;
  for (iMarker_Load_Sine = 0; iMarker_Load_Sine < nMarker_Load_Sine; iMarker_Load_Sine++)
    if (Marker_Load_Sine[iMarker_Load_Sine] == val_marker) break;
  return Load_Sine_Amplitude[iMarker_Load_Sine];
}

su2double CConfig::GetLoad_Sine_Frequency(string val_marker) {
  unsigned short iMarker_Load_Sine;
  for (iMarker_Load_Sine = 0; iMarker_Load_Sine < nMarker_Load_Sine; iMarker_Load_Sine++)
    if (Marker_Load_Sine[iMarker_Load_Sine] == val_marker) break;
  return Load_Sine_Frequency[iMarker_Load_Sine];
}

su2double* CConfig::GetLoad_Sine_Dir(string val_marker) {
  unsigned short iMarker_Load_Sine;
  for (iMarker_Load_Sine = 0; iMarker_Load_Sine < nMarker_Load_Sine; iMarker_Load_Sine++)
    if (Marker_Load_Sine[iMarker_Load_Sine] == val_marker) break;
  return Load_Sine_Dir[iMarker_Load_Sine];
}

su2double CConfig::GetFlowLoad_Value(string val_marker) {
  unsigned short iMarker_FlowLoad;
  for (iMarker_FlowLoad = 0; iMarker_FlowLoad < nMarker_FlowLoad; iMarker_FlowLoad++)
    if (Marker_FlowLoad[iMarker_FlowLoad] == val_marker) break;
  return FlowLoad_Value[iMarker_FlowLoad];
}

void CConfig::SetSpline(vector<su2double> &x, vector<su2double> &y, unsigned long n, su2double yp1, su2double ypn, vector<su2double> &y2) {
  unsigned long i, k;
  su2double p, qn, sig, un, *u;

  u = new su2double [n];

  if (yp1 > 0.99e30)			// The lower boundary condition is set either to be "nat
    y2[0]=u[0]=0.0;			  // -ural"
  else {									// or else to have a specified first derivative.
    y2[0] = -0.5;
    u[0]=(3.0/(x[1]-x[0]))*((y[1]-y[0])/(x[1]-x[0])-yp1);
  }

  for (i=2; i<=n-1; i++) {									//  This is the decomposition loop of the tridiagonal al-
    sig=(x[i-1]-x[i-2])/(x[i]-x[i-2]);		//	gorithm. y2 and u are used for tem-
    p=sig*y2[i-2]+2.0;										//	porary storage of the decomposed
    y2[i-1]=(sig-1.0)/p;										//	factors.
    u[i-1]=(y[i]-y[i-1])/(x[i]-x[i-1]) - (y[i-1]-y[i-2])/(x[i-1]-x[i-2]);
    u[i-1]=(6.0*u[i-1]/(x[i]-x[i-2])-sig*u[i-2])/p;
  }

  if (ypn > 0.99e30)						// The upper boundary condition is set either to be
    qn=un=0.0;									// "natural"
  else {												// or else to have a specified first derivative.
    qn=0.5;
    un=(3.0/(x[n-1]-x[n-2]))*(ypn-(y[n-1]-y[n-2])/(x[n-1]-x[n-2]));
  }
  y2[n-1]=(un-qn*u[n-2])/(qn*y2[n-2]+1.0);
  for (k=n-1; k>=1; k--)					// This is the backsubstitution loop of the tridiagonal
    y2[k-1]=y2[k-1]*y2[k]+u[k-1];	  // algorithm.

  delete[] u;

}

su2double CConfig::GetSpline(vector<su2double>&xa, vector<su2double>&ya, vector<su2double>&y2a, unsigned long n, su2double x) {
  unsigned long klo, khi, k;
  su2double h, b, a, y;

  klo=1;										// We will find the right place in the table by means of
  khi=n;										// bisection. This is optimal if sequential calls to this
  while (khi-klo > 1) {			// routine are at random values of x. If sequential calls
    k=(khi+klo) >> 1;				// are in order, and closely spaced, one would do better
    if (xa[k-1] > x) khi=k;		// to store previous values of klo and khi and test if
    else klo=k;							// they remain appropriate on the next call.
  }								// klo and khi now bracket the input value of x
  h=xa[khi-1]-xa[klo-1];
  if (h == 0.0) cout << "Bad xa input to routine splint" << endl;	// The xa’s must be dis-
  a=(xa[khi-1]-x)/h;																					      // tinct.
  b=(x-xa[klo-1])/h;				// Cubic spline polynomial is now evaluated.
  y=a*ya[klo-1]+b*ya[khi-1]+((a*a*a-a)*y2a[klo-1]+(b*b*b-b)*y2a[khi-1])*(h*h)/6.0;

  return y;
}

<<<<<<< HEAD
void CConfig::Tick(double *val_start_time) {

#ifdef PROFILE
#ifndef HAVE_MPI
  *val_start_time = double(clock())/double(CLOCKS_PER_SEC);
#else
  *val_start_time = MPI_Wtime();
#endif

#endif

}

void CConfig::Tock(double val_start_time, string val_function_name, int val_group_id) {

#ifdef PROFILE

  double val_stop_time = 0.0, val_elapsed_time = 0.0;

#ifndef HAVE_MPI
  val_stop_time = double(clock())/double(CLOCKS_PER_SEC);
#else
  val_stop_time = MPI_Wtime();
#endif

  /*--- Compute the elapsed time for this subroutine ---*/
  val_elapsed_time = val_stop_time - val_start_time;

  /*--- Store the subroutine name and the elapsed time ---*/
  Profile_Function_tp.push_back(val_function_name);
  Profile_Time_tp.push_back(val_elapsed_time);
  Profile_ID_tp.push_back(val_group_id);

#endif

}

void CConfig::SetProfilingCSV(void) {

#ifdef PROFILE

  int rank = MASTER_NODE;
  int size = SINGLE_NODE;
#ifdef HAVE_MPI
  MPI_Comm_rank(MPI_COMM_WORLD, &rank);
  MPI_Comm_size(MPI_COMM_WORLD, &size);
#endif

  /*--- Each rank has the same stack trace, so the they have the same
   function calls and ordering in the vectors. We're going to reduce
   the timings from each rank and extract the avg, min, and max timings. ---*/

  /*--- First, create a local mapping, so that we can extract the
   min and max values for each function. ---*/

  for (unsigned int i = 0; i < Profile_Function_tp.size(); i++) {

    /*--- Add the function and initialize if not already stored (the ID
     only needs to be stored the first time).---*/
    if (Profile_Map_tp.find(Profile_Function_tp[i]) == Profile_Map_tp.end()) {

      vector<int> profile; profile.push_back(i);
      Profile_Map_tp.insert(pair<string,vector<int> >(Profile_Function_tp[i],profile));

    } else {

      /*--- This function has already been added, so simply increment the
       number of calls and total time for this function. ---*/

      Profile_Map_tp[Profile_Function_tp[i]].push_back(i);

    }
  }

  /*--- We now have everything gathered by function name, so we can loop over
   each function and store the min/max times. ---*/

  int map_size = 0;
  for (map<string,vector<int> >::iterator it=Profile_Map_tp.begin(); it!=Profile_Map_tp.end(); ++it) {
    map_size++;
  }

  /*--- Allocate and initialize memory ---*/

  double *l_min_red, *l_max_red, *l_tot_red, *l_avg_red;
  int *n_calls_red;
  double* l_min = new double[map_size];
  double* l_max = new double[map_size];
  double* l_tot = new double[map_size];
  double* l_avg = new double[map_size];
  int* n_calls  = new int[map_size];
  for (int i = 0; i < map_size; i++)
  {
    l_min[i]   = 1e10;
    l_max[i]   = 0.0;
    l_tot[i]   = 0.0;
    l_avg[i]   = 0.0;
    n_calls[i] = 0;
  }

  /*--- Collect the info for each function from the current rank ---*/

  int func_counter = 0;
  for (map<string,vector<int> >::iterator it=Profile_Map_tp.begin(); it!=Profile_Map_tp.end(); ++it) {

    for (unsigned int i = 0; i < (it->second).size(); i++) {
      n_calls[func_counter]++;
      l_tot[func_counter] += Profile_Time_tp[(it->second)[i]];
      if (Profile_Time_tp[(it->second)[i]] < l_min[func_counter])
        l_min[func_counter] = Profile_Time_tp[(it->second)[i]];
      if (Profile_Time_tp[(it->second)[i]] > l_max[func_counter])
        l_max[func_counter] = Profile_Time_tp[(it->second)[i]];

    }
    l_avg[func_counter] = l_tot[func_counter]/((double)n_calls[func_counter]);
    func_counter++;
  }

  /*--- Now reduce the data ---*/

  if (rank == MASTER_NODE) {
    l_min_red = new double[map_size];
    l_max_red = new double[map_size];
    l_tot_red = new double[map_size];
    l_avg_red = new double[map_size];
    n_calls_red  = new int[map_size];
  }
  MPI_Reduce(n_calls, n_calls_red, map_size, MPI_INT, MPI_SUM, MASTER_NODE, MPI_COMM_WORLD);
  MPI_Reduce(l_tot, l_tot_red, map_size, MPI_DOUBLE, MPI_SUM, MASTER_NODE, MPI_COMM_WORLD);
  MPI_Reduce(l_avg, l_avg_red, map_size, MPI_DOUBLE, MPI_SUM, MASTER_NODE, MPI_COMM_WORLD);
  MPI_Reduce(l_min, l_min_red, map_size, MPI_DOUBLE, MPI_MIN, MASTER_NODE, MPI_COMM_WORLD);
  MPI_Reduce(l_max, l_max_red, map_size, MPI_DOUBLE, MPI_MAX, MASTER_NODE, MPI_COMM_WORLD);

  /*--- The master rank will write the file ---*/

  if (rank == MASTER_NODE) {

    /*--- Take averages over all ranks on the master ---*/

    for (int i = 0; i < map_size; i++) {
      l_tot_red[i]   = l_tot_red[i]/(double)size;
      l_avg_red[i]   = l_avg_red[i]/(double)size;
      n_calls_red[i] = n_calls_red[i]/size;
    }

    /*--- Now write a CSV file with the processed results ---*/

    char cstr[200];
    ofstream Profile_File;
    strcpy (cstr, "profiling.csv");

    /*--- Prepare and open the file ---*/

    Profile_File.precision(15);
    Profile_File.open(cstr, ios::out);

    /*--- Create the CSV header ---*/

    Profile_File << "\"Function_Name\", \"N_Calls\", \"Avg_Total_Time\", \"Avg_Time\", \"Min_Time\", \"Max_Time\", \"Function_ID\"" << endl;

    /*--- Loop through the map and write the results to the file ---*/

    func_counter = 0;
    for (map<string,vector<int> >::iterator it=Profile_Map_tp.begin(); it!=Profile_Map_tp.end(); ++it) {

      Profile_File << scientific << it->first << ", " << n_calls_red[func_counter] << ", " << l_tot_red[func_counter] << ", " << l_avg_red[func_counter] << ", " << l_min_red[func_counter] << ", " << l_max_red[func_counter] << ", " << (int)Profile_ID_tp[(it->second)[0]] << endl;
      func_counter++;
    }

    Profile_File.close();

  }

  delete [] l_min;
  delete [] l_max;
  delete [] l_avg;
  delete [] l_tot;
  delete [] n_calls;
  if (rank == MASTER_NODE) {
    delete [] l_min_red;
    delete [] l_max_red;
    delete [] l_avg_red;
    delete [] l_tot_red;
    delete [] n_calls_red;
  }

#endif

}

void CConfig::GEMM_Tick(double *val_start_time) {

#ifdef PROFILE
#ifndef HAVE_MPI
  *val_start_time = double(clock())/double(CLOCKS_PER_SEC);
#else
  *val_start_time = MPI_Wtime();
#endif

#endif

}

void CConfig::GEMM_Tock(double val_start_time, string val_function_name, int M, int N, int K) {

#ifdef PROFILE

  double val_stop_time = 0.0, val_elapsed_time = 0.0;

#ifndef HAVE_MPI
  val_stop_time = double(clock())/double(CLOCKS_PER_SEC);
#else
  val_stop_time = MPI_Wtime();
#endif

  string desc = val_function_name + "_" + to_string(M)+"_"+ to_string(N)+"_"+ to_string(K);

  /*--- Compute the elapsed time for this subroutine ---*/
  val_elapsed_time = val_stop_time - val_start_time;

  /*--- Store the subroutine name and the elapsed time ---*/
  GEMM_Profile_Function.push_back(desc);
  GEMM_Profile_Time.push_back(val_elapsed_time);
  GEMM_Profile_M.push_back(M);
  GEMM_Profile_N.push_back(N);
  GEMM_Profile_K.push_back(K);

#endif

}

void CConfig::GEMMProfilingCSV(void) {

#ifdef PROFILE

  int rank = MASTER_NODE;
  int size = SINGLE_NODE;
#ifdef HAVE_MPI
  MPI_Comm_rank(MPI_COMM_WORLD, &rank);
  MPI_Comm_size(MPI_COMM_WORLD, &size);
#endif

  /*--- Each rank has the same stack trace, so the they have the same
   function calls and ordering in the vectors. We're going to reduce
   the timings from each rank and extract the avg, min, and max timings. ---*/

  /*--- First, create a local mapping, so that we can extract the
   min and max values for each function. ---*/

  for (unsigned int i = 0; i < GEMM_Profile_Function.size(); i++) {

    /*--- Add the function and initialize if not already stored (the ID
     only needs to be stored the first time).---*/

    if (GEMM_Profile_Map.find(GEMM_Profile_Function[i]) == GEMM_Profile_Map.end()) {

      vector<int> profile; profile.push_back(i);
      GEMM_Profile_Map.insert(pair<string,vector<int> >(GEMM_Profile_Function[i],profile));

    } else {

      /*--- This function has already been added, so simply increment the
       number of calls and total time for this function. ---*/

      GEMM_Profile_Map[GEMM_Profile_Function[i]].push_back(i);

    }
  }

  /*--- We now have everything gathered by function name, so we can loop over
   each function and store the min/max times. ---*/

  int map_size = 0;
  for (map<string,vector<int> >::iterator it=GEMM_Profile_Map.begin(); it!=GEMM_Profile_Map.end(); ++it) {
    map_size++;
  }

  /*--- Allocate and initialize memory ---*/

  double *l_min_red, *l_max_red, *l_tot_red, *l_avg_red;
  int *n_calls_red;
  double* l_min = new double[map_size];
  double* l_max = new double[map_size];
  double* l_tot = new double[map_size];
  double* l_avg = new double[map_size];
  int* n_calls  = new int[map_size];
  for (int i = 0; i < map_size; i++)
  {
    l_min[i]   = 1e10;
    l_max[i]   = 0.0;
    l_tot[i]   = 0.0;
    l_avg[i]   = 0.0;
    n_calls[i] = 0;
  }

  /*--- Collect the info for each function from the current rank ---*/

  int func_counter = 0;
  for (map<string,vector<int> >::iterator it=GEMM_Profile_Map.begin(); it!=GEMM_Profile_Map.end(); ++it) {

    for (unsigned int i = 0; i < (it->second).size(); i++) {
      n_calls[func_counter]++;
      l_tot[func_counter] += GEMM_Profile_Time[(it->second)[i]];
      if (Profile_Time_tp[(it->second)[i]] < l_min[func_counter])
        l_min[func_counter] = GEMM_Profile_Time[(it->second)[i]];
      if (Profile_Time_tp[(it->second)[i]] > l_max[func_counter])
        l_max[func_counter] = GEMM_Profile_Time[(it->second)[i]];

    }
    l_avg[func_counter] = l_tot[func_counter]/((double)n_calls[func_counter]);
    func_counter++;
  }

  /*--- Now reduce the data ---*/

  if (rank == MASTER_NODE) {
    l_min_red = new double[map_size];
    l_max_red = new double[map_size];
    l_tot_red = new double[map_size];
    l_avg_red = new double[map_size];
    n_calls_red  = new int[map_size];
  }
  MPI_Reduce(n_calls, n_calls_red, map_size, MPI_INT, MPI_SUM, MASTER_NODE, MPI_COMM_WORLD);
  MPI_Reduce(l_tot, l_tot_red, map_size, MPI_DOUBLE, MPI_SUM, MASTER_NODE, MPI_COMM_WORLD);
  MPI_Reduce(l_avg, l_avg_red, map_size, MPI_DOUBLE, MPI_SUM, MASTER_NODE, MPI_COMM_WORLD);
  MPI_Reduce(l_min, l_min_red, map_size, MPI_DOUBLE, MPI_MIN, MASTER_NODE, MPI_COMM_WORLD);
  MPI_Reduce(l_max, l_max_red, map_size, MPI_DOUBLE, MPI_MAX, MASTER_NODE, MPI_COMM_WORLD);

  /*--- The master rank will write the file ---*/

  if (rank == MASTER_NODE) {

    /*--- Take averages over all ranks on the master ---*/

    for (int i = 0; i < map_size; i++) {
      l_tot_red[i]   = l_tot_red[i]/(double)size;
      l_avg_red[i]   = l_avg_red[i]/(double)size;
      n_calls_red[i] = n_calls_red[i]/size;
    }

    /*--- Now write a CSV file with the processed results ---*/

    char cstr[200];
    ofstream Profile_File;
    strcpy (cstr, "gemm_profiling.csv");

    /*--- Prepare and open the file ---*/

    Profile_File.precision(15);
    Profile_File.open(cstr, ios::out);

    /*--- Create the CSV header ---*/

    Profile_File << "\"Function_Name\", \"N_Calls\", \"Avg_Total_Time\", \"Avg_Time\", \"Min_Time\", \"Max_Time\", \"M\", \"N\", \"K\"" << endl;

    /*--- Loop through the map and write the results to the file ---*/

    func_counter = 0;
    for (map<string,vector<int> >::iterator it=GEMM_Profile_Map.begin(); it!=GEMM_Profile_Map.end(); ++it) {

      Profile_File << scientific << it->first << ", " << n_calls_red[func_counter] << ", " << l_tot_red[func_counter] << ", " << l_avg_red[func_counter] << ", " << l_min_red[func_counter] << ", " << l_max_red[func_counter] << ", " << (int)GEMM_Profile_M[(it->second)[0]] << ", " << (int)GEMM_Profile_N[(it->second)[0]] << ", " << (int)GEMM_Profile_K[(it->second)[0]] << endl;
      func_counter++;
    }

    Profile_File.close();

  }

  delete [] l_min;
  delete [] l_max;
  delete [] l_avg;
  delete [] l_tot;
  delete [] n_calls;
  if (rank == MASTER_NODE) {
    delete [] l_min_red;
    delete [] l_max_red;
    delete [] l_avg_red;
    delete [] l_tot_red;
    delete [] n_calls_red;
  }

#endif
=======
void CConfig::SetFreeStreamTurboNormal(su2double* turboNormal){

  FreeStreamTurboNormal[0] = turboNormal[0];
  FreeStreamTurboNormal[1] = turboNormal[1];
  FreeStreamTurboNormal[2] = 0.0;
>>>>>>> 6bac9128

}<|MERGE_RESOLUTION|>--- conflicted
+++ resolved
@@ -452,44 +452,6 @@
   Omega_HB = NULL;
 
   /*--- Initialize some default arrays to NULL. ---*/
-<<<<<<< HEAD
-
-  default_vel_inf       = NULL;
-  default_ffd_axis      = NULL;
-  default_eng_cyl       = NULL;
-  default_eng_val       = NULL;
-  default_cfl_adapt     = NULL;
-  default_ad_coeff_flow = NULL;
-  default_ad_coeff_adj  = NULL;
-  default_obj_coeff     = NULL;
-  default_geo_loc       = NULL;
-  default_distortion    = NULL;
-  default_ea_lim        = NULL;
-  default_grid_fix      = NULL;
-  default_inc_crit      = NULL;
-  default_htp_axis      = NULL;
-  default_body_force    = NULL;
-
-  Riemann_FlowDir= NULL;
-  NRBC_FlowDir = NULL;
-  CoordFFDBox= NULL;
-  DegreeFFDBox= NULL;
-  FFDTag = NULL;
-  nDV_Value = NULL;
-  TagFFDBox = NULL;
-
-  Kind_Data_Riemann     = NULL;
-  Riemann_Var1          = NULL;
-  Riemann_Var2          = NULL;
-  Kind_Data_NRBC        = NULL;
-  NRBC_Var1             = NULL;
-  NRBC_Var2             = NULL;
-  Marker_TurboBoundIn   = NULL;
-  Marker_TurboBoundOut  = NULL;
-  Kind_TurboPerformance = NULL;
-  Marker_NRBC           = NULL;
-=======
-  
   default_vel_inf            = NULL;
   default_ffd_axis           = NULL;
   default_eng_cyl            = NULL;
@@ -541,7 +503,6 @@
 
   nBlades                      = NULL;
   FreeStreamTurboNormal        = NULL;
->>>>>>> 6bac9128
 
   /*--- Variable initialization ---*/
 
@@ -559,11 +520,8 @@
   Grid_Movement = false;
   Aeroelastic_Simulation = false;
 
-<<<<<<< HEAD
-=======
   nSpanMaxAllZones = 1;
   
->>>>>>> 6bac9128
 }
 
 void CConfig::SetRunTime_Options(void) {
@@ -580,24 +538,6 @@
   iZone = val_iZone;
 
   /*--- Allocate some default arrays needed for lists of doubles. ---*/
-<<<<<<< HEAD
-
-  default_vel_inf       = new su2double[3];
-  default_ffd_axis      = new su2double[3];
-  default_eng_cyl       = new su2double[7];
-  default_eng_val       = new su2double[5];
-  default_cfl_adapt     = new su2double[4];
-  default_ad_coeff_flow = new su2double[3];
-  default_ad_coeff_adj  = new su2double[3];
-  default_obj_coeff     = new su2double[5];
-  default_geo_loc       = new su2double[2];
-  default_distortion    = new su2double[2];
-  default_ea_lim        = new su2double[3];
-  default_grid_fix      = new su2double[6];
-  default_inc_crit      = new su2double[3];
-  default_htp_axis      = new su2double[2];
-  default_body_force    = new su2double[3];
-=======
   
   default_vel_inf            = new su2double[3];
   default_ffd_axis           = new su2double[3];
@@ -618,7 +558,6 @@
   default_inc_crit           = new su2double[3];
   default_htp_axis           = new su2double[2];
   default_body_force         = new su2double[3];
->>>>>>> 6bac9128
 
   // This config file is parsed by a number of programs to make it easy to write SU2
   // wrapper scripts (in python, go, etc.) so please do
@@ -2378,8 +2317,6 @@
     }
 
   }
-<<<<<<< HEAD
-=======
   
   if(GetBoolTurbomachinery()){
     nBlades = new su2double[nZone];
@@ -2392,7 +2329,6 @@
     cout << "Giles Boundary conditions can only be used with turbomachinery markers" << endl;
     exit(EXIT_FAILURE);
   }
->>>>>>> 6bac9128
 
   /*--- Check for Boundary condition available for NICFD ---*/
 
@@ -2428,8 +2364,6 @@
     }
 
   }
-<<<<<<< HEAD
-=======
   
   /*--- Force number of span-wise section to 1 if 2D case ---*/
   if(val_nDim ==2){
@@ -2485,7 +2419,6 @@
     ExtraRelFacGiles[1] = 0.5;
   }
 
->>>>>>> 6bac9128
 
   /*--- Set grid movement kind to NO_MOVEMENT if not specified, which means
    that we also set the Grid_Movement flag to false. We initialize to the
@@ -3533,23 +3466,6 @@
   nMarker_All = nMarker_Max;
 
   /*--- Allocate the memory (markers in each domain) ---*/
-<<<<<<< HEAD
-
-  Marker_All_TagBound       = new string[nMarker_All];			    // Store the tag that correspond with each marker.
-  Marker_All_SendRecv       = new short[nMarker_All];						// +#domain (send), -#domain (receive).
-  Marker_All_KindBC         = new unsigned short[nMarker_All];	// Store the kind of boundary condition.
-  Marker_All_Monitoring     = new unsigned short[nMarker_All];	// Store whether the boundary should be monitored.
-  Marker_All_Designing      = new unsigned short[nMarker_All];  // Store whether the boundary should be designed.
-  Marker_All_Plotting       = new unsigned short[nMarker_All];	// Store whether the boundary should be plotted.
-  Marker_All_Analyze  = new unsigned short[nMarker_All];	// Store whether the boundary should be plotted.
-  Marker_All_ZoneInterface   = new unsigned short[nMarker_All];	// Store whether the boundary is in the FSI interface.
-  Marker_All_GeoEval        = new unsigned short[nMarker_All];	// Store whether the boundary should be geometry evaluation.
-  Marker_All_DV             = new unsigned short[nMarker_All];	// Store whether the boundary should be affected by design variables.
-  Marker_All_Moving         = new unsigned short[nMarker_All];	// Store whether the boundary should be in motion.
-  Marker_All_PerBound       = new short[nMarker_All];						// Store whether the boundary belongs to a periodic boundary.
-  Marker_All_Out_1D         = new unsigned short[nMarker_All];  // Store whether the boundary belongs to a 1-d output boundary.
-
-=======
   
   Marker_All_TagBound             = new string[nMarker_All];			// Store the tag that correspond with each marker.
   Marker_All_SendRecv             = new short[nMarker_All];				// +#domain (send), -#domain (receive).
@@ -3568,7 +3484,6 @@
   Marker_All_TurbomachineryFlag   = new unsigned short[nMarker_All];	// Store whether the boundary has a flag for Turbomachinery computations.
   Marker_All_MixingPlaneInterface = new unsigned short[nMarker_All];	// Store whether the boundary has a in the MixingPlane interface.
   
->>>>>>> 6bac9128
 
   for (iMarker_All = 0; iMarker_All < nMarker_All; iMarker_All++) {
     Marker_All_TagBound[iMarker_All]             = "SEND_RECEIVE";
@@ -4061,15 +3976,9 @@
   iMarker_Designing, iMarker_GeoEval, iMarker_Plotting, iMarker_Analyze, iMarker_DV, iDV_Value,
   iMarker_ZoneInterface, iMarker_Load_Dir, iMarker_Load_Sine, iMarker_Clamped,
   iMarker_Moving, iMarker_Supersonic_Inlet, iMarker_Supersonic_Outlet, iMarker_ActDiskInlet,
-<<<<<<< HEAD
-  iMarker_ActDiskOutlet;
-
-
-=======
   iMarker_ActDiskOutlet, iMarker_MixingPlaneInterface;
   
   
->>>>>>> 6bac9128
   /*--- WARNING: when compiling on Windows, ctime() is not available. Comment out
    the two lines below that use the dt variable. ---*/
   //time_t now = time(0);
@@ -5308,21 +5217,12 @@
         else cout <<"."<< endl;
     }
   }
-<<<<<<< HEAD
-
-  if (nMarker_NRBC != 0) {
-      cout << "NRBC boundary marker(s): ";
-      for (iMarker_NRBC = 0; iMarker_NRBC < nMarker_NRBC; iMarker_NRBC++) {
-        cout << Marker_NRBC[iMarker_NRBC];
-        if (iMarker_NRBC < nMarker_NRBC-1) cout << ", ";
-=======
   
   if (nMarker_Giles != 0) {
       cout << "Giles boundary marker(s): ";
       for (iMarker_Giles = 0; iMarker_Giles < nMarker_Giles; iMarker_Giles++) {
         cout << Marker_Giles[iMarker_Giles];
         if (iMarker_Giles < nMarker_Giles-1) cout << ", ";
->>>>>>> 6bac9128
         else cout <<"."<< endl;
     }
   }
@@ -6017,19 +5917,11 @@
       delete [] Riemann_FlowDir[iMarker];
     delete [] Riemann_FlowDir;
   }
-<<<<<<< HEAD
-
-  if (NRBC_FlowDir != NULL) {
-    for (iMarker = 0; iMarker < nMarker_NRBC; iMarker++)
-      delete [] NRBC_FlowDir[iMarker];
-    delete [] NRBC_FlowDir;
-=======
   
   if (Giles_FlowDir != NULL) {
     for (iMarker = 0; iMarker < nMarker_Giles; iMarker++)
       delete [] Giles_FlowDir[iMarker];
     delete [] Giles_FlowDir;
->>>>>>> 6bac9128
   }
 
   if (Load_Sine_Dir != NULL) {
@@ -6154,10 +6046,6 @@
   if (Marker_TurboBoundIn != NULL) delete [] Marker_TurboBoundIn;
   if (Marker_TurboBoundOut != NULL) delete [] Marker_TurboBoundOut;
   if (Marker_Riemann != NULL) delete [] Marker_Riemann;
-<<<<<<< HEAD
-  if (Marker_NRBC != NULL) delete [] Marker_NRBC;
-
-=======
   if (Marker_Giles != NULL) delete [] Marker_Giles;
   if (Marker_Shroud != NULL) delete [] Marker_Shroud;
 
@@ -6165,7 +6053,6 @@
   if (FreeStreamTurboNormal != NULL) delete [] FreeStreamTurboNormal;
 
  
->>>>>>> 6bac9128
 }
 
 string CConfig::GetUnsteady_FileName(string val_filename, int val_iter) {
@@ -6208,9 +6095,6 @@
         SPRINTF (buffer, "_%d.dat", SU2_TYPE::Int(val_iZone));
         multizone_filename.append(string(buffer));
     }
-<<<<<<< HEAD
-
-=======
     return multizone_filename;
 }
 
@@ -6225,7 +6109,6 @@
         SPRINTF (buffer, "_%d", SU2_TYPE::Int(val_iZone));
         multizone_filename.append(string(buffer));
     }
->>>>>>> 6bac9128
     return multizone_filename;
 }
 
@@ -7344,7 +7227,6 @@
   return y;
 }
 
-<<<<<<< HEAD
 void CConfig::Tick(double *val_start_time) {
 
 #ifdef PROFILE
@@ -7727,12 +7609,13 @@
   }
 
 #endif
-=======
+
+}
+
 void CConfig::SetFreeStreamTurboNormal(su2double* turboNormal){
 
   FreeStreamTurboNormal[0] = turboNormal[0];
   FreeStreamTurboNormal[1] = turboNormal[1];
   FreeStreamTurboNormal[2] = 0.0;
->>>>>>> 6bac9128
 
 }