--- conflicted
+++ resolved
@@ -597,7 +597,8 @@
   Weight_ObjFunc = NULL;
 
   /*--- Moving mesh pointers ---*/
-
+  
+  nKind_SurfaceMovement = 0;
   LocationStations   = NULL;
   Motion_Origin     = NULL;   
   Translation_Rate       = NULL;  
@@ -6835,7 +6836,6 @@
   Marker_Moving        = new_marker_moving;
   
   Kind_SurfaceMovement[nMarker_Moving] = kind_movement;
-  cout << "SETTING BOUNDMARKER " << Marker_All_TagBound[iMarker] <<  endl;
   Marker_Moving[nMarker_Moving] = Marker_All_TagBound[iMarker];
   
   nMarker_Moving++;
@@ -7835,25 +7835,6 @@
   return kMarker_All;
 }
 
-<<<<<<< HEAD
-void CConfig::SetnPeriodicIndex(unsigned short val_index) {
-
-  /*--- Store total number of transformations. ---*/
-  nPeriodic_Index = val_index;
-
-  /*--- Allocate memory for centers, angles, translations. ---*/
-  Periodic_Center    = new su2double*[nPeriodic_Index];
-  Periodic_Rotation  = new su2double*[nPeriodic_Index];
-  Periodic_Translate = new su2double*[nPeriodic_Index];
-  
-  for (unsigned long i = 0; i < nPeriodic_Index; i++) {
-    Periodic_Center[i]    = new su2double[3];
-    Periodic_Rotation[i]  = new su2double[3];
-    Periodic_Translate[i] = new su2double[3];
-  }
-  
-}
-
 bool CConfig::GetVolumetric_Movement(){
   bool volumetric_movement = false;
   
@@ -7883,8 +7864,6 @@
   return false;
 }
 
-=======
->>>>>>> 7baeafd8
 unsigned short CConfig::GetMarker_Moving(string val_marker) {
   unsigned short iMarker_Moving;
 
