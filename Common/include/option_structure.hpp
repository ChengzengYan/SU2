--- conflicted
+++ resolved
@@ -612,7 +612,6 @@
 ("CONVECTIVE_TEMPLATE", CONVECTIVE_TEMPLATE);
 
 /*!
-<<<<<<< HEAD
  * \brief types of FEM spatial discretizations
  */
 enum ENUM_FEM {
@@ -646,21 +645,6 @@
 ("NATURAL_COLORING", NATURAL_COLORING);
 
 /*!
- * \brief Spatial numerical order integration
- */
-enum ENUM_SPATIAL_ORDER {
-  FIRST_ORDER = 0,        /*!< \brief First order */
-  SECOND_ORDER = 1,        /*!< \brief Second order. */
-  SECOND_ORDER_LIMITER = 2 /*!< \brief Second order with limiter. */
-};
-static const map<string, ENUM_SPATIAL_ORDER> SpatialOrder_Map = CCreateMap<string, ENUM_SPATIAL_ORDER>
-("1ST_ORDER", FIRST_ORDER)
-("2ND_ORDER", SECOND_ORDER)
-("2ND_ORDER_LIMITER", SECOND_ORDER_LIMITER);
-
-/*!
-=======
->>>>>>> dd20bb26
  * \brief types of slope limiters
  */
 enum ENUM_LIMITER {
