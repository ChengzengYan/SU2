/*!
 * \file grid_movement_structure.hpp
 * \brief Headers of the main subroutines for doing the numerical grid 
 *        movement (including volumetric movement, surface movement and Free From 
 *        technique definition). The subroutines and functions are in 
 *        the <i>grid_movement_structure.cpp</i> file.
 * \author F. Palacios, T. Economon, S. Padron
<<<<<<< HEAD
 * \version 4.0.0 "Cardinal"
=======
 * \version 4.1.0 "Cardinal"
>>>>>>> 47b0d6fe
 *
 * SU2 Lead Developers: Dr. Francisco Palacios (Francisco.D.Palacios@boeing.com).
 *                      Dr. Thomas D. Economon (economon@stanford.edu).
 *
 * SU2 Developers: Prof. Juan J. Alonso's group at Stanford University.
 *                 Prof. Piero Colonna's group at Delft University of Technology.
 *                 Prof. Nicolas R. Gauger's group at Kaiserslautern University of Technology.
 *                 Prof. Alberto Guardone's group at Polytechnic University of Milan.
 *                 Prof. Rafael Palacios' group at Imperial College London.
 *
 * Copyright (C) 2012-2015 SU2, the open-source CFD code.
 *
 * SU2 is free software; you can redistribute it and/or
 * modify it under the terms of the GNU Lesser General Public
 * License as published by the Free Software Foundation; either
 * version 2.1 of the License, or (at your option) any later version.
 *
 * SU2 is distributed in the hope that it will be useful,
 * but WITHOUT ANY WARRANTY; without even the implied warranty of
 * MERCHANTABILITY or FITNESS FOR A PARTICULAR PURPOSE. See the GNU
 * Lesser General Public License for more details.
 *
 * You should have received a copy of the GNU Lesser General Public
 * License along with SU2. If not, see <http://www.gnu.org/licenses/>.
 */

#pragma once

#include "./mpi_structure.hpp"

#include <iostream>
#include <cstdlib>
#include <fstream>
#include <cmath>
<<<<<<< HEAD
=======

>>>>>>> 47b0d6fe
#include <ctime>

#include "geometry_structure.hpp"
#include "config_structure.hpp"
#include "matrix_structure.hpp"
#include "vector_structure.hpp"
#include "linear_solvers_structure.hpp"

using namespace std;

/*!
 * \class CGridMovement
 * \brief Class for moving the surface and volumetric 
 *        numerical grid (2D and 3D problems).
 * \author F. Palacios
<<<<<<< HEAD
 * \version 4.0.0 "Cardinal"
=======
 * \version 4.1.0 "Cardinal"
>>>>>>> 47b0d6fe
 */
class CGridMovement {
public:

	/*! 
	 * \brief Constructor of the class. 
	 */
	CGridMovement(void);

	/*! 
	 * \brief Destructor of the class. 
	 */
	~CGridMovement(void);
  
  /*!
	 * \brief A pure virtual member.
	 * \param[in] geometry - Geometrical definition of the problem.
	 * \param[in] config - Definition of the particular problem.
	 */
	virtual void SetSurface_Deformation(CGeometry *geometry, CConfig *config);
  
};

/*! 
 * \class CFreeFormDefBox
 * \brief Class for defining the free form FFDBox structure.
 * \author F. Palacios & A. Galdran.
<<<<<<< HEAD
 * \version 4.0.0 "Cardinal"
=======
 * \version 4.1.0 "Cardinal"
>>>>>>> 47b0d6fe
 */
class CFreeFormDefBox : public CGridMovement {
public:
	unsigned short nDim;                  /*!< \brief Number of dimensions of the problem. */
	unsigned short nCornerPoints,         /*!< \brief Number of corner points of the FFDBox. */
	nControlPoints, nControlPoints_Copy;  /*!< \brief Number of control points of the FFDBox. */
	su2double **Coord_Corner_Points,		/*!< \brief Coordinates of the corner points. */
	****Coord_Control_Points,				/*!< \brief Coordinates of the control points. */
	****ParCoord_Control_Points,		/*!< \brief Coordinates of the control points. */
	****Coord_Control_Points_Copy,	/*!< \brief Coordinates of the control points (copy). */
	****Coord_SupportCP;						/*!< \brief Coordinates of the support control points. */
	unsigned short lOrder, lOrder_Copy,	/*!< \brief Order of the FFDBox in the i direction. */
	mOrder,	mOrder_Copy, 								/*!< \brief Order of the FFDBox in the j direction. */
	nOrder, nOrder_Copy;									/*!< \brief Order of the FFDBox in the k direction. */
	unsigned short lDegree, lDegree_Copy, /*!< \brief Degree of the FFDBox in the i direction. (lOrder - 1)*/
	mDegree, mDegree_Copy,								/*!< \brief Degree of the FFDBox in the j direction. (mOrder - 1)*/
	nDegree, nDegree_Copy;								/*!< \brief Degree of the FFDBox in the k direction. (nOrder - 1)*/
	su2double *ParamCoord, *ParamCoord_,	/*!< \brief Parametric coordinates of a point. */
	*cart_coord, *cart_coord_;			/*!< \brief Cartesian coordinates of a point. */
  su2double ObjFunc;			/*!< \brief Objective function of the point inversion process. */
	su2double *Gradient;			/*!< \brief Gradient of the point inversion process. */
  su2double **Hessian;    /*!< \brief Hessian of the point inversion process. */
	su2double MaxCoord[3];		/*!< \brief Maximum coordinates of the FFDBox. */
	su2double MinCoord[3];		/*!< \brief Minimum coordinates of the FFDBox. */
	string Tag;						/*!< \brief Tag to identify the FFDBox. */
	unsigned short Level;								/*!< \brief Nested level of the FFD box. */
	vector<su2double> CartesianCoord[3];		/*!< \brief Vector with all the cartesian coordinates in the FFD FFDBox. */
	vector<su2double> ParametricCoord[3];	/*!< \brief Vector with all the parametrics coordinates in the FFD FFDBox. */
	vector<unsigned short> MarkerIndex;	/*!< \brief Vector with all markers in the FFD FFDBox. */
	vector<unsigned long> VertexIndex;	/*!< \brief Vector with all vertex index in the FFD FFDBox. */
	vector<unsigned long> PointIndex;		/*!< \brief Vector with all points index in the FFD FFDBox. */
	unsigned long nSurfacePoint;				/*!< \brief Number of surfaces in the FFD FFDBox. */
	vector<string> ParentFFDBox;					/*!< \brief Vector with all the parent FFD FFDBox. */
	vector<string> ChildFFDBox;					/*!< \brief Vector with all the child FFD FFDBox. */
  vector<unsigned short> Fix_IPlane;  /*!< \brief Fix FFD I plane. */
  vector<unsigned short> Fix_JPlane;  /*!< \brief Fix FFD J plane. */
  vector<unsigned short> Fix_KPlane;  /*!< \brief Fix FFD K plane. */

public:
	
	/*! 
	 * \brief Constructor of the class.
	 */
	CFreeFormDefBox(void);
	
	/*! 
	 * \overload
	 * \param[in] val_lDegree - Degree of the FFDBox in the i direction.
	 * \param[in] val_mDegree - Degree of the FFDBox in the j direction.
	 * \param[in] val_nDegree - Degree of the FFDBox in the k direction.
	 */	
	CFreeFormDefBox(unsigned short val_lDegree, unsigned short val_mDegree, unsigned short val_nDegree);

	/*! 
	 * \brief Destructor of the class. 
	 */
	~CFreeFormDefBox(void);
	
  /*!
   * \brief Define the I planes to to fix in a FFD box.
   * \param[in] val_plane - Index of the plane to fix.
   */
  void Set_Fix_IPlane(unsigned short val_plane);

  /*!
   * \brief Define the I planes to to fix in a FFD box.
   * \param[in] val_plane - Index of the plane to fix.
   */
  void Set_Fix_JPlane(unsigned short val_plane);
  
  /*!
   * \brief Define the I planes to to fix in a FFD box.
   * \param[in] val_plane - Index of the plane to fix.
   */
  void Set_Fix_KPlane(unsigned short val_plane);
  
  /*!
   * \brief Define the I planes to to fix in a FFD box.
   * \param[in] val_plane - Index of the plane to fix.
   */
  unsigned short Get_Fix_IPlane(unsigned short val_index);
  
  /*!
   * \brief Define the I planes to to fix in a FFD box.
   * \param[in] val_plane - Index of the plane to fix.
   */
  unsigned short Get_Fix_JPlane(unsigned short val_index);
  
  /*!
   * \brief Define the I planes to to fix in a FFD box.
   * \param[in] val_plane - Index of the plane to fix.
   */
  unsigned short Get_Fix_KPlane(unsigned short val_index);
  
  /*!
   * \brief Define the I planes to to fix in a FFD box.
   * \param[in] val_plane - Index of the plane to fix.
   */
  unsigned short Get_nFix_IPlane(void);
  
  /*!
   * \brief Define the I planes to to fix in a FFD box.
   * \param[in] val_plane - Index of the plane to fix.
   */
  unsigned short Get_nFix_JPlane(void);
  
  /*!
   * \brief Define the I planes to to fix in a FFD box.
   * \param[in] val_plane - Index of the plane to fix.
   */
  unsigned short Get_nFix_KPlane(void);
  
	/*! 
	 * \brief Add to the vector of markers a new marker.
	 * \param[in] val_iMarker - New marker inside the FFD box.
	 */	
	void Set_MarkerIndex(unsigned short val_iMarker);
	
	/*! 
	 * \brief Add to the vector of vertices a new vertex.
	 * \param[in] val_iVertex - New vertex inside the FFD box.
	 */	
	void Set_VertexIndex(unsigned long val_iVertex);
	
	/*! 
	 * \brief Add to the vector of points a new point.
	 * \param[in] val_iPoint - New point inside the FFD box.
	 */	
	void Set_PointIndex(unsigned long val_iPoint);
	
	/*! 
	 * \brief Add to the vector of cartesian coordinates a new coordinate.
	 * \param[in] val_coord - New coordinate inside the FFD box.
	 */	
	void Set_CartesianCoord(su2double *val_coord);
	
	/*! 
	 * \brief Add to the vector of parametric coordinates a new coordinate.
	 * \param[in] val_coord - New coordinate inside the FFD box.
	 */	
	void Set_ParametricCoord(su2double *val_coord);
	
	/*! 
	 * \brief Add to the vector of parent FFDBoxes a new FFD FFDBox.
	 * \param[in] val_iParentFFDBox - New parent FFDBox in the vector.
	 */	
	void SetParentFFDBox(string val_iParentFFDBox);
	
	/*! 
	 * \brief Add to the vector of child FFDBoxes a new FFD FFDBox.
	 * \param[in] val_iChildFFDBox - New child FFDBox in the vector.
	 */	
	void SetChildFFDBox(string val_iChildFFDBox);
	
	/*! 
	 * \brief _______________.
	 * \param[in] val_coord - _______________.
	 * \param[in] val_iSurfacePoints - _______________.
	 */	
	void Set_CartesianCoord(su2double *val_coord, unsigned long val_iSurfacePoints);
	
	/*! 
	 * \brief _______________.
	 * \param[in] val_coord - _______________.
	 * \param[in] val_iSurfacePoints - _______________.
	 */	
	void Set_ParametricCoord(su2double *val_coord, unsigned long val_iSurfacePoints);

	/*! 
	 * \brief _______________.
	 * \param[in] Get_MarkerIndex - _______________.
	 * \return _______________.
	 */	
	unsigned short Get_MarkerIndex(unsigned long val_iSurfacePoints);
	
	/*! 
	 * \brief _______________.
	 * \param[in] Get_VertexIndex - _______________.
	 * \return _______________.
	 */	
	unsigned long Get_VertexIndex(unsigned long val_iSurfacePoints);
	
	/*! 
	 * \brief _______________.
	 * \param[in] Get_PointIndex - _______________.
	 * \return _______________.
	 */	
	unsigned long Get_PointIndex(unsigned long val_iSurfacePoints);
	
	/*! 
	 * \brief _______________.
	 * \param[in] Get_CartesianCoord - _______________.
	 * \return _______________.
	 */	
	su2double *Get_CartesianCoord(unsigned long val_iSurfacePoints);
	
	/*! 
	 * \brief _______________.
	 * \param[in] Get_ParametricCoord - _______________.
	 * \return _______________.
	 */	
	su2double *Get_ParametricCoord(unsigned long val_iSurfacePoints);
	
	/*! 
	 * \brief _______________.
	 * \param[in] GetnSurfacePoint - _______________.
	 * \return _______________.
	 */	
	unsigned long GetnSurfacePoint(void);
	
	/*! 
	 * \brief _______________.
	 * \param[in] GetnParentFFDBox - _______________.
	 * \return _______________.
	 */	
	unsigned short GetnParentFFDBox(void);
	
	/*! 
	 * \brief _______________.
	 * \param[in] GetnChildFFDBox - _______________.
	 * \return _______________.
	 */	
	unsigned short GetnChildFFDBox(void);
	
	/*! 
	 * \brief _______________.
	 * \param[in] val_ParentFFDBox - _______________.
	 * \return _______________.
	 */	
	string GetParentFFDBoxTag(unsigned short val_ParentFFDBox);
	
	/*! 
	 * \brief _______________.
	 * \param[in] val_ChildFFDBox - _______________.
	 * \return _______________.
	 */	
	string GetChildFFDBoxTag(unsigned short val_ChildFFDBox);
	
	/*! 
	 * \brief Change the the position of the corners of the unitary FFDBox, 
	 *        and find the position of the control points for the FFDBox
	 * \param[in] FFDBox - Original FFDBox where we want to compute the control points.
	 */	
	void SetSupportCPChange(CFreeFormDefBox *FFDBox);
	
	/*! 
	 * \brief Set the number of corner points.
	 * \param[in] val_ncornerpoints - Number of corner points.
	 */	
	void SetnCornerPoints(unsigned short val_ncornerpoints);
	
	/*! 
	 * \brief Get the number of corner points.
	 * \return Number of corner points.
	 */	
	unsigned short GetnCornerPoints(void);
	
	/*! 
	 * \brief Get the number of control points.
	 * \return Number of control points.
	 */	
	unsigned short GetnControlPoints(void);
  
  /*!
	 * \brief Get the number of control points.
	 * \return Number of control points.
	 */
	void SetnControlPoints(void);
	
	/*! 
	 * \brief Get the number of numerical points on the surface.
	 * \return Number of numerical points on the surface.
	 */	
	unsigned long GetnSurfacePoints(void);
	
	/*! 
	 * \brief Set the corner point for the unitary FFDBox.
	 */	
	void SetUnitCornerPoints(void);
	
	/*! 
	 * \brief Set the coordinates of the corner points.
	 * \param[in] val_coord - Coordinates of the corner point with index <i>val_icornerpoints</i>.
	 * \param[in] val_icornerpoints - Index of the corner point.
	 */	
	void SetCoordCornerPoints(su2double *val_coord, unsigned short val_icornerpoints);

	/*! 
	 * \overload
	 * \param[in] val_xcoord - X coordinate of the corner point with index <i>val_icornerpoints</i>.
	 * \param[in] val_ycoord - Y coordinate of the corner point with index <i>val_icornerpoints</i>.
	 * \param[in] val_zcoord - Z coordinate of the corner point with index <i>val_icornerpoints</i>.
	 * \param[in] val_icornerpoints - Index of the corner point.
	 */	
	void SetCoordCornerPoints(su2double val_xcoord, su2double val_ycoord, su2double val_zcoord, unsigned short val_icornerpoints);
	
	/*! 
	 * \brief Set the coordinates of the control points.
	 * \param[in] val_coord - Coordinates of the control point.
	 * \param[in] iDegree - Index of the FFDBox, i direction.
	 * \param[in] jDegree - Index of the FFDBox, j direction.
	 * \param[in] kDegree - Index of the FFDBox, k direction.
	 */	
	void SetCoordControlPoints(su2double *val_coord, unsigned short iDegree, unsigned short jDegree, unsigned short kDegree);	

  /*!
	 * \brief Set the coordinates of the control points.
	 * \param[in] val_coord - Coordinates of the control point.
	 * \param[in] iDegree - Index of the FFDBox, i direction.
	 * \param[in] jDegree - Index of the FFDBox, j direction.
	 * \param[in] kDegree - Index of the FFDBox, k direction.
	 */
	void SetCoordControlPoints_Copy(su2double *val_coord, unsigned short iDegree, unsigned short jDegree, unsigned short kDegree);

	/*! 
	 * \brief Set the coordinates of the control points.
	 * \param[in] val_coord - Coordinates of the control point.
	 * \param[in] iDegree - Index of the FFDBox, i direction.
	 * \param[in] jDegree - Index of the FFDBox, j direction.
	 * \param[in] kDegree - Index of the FFDBox, k direction.
	 */	
	void SetParCoordControlPoints(su2double *val_coord, unsigned short iDegree, unsigned short jDegree, unsigned short kDegree);	
	
	/*! 
	 * \brief Get the coordinates of the corner points.
	 * \param[in] val_dim - Index of the coordinate (x, y, z).
	 * \param[in] val_icornerpoints - Index of the corner point.
	 * \return Coordinate <i>val_dim</i> of the corner point <i>val_icornerpoints</i>.
	 */		
	su2double GetCoordCornerPoints(unsigned short val_dim, unsigned short val_icornerpoints);
	
	/*! 
	 * \brief Get the coordinates of the corner points.
	 * \param[in] val_icornerpoints - Index of the corner point.
	 * \return Pointer to the coordinate vector of the corner point <i>val_icornerpoints</i>.
	 */		
	su2double *GetCoordCornerPoints(unsigned short val_icornerpoints);
	
	/*! 
	 * \brief Get the coordinates of the control point.
	 * \param[in] val_iindex - Value of the local i index of the control point.
	 * \param[in] val_jindex - Value of the local j index of the control point.
	 * \param[in] val_kindex - Value of the local k index of the control point.
	 * \return Pointer to the coordinate vector of the control point with local index (i, j, k).
	 */		
	su2double *GetCoordControlPoints(unsigned short val_iindex, unsigned short val_jindex, unsigned short val_kindex);
	
	/*! 
	 * \brief Get the parametric coordinates of the control point.
	 * \param[in] val_iindex - Value of the local i index of the control point.
	 * \param[in] val_jindex - Value of the local j index of the control point.
	 * \param[in] val_kindex - Value of the local k index of the control point.
	 * \return Pointer to the coordinate vector of the control point with local index (i, j, k).
	 */		
	su2double *GetParCoordControlPoints(unsigned short val_iindex, unsigned short val_jindex, unsigned short val_kindex);
	
	/*! 
	 * \brief Set the control points in a parallelepiped (hexahedron).
	 */		
	void SetControlPoints_Parallelepiped(void);
	
	/*! 
	 * \brief Set the control points of the final chuck in a unitary hexahedron free form.
	 * \param[in] FFDBox - Original FFDBox where we want to compute the control points.
	 */	
	void SetSupportCP(CFreeFormDefBox *FFDBox);

	/*! 
	 * \brief Set the new value of the coordinates of the control points.
	 * \param[in] val_index - Local index (i, j, k) of the control point.
	 * \param[in] movement - Movement of the control point.
	 */	
	void SetControlPoints(unsigned short *val_index, su2double *movement);
	
	/*! 
	 * \brief Set the original value of the control points.
	 */	
	void SetOriginalControlPoints(void);
	
	/*! 
	 * \brief Set the tecplot file of the FFD chuck structure.
	 * \param[in] iFFDBox - Index of the FFD box.
	 * \param[in] original - Original box (before deformation).
	 */		
	void SetTecplot(CGeometry *geometry, unsigned short iFFDBox, bool original);
	
	/*! 
	 * \brief Set the cartesian coords of a point in R^3 and convert them to the parametric coords of
	 *        our parametrization of a paralellepiped.
	 * \param[in] cart_coord - Cartesian coordinates of a point.
	 * \return Pointer to the parametric coordinates of a point.
	 */		
	su2double *GetParametricCoord_Analytical(su2double *cart_coord);
	
	/*! 
	 * \brief Iterative strategy for computing the parametric coordinates.
	 * \param[in] xyz - Cartesians coordinates of the target point.
	 * \param[in] guess - Initial guess for doing the parametric coordinates search.
	 * \param[in] tol - Level of convergence of the iterative method.
	 * \param[in] it_max - Maximal number of iterations.
	 * \return Parametric coordinates of the point.
	 */
	su2double *GetParametricCoord_Iterative(unsigned long iPoint, su2double *xyz, su2double *guess, CConfig *config);
	
	/*! 
	 * \brief Compute the cross product.
	 * \param[in] v1 - First input vector.
	 * \param[in] v2 - Second input vector.
	 * \param[out] v3 - Output vector wuth the cross product.
	 */		
	void CrossProduct(su2double *v1, su2double *v2, su2double *v3);
	
	/*! 
	 * \brief Compute the doc product.
	 * \param[in] v1 - First input vector.
	 * \param[in] v2 - Sencond input vector.
	 * \return Dot product between <i>v1</i>, and <i>v2</i>.
	 */		
	su2double DotProduct(su2double *v1, su2double *v2);
	
	/*! 
	 * \brief Here we take the parametric coords of a point in the box and we convert them to the 
	 *        physical cartesian coords by plugging the ParamCoords on the Bezier parameterization of our box.
	 * \param[in] ParamCoord - Parametric coordinates of a point.
	 * \return Pointer to the cartesian coordinates of a point.
	 */		
	su2double *EvalCartesianCoord(su2double *ParamCoord);
	
	/*! 
	 * \brief Set the Bernstein polynomial, defined as B_i^n(t) = Binomial(n, i)*t^i*(1-t)^(n-i).
	 * \param[in] val_n - Degree of the Bernstein polynomial.
	 * \param[in] val_i - Order of the Bernstein polynomial.
	 * \param[in] val_t - Value of the parameter where the polynomial is evaluated.
	 * \return Value of the Bernstein polynomial.
	 */		
	su2double GetBernstein(short val_n, short val_i, su2double val_t);
	
	/*! 
	 * \brief Get the binomial coefficient n over i, defined as n!/(m!(n-m)!)
	 * \note If the denominator is 0, the value is 1.
	 * \param[in] n - Upper coefficient.
	 * \param[in] m - Lower coefficient.
	 * \return Value of the binomial coefficient n over m.
	 */		
<<<<<<< HEAD
	unsigned long Binomial(unsigned short n, unsigned short m);
=======
	su2double Binomial(unsigned short n, unsigned short m);
>>>>>>> 47b0d6fe
	
	/*! 
	 * \brief Get the order in the l direction of the FFD FFDBox.
	 * \return Order in the l direction of the FFD FFDBox.
	 */		
	unsigned short GetlOrder(void);
	
	/*! 
	 * \brief Get the order in the m direction of the FFD FFDBox.
	 * \return Order in the m direction of the FFD FFDBox.
	 */		
	unsigned short GetmOrder(void);
	
	/*! 
	 * \brief Get the order in the n direction of the FFD FFDBox.
	 * \return Order in the n direction of the FFD FFDBox.
	 */		
	unsigned short GetnOrder(void);
  
  /*!
	 * \brief Get the order in the l direction of the FFD FFDBox.
	 * \return Order in the l direction of the FFD FFDBox.
	 */
	void SetlOrder(unsigned short val_lOrder);
	
	/*!
	 * \brief Get the order in the m direction of the FFD FFDBox.
	 * \return Order in the m direction of the FFD FFDBox.
	 */
	void SetmOrder(unsigned short val_mOrder);
	
	/*!
	 * \brief Get the order in the n direction of the FFD FFDBox.
	 * \return Order in the n direction of the FFD FFDBox.
	 */
	void SetnOrder(unsigned short val_nOrder);
	
	/*! 
	 * \brief Set, at each vertex, the index of the free form FFDBox that contains the vertex.
	 * \param[in] geometry - Geometrical definition of the problem.
	 * \param[in] config - Definition of the particular problem.
	 * \param[in] iFFDBox - Index of the FFDBox.
	 */		
	bool GetPointFFD(CGeometry *geometry, CConfig *config, unsigned long iPoint);
	
	/*! 
	 * \brief Set the zone of the computational domain that is going to be deformed.
	 * \param[in] geometry - Geometrical definition of the problem.
	 * \param[in] config - Definition of the particular problem.
	 * \param[in] iFFDBox - Index of the FFDBox.
	 */		
	void SetDeformationZone(CGeometry *geometry, CConfig *config, unsigned short iFFDBox);
	
	/*! 
	 * \brief The "order" derivative of the i-th Bernstein polynomial of degree n, evaluated at t, 
	 *        is calculated as  (B_i^n(t))^{order}(t) = n*(GetBernstein(n-1, i-1, t)-GetBernstein(n-1, i, t)), 
	 *        having in account that if i=0, GetBernstein(n-1,-1, t) = 0.
	 * \param[in] val_n - Degree of the Bernstein polynomial.
	 * \param[in] val_i - Order of the Bernstein polynomial.
	 * \param[in] val_t - Value of the parameter where the polynomial is evaluated.
	 * \param[in] val_order - Order of the derivative.
	 * \return Value of the Derivative of the Bernstein polynomial.
	 */		
	su2double GetBernsteinDerivative(short val_n, short val_i, su2double val_t, short val_order);
  
	/*! 
	 * \brief The routine computes the gradient of F(u, v, w) = ||X(u, v, w)-(x, y, z)||^2  evaluated at (u, v, w).
	 * \param[in] val_coord - Parametric coordiates of the target point.
	 * \param[in] xyz - Cartesians coordinates of the point.
   * \param[in] analytical - Compute the analytical gradient.
	 * \return Value of the analytical gradient.
	 */		
	su2double *GetFFDGradient(su2double *val_coord, su2double *xyz);
	
	/*!
	 * \brief The routine that computes the Hessian of F(u, v, w) = ||X(u, v, w)-(x, y, z)||^2 evaluated at (u, v, w)
	 *        Input: (u, v, w), (x, y, z)
	 *        Output: Hessian F (u, v, w).
	 * \param[in] uvw - Current value of the parametrics coordinates.
	 * \param[in] xyz - Cartesians coordinates of the target point to compose the functional.
	 * \param[in] val_Hessian - Value of the hessian.
	 */
	void GetFFDHessian(su2double *uvw, su2double *xyz, su2double **val_Hessian);
  
	/*! 
	 * \brief An auxiliary routine to help us compute the gradient of F(u, v, w) = ||X(u, v, w)-(x, y, z)||^2 =
	 *        (Sum_ijk^lmn P1_ijk Bi Bj Bk -x)^2+(Sum_ijk^lmn P2_ijk Bi Bj Bk -y)^2+(Sum_ijk^lmn P3_ijk Bi Bj Bk -z)^2
	 *        Input: val_t, val_diff (to identify the index of the Bernstein polynomail we differentiate), the i, j, k , l, m, n 
	 *        E.G.: val_diff=2 => we differentiate w.r.t. w  (val_diff=0,1, or 2) Output: d [B_i^l*B_j^m *B_k^n] / d val_diff  
	 *        (val_u, val_v, val_w).
	 * \param[in] uvw - __________.
	 * \param[in] val_diff - __________.
	 * \param[in] ijk - __________.
	 * \param[in] lmn - Degree of the FFD box.
	 * \return __________.
	 */		
	su2double GetDerivative1(su2double *uvw, unsigned short val_diff, unsigned short *ijk, unsigned short *lmn);
	
	/*! 
	 * \brief An auxiliary routine to help us compute the gradient of F(u, v, w) = ||X(u, v, w)-(x, y, z)||^2 =
	 *        (Sum_ijk^lmn P1_ijk Bi Bj Bk -x)^2+(Sum_ijk^lmn P2_ijk Bi Bj Bk -y)^2+(Sum_ijk^lmn P3_ijk Bi Bj Bk -z)^2
	 *        Input: (u, v, w), dim , xyz=(x, y, z), l, m, n E.G.: dim=2 => we use the third coordinate of the control points, 
	 *        and the z-coordinate of xyz  (0<=dim<=2) Output: 2* ( (Sum_{i, j, k}^l, m, n P_{ijk}[dim] B_i^l[u] B_j^m[v] B_k^n[w]) - 
	 *        xyz[dim]).
	 * \param[in] uvw - __________.
	 * \param[in] dim - __________.
	 * \param[in] xyz - __________.
	 * \param[in] lmn - Degree of the FFD box.
	 * \return __________.
	 */		
	su2double GetDerivative2(su2double *uvw, unsigned short dim, su2double *xyz, unsigned short *lmn);
	
	/*! 
	 * \brief An auxiliary routine to help us compute the gradient of F(u, v, w) = ||X(u, v, w)-(x, y, z)||^2 =
	 *        (Sum_ijk^lmn P1_ijk Bi Bj Bk -x)^2+(Sum_ijk^lmn P2_ijk Bi Bj Bk -y)+(Sum_ijk^lmn P3_ijk Bi Bj Bk -z)
	 * \param[in] uvw - Parametric coordiates of the point.
	 * \param[in] dim - Value of the coordinate to be differentiate.
	 * \param[in] diff_this - Diferentiation with respect this coordinate.
	 * \param[in] lmn - Degree of the FFD box.
	 * \return Sum_{i, j, k}^{l, m, n} [one of them with -1, 
	 *        depending on diff_this=0,1 or 2] P_{ijk}[dim] * (B_i^l[u] B_j^m[v] B_k^n[w])--one of them diffrentiated; 
	 *        which? diff_thiss will tell us ; E.G.: dim=2, diff_this=1 => we use the third coordinate of the control 
	 *        points, and derivate de v-Bersntein polynomial (use m-1 when summing!!).
	 */		
	su2double GetDerivative3(su2double *uvw, unsigned short dim, unsigned short diff_this,
						  unsigned short *lmn);
	
	/*! 
	 * \brief An auxiliary routine to help us compute the Hessian of F(u, v, w) = ||X(u, v, w)-(x, y, z)||^2 =
	 *        (Sum_ijk^lmn P1_ijk Bi Bj Bk -x)^2+(Sum_ijk^lmn P2_ijk Bi Bj Bk -y)+(Sum_ijk^lmn P3_ijk Bi Bj Bk -z) 
	 *        Input: val_t, val_diff, val_diff2 (to identify the index of the Bernstein polynomials we differentiate), the i, j, k , l, m, n 
	 *        E.G.: val_diff=1, val_diff2=2  =>  we differentiate w.r.t. v and w  (val_diff=0,1, or 2)
	 *        E.G.: val_diff=0, val_diff2=0 => we differentiate w.r.t. u two times
	 *        Output: [d [B_i^l*B_j^m *B_k^n]/d val_diff *d [B_i^l*B_j^m *B_k^n]/d val_diff2] (val_u, val_v, val_w) .
	 * \param[in] uvw - __________.
	 * \param[in] val_diff - __________.
	 * \param[in] val_diff2 - __________.
	 * \param[in] ijk - __________.
	 * \param[in] lmn - Degree of the FFD box.
	 * \return __________.
	 */
	su2double GetDerivative4(su2double *uvw, unsigned short val_diff, unsigned short val_diff2,
						   unsigned short *ijk, unsigned short *lmn);
	
	/*! 
	 * \brief An auxiliary routine to help us compute the Hessian of F(u, v, w) = ||X(u, v, w)-(x, y, z)||^2 =
	 *        (Sum_ijk^lmn P1_ijk Bi Bj Bk -x)^2+(Sum_ijk^lmn P2_ijk Bi Bj Bk -y)+(Sum_ijk^lmn P3_ijk Bi Bj Bk -z) 
	 *        Input: (u, v, w), dim , diff_this, diff_this_also, xyz=(x, y, z), l, m, n
	 *        Output:
	 *        Sum_{i, j, k}^{l, m, n} [two of them with -1, depending on diff_this, diff_this_also=0,1 or 2] 
	 *        P_{ijk}[dim] * (B_i^l[u] B_j^m[v] B_k^n[w])--one of them diffrentiated; which? diff_thiss will tell us ;
	 *        E.G.: dim=2, diff_this=1 => we use the third coordinate of the control points, and derivate de v-Bersntein 
	 *        polynomial (use m-1 when summing!!).
	 * \param[in] uvw - __________.
	 * \param[in] dim - __________.
	 * \param[in] diff_this - __________.
	 * \param[in] diff_this_also - __________.
	 * \param[in] lmn - Degree of the FFD box.
	 * \return __________.
	 */		
	su2double GetDerivative5(su2double *uvw, unsigned short dim, unsigned short diff_this, unsigned short diff_this_also,
						  unsigned short *lmn);
	
	/*! 
	 * \brief Euclidean norm of a vector.
	 * \param[in] a - _______.
	 * \return __________.
	 */		
	su2double GetNorm(su2double *a);
	
	/*! 
	 * \brief Set the tag that identify a FFDBox.
	 * \param[in] val_tag - value of the tag.
	 */	
	void SetTag(string val_tag);
	
	/*! 
	 * \brief Get the tag that identify a FFDBox.
	 * \return Value of the tag that identigy the FFDBox.
	 */	
	string GetTag(void);
	
	/*! 
	 * \brief Set the nested level of the FFDBox.
	 * \param[in] val_level - value of the level.
	 */	
	void SetLevel(unsigned short val_level);
	
	/*! 
	 * \brief Get the nested level of the FFDBox.
	 * \return Value of the nested level of the the FFDBox.
	 */	
	unsigned short GetLevel(void);
  
  /*!
	 * \brief Compute the determinant of a 3 by 3 matrix.
	 * \param[in] val_matrix 3 by 3 matrix.
	 * \result Determinant of the matrix
	 */
	su2double Determinant_3x3(su2double A00, su2double A01, su2double A02, su2double A10, su2double A11,
                         su2double A12, su2double A20, su2double A21, su2double A22);
  
};

/*! 
 * \class CVolumetricMovement
 * \brief Class for moving the volumetric numerical grid.
 * \author F. Palacios, A. Bueno, T. Economon, S. Padron.
<<<<<<< HEAD
 * \version 4.0.0 "Cardinal"
=======
 * \version 4.1.0 "Cardinal"
>>>>>>> 47b0d6fe
 */
class CVolumetricMovement : public CGridMovement {
protected:

	unsigned short nDim;		/*!< \brief Number of dimensions. */
	unsigned short nVar;		/*!< \brief Number of variables. */
  
	unsigned long nPoint;		/*!< \brief Number of points. */
	unsigned long nPointDomain;		/*!< \brief Number of points in the domain. */

  CSysMatrix StiffMatrix; /*!< \brief Matrix to store the point-to-point stiffness. */
  CSysVector LinSysSol;
  CSysVector LinSysRes;

public:

	/*! 
	 * \brief Constructor of the class.
	 */
<<<<<<< HEAD
	CVolumetricMovement(CGeometry *geometry);
=======
	CVolumetricMovement(CGeometry *geometry, CConfig *config);
>>>>>>> 47b0d6fe
	
	/*! 
	 * \brief Destructor of the class. 
	 */
	~CVolumetricMovement(void);
  
	/*!
	 * \brief Update the value of the coordinates after the grid movement.
	 * \param[in] geometry - Geometrical definition of the problem.
	 * \param[in] config - Definition of the particular problem.
	 */
	void UpdateGridCoord(CGeometry *geometry, CConfig *config);
  
  /*!
	 * \brief Update the dual grid after the grid movement (edges and control volumes).
	 * \param[in] geometry - Geometrical definition of the problem.
	 * \param[in] config - Definition of the particular problem.
	 */
	void UpdateDualGrid(CGeometry *geometry, CConfig *config);
  
	/*! 
	 * \brief Update the coarse multigrid levels after the grid movement.
	 * \param[in] geometry - Geometrical definition of the problem.
	 * \param[in] config - Definition of the particular problem.
	 */
	void UpdateMultiGrid(CGeometry **geometry, CConfig *config);
  
  /*!
	 * \brief Compute the stiffness matrix for grid deformation using spring analogy.
	 * \param[in] geometry - Geometrical definition of the problem.
<<<<<<< HEAD
=======
	 * \param[in] config - Definition of the particular problem.
>>>>>>> 47b0d6fe
	 * \return Value of the length of the smallest edge of the grid.
	 */
	su2double SetFEAMethodContributions_Elem(CGeometry *geometry, CConfig *config);
  
  /*!
	 * \brief Build the stiffness matrix for a 3-D hexahedron element. The result will be placed in StiffMatrix_Elem.
	 * \param[in] geometry - Geometrical definition of the problem.
<<<<<<< HEAD
   * \param[in] StiffMatrix_Elem - Element stiffness matrix to be filled.
	 * \param[in] CoordCorners - Index value for Node 1 of the current hexahedron.
=======
	 * \param[in] config - Definition of the particular problem.
   * \param[in] StiffMatrix_Elem - Element stiffness matrix to be filled.
	 * \param[in] CoordCorners - Index value for Node 1 of the current hexahedron.
   * \param[in] PointCorners - Index values for element corners
   * \param[in] nNodes - Number of nodes defining the element.
   * \param[in] scale
>>>>>>> 47b0d6fe
	 */
  void SetFEA_StiffMatrix3D(CGeometry *geometry, CConfig *config, su2double **StiffMatrix_Elem, unsigned long PointCorners[8], su2double CoordCorners[8][3], unsigned short nNodes, su2double scale);
	
  /*!
	 * \brief Build the stiffness matrix for a 3-D hexahedron element. The result will be placed in StiffMatrix_Elem.
	 * \param[in] geometry - Geometrical definition of the problem.
<<<<<<< HEAD
   * \param[in] StiffMatrix_Elem - Element stiffness matrix to be filled.
	 * \param[in] CoordCorners - Index value for Node 1 of the current hexahedron.
=======
	 * \param[in] config - Definition of the particular problem.
   * \param[in] StiffMatrix_Elem - Element stiffness matrix to be filled.
	 * \param[in] CoordCorners - Index value for Node 1 of the current hexahedron.
   * \param[in] PointCorners - Index values for element corners
   * \param[in] nNodes - Number of nodes defining the element.
   * \param[in] scale
>>>>>>> 47b0d6fe
	 */
  void SetFEA_StiffMatrix2D(CGeometry *geometry, CConfig *config, su2double **StiffMatrix_Elem, unsigned long PointCorners[8], su2double CoordCorners[8][3], unsigned short nNodes, su2double scale);
  
  /*!
	 * \brief Shape functions and derivative of the shape functions
   * \param[in] Xi - Local coordinates.
   * \param[in] Eta - Local coordinates.
<<<<<<< HEAD
   * \param[in] Mu - Local coordinates.
=======
   * \param[in] Zeta - Local coordinates.
>>>>>>> 47b0d6fe
	 * \param[in] CoordCorners - Coordiantes of the corners.
   * \param[in] DShapeFunction - Shape function information
	 */
  su2double ShapeFunc_Hexa(su2double Xi, su2double Eta, su2double Zeta, su2double CoordCorners[8][3], su2double DShapeFunction[8][4]);
  
  /*!
	 * \brief Shape functions and derivative of the shape functions
   * \param[in] Xi - Local coordinates.
   * \param[in] Eta - Local coordinates.
<<<<<<< HEAD
   * \param[in] Mu - Local coordinates.
=======
   * \param[in] Zeta - Local coordinates.
>>>>>>> 47b0d6fe
	 * \param[in] CoordCorners - Coordiantes of the corners.
   * \param[in] DShapeFunction - Shape function information
	 */
  su2double ShapeFunc_Tetra(su2double Xi, su2double Eta, su2double Zeta, su2double CoordCorners[8][3], su2double DShapeFunction[8][4]);
  
  /*!
	 * \brief Shape functions and derivative of the shape functions
   * \param[in] Xi - Local coordinates.
   * \param[in] Eta - Local coordinates.
<<<<<<< HEAD
   * \param[in] Mu - Local coordinates.
=======
   * \param[in] Zeta - Local coordinates.
>>>>>>> 47b0d6fe
	 * \param[in] CoordCorners - Coordiantes of the corners.
   * \param[in] DShapeFunction - Shape function information
	 */
  su2double ShapeFunc_Pyram(su2double Xi, su2double Eta, su2double Zeta, su2double CoordCorners[8][3], su2double DShapeFunction[8][4]);
  
  /*!
	 * \brief Shape functions and derivative of the shape functions
   * \param[in] Xi - Local coordinates.
   * \param[in] Eta - Local coordinates.
<<<<<<< HEAD
   * \param[in] Mu - Local coordinates.
=======
   * \param[in] Zeta - Local coordinates.
>>>>>>> 47b0d6fe
	 * \param[in] CoordCorners - Coordiantes of the corners.
   * \param[in] DShapeFunction - Shape function information
	 */
  su2double ShapeFunc_Prism(su2double Xi, su2double Eta, su2double Zeta, su2double CoordCorners[8][3], su2double DShapeFunction[8][4]);
  
  /*!
	 * \brief Shape functions and derivative of the shape functions
   * \param[in] Xi - Local coordinates.
   * \param[in] Eta - Local coordinates.
	 * \param[in] CoordCorners - Coordiantes of the corners.
   * \param[in] DShapeFunction - Shape function information
	 */
  su2double ShapeFunc_Triangle(su2double Xi, su2double Eta, su2double CoordCorners[8][3], su2double DShapeFunction[8][4]);
  
  /*!
	 * \brief Shape functions and derivative of the shape functions
   * \param[in] Xi - Local coordinates.
   * \param[in] Eta - Local coordinates.
	 * \param[in] CoordCorners - Coordiantes of the corners.
   * \param[in] DShapeFunction - Shape function information
	 */
<<<<<<< HEAD
  su2double ShapeFunc_Rectangle(su2double Xi, su2double Eta, su2double CoordCorners[8][3], su2double DShapeFunction[8][4]);
=======
  su2double ShapeFunc_Quadrilateral(su2double Xi, su2double Eta, su2double CoordCorners[8][3], su2double DShapeFunction[8][4]);
>>>>>>> 47b0d6fe
  
  /*!
	 * \brief Compute the shape functions for hexahedron
	 * \param[in] CoordCorners - coordinates of the cornes of the hexahedron.
	 */
  su2double GetHexa_Volume(su2double CoordCorners[8][3]);
  
  /*!
	 * \brief Compute the shape functions for hexahedron
	 * \param[in] CoordCorners - coordinates of the cornes of the hexahedron.
	 */
  su2double GetTetra_Volume(su2double CoordCorners[8][3]);
  
  /*!
	 * \brief Compute the shape functions for hexahedron
	 * \param[in] CoordCorners - coordinates of the cornes of the hexahedron.
	 */
  su2double GetPrism_Volume(su2double CoordCorners[8][3]);
  
  /*!
	 * \brief Compute the shape functions for hexahedron
	 * \param[in] CoordCorners - coordinates of the cornes of the hexahedron.
	 */
  su2double GetPyram_Volume(su2double CoordCorners[8][3]);
  
  /*!
	 * \brief Compute the shape functions for hexahedron
	 * \param[in] CoordCorners - coordinates of the cornes of the hexahedron.
	 */
  su2double GetTriangle_Area(su2double CoordCorners[8][3]);
  
  /*!
	 * \brief Compute the shape functions for hexahedron
	 * \param[in] CoordCorners - coordinates of the cornes of the hexahedron.
	 */
<<<<<<< HEAD
  su2double GetRectangle_Area(su2double CoordCorners[8][3]);
=======
  su2double GetQuadrilateral_Area(su2double CoordCorners[8][3]);
>>>>>>> 47b0d6fe
    
  /*!
	 * \brief Add the stiffness matrix for a 2-D triangular element to the global stiffness matrix for the entire mesh (node-based).
	 * \param[in] geometry - Geometrical definition of the problem.
   * \param[in] StiffMatrix_Elem - Element stiffness matrix to be filled.
<<<<<<< HEAD
   * \param[in] PointCorners
   * \param[in] nNodes
=======
   * \param[in] PointCorners - Index values for element corners
   * \param[in] nNodes - Number of nodes defining the element.
>>>>>>> 47b0d6fe
	 */
  void AddFEA_StiffMatrix(CGeometry *geometry, su2double **StiffMatrix_Elem, unsigned long PointCorners[8], unsigned short nNodes);
  
  /*!
	 * \brief Check for negative volumes (all elements) after performing grid deformation.
	 * \param[in] geometry - Geometrical definition of the problem.
	 */
	su2double Check_Grid(CGeometry *geometry);
  
  /*!
	 * \brief Compute the minimum distance to the nearest deforming surface.
	 * \param[in] geometry - Geometrical definition of the problem.
   * \param[in] config - Definition of the particular problem.
	 */
  void ComputeDeforming_Wall_Distance(CGeometry *geometry, CConfig *config);
  
	/*!
	 * \brief Check the boundary vertex that are going to be moved.
	 * \param[in] geometry - Geometrical definition of the problem.
	 * \param[in] config - Definition of the particular problem.
	 */
	void SetBoundaryDisplacements(CGeometry *geometry, CConfig *config);
	
	/*! 
	 * \brief Check the domain points vertex that are going to be moved.
	 * \param[in] geometry - Geometrical definition of the problem.
	 * \param[in] config - Definition of the particular problem.
	 */
	void SetDomainDisplacements(CGeometry *geometry, CConfig *config);
  
  /*!
	 * \brief Unsteady grid movement using rigid mesh rotation.
	 * \param[in] geometry - Geometrical definition of the problem.
	 * \param[in] config - Definition of the particular problem.
   * \param[in] iZone - Zone number in the mesh.
   * \param[in] iter - Physical time iteration number.
	 */
	void Rigid_Rotation(CGeometry *geometry, CConfig *config, unsigned short iZone, unsigned long iter);
	
  /*!
	 * \brief Unsteady pitching grid movement using rigid mesh motion.
	 * \param[in] geometry - Geometrical definition of the problem.
	 * \param[in] config - Definition of the particular problem.
   * \param[in] iZone - Zone number in the mesh.
   * \param[in] iter - Physical time iteration number.
	 */
	void Rigid_Pitching(CGeometry *geometry, CConfig *config, unsigned short iZone, unsigned long iter);
  
  /*!
	 * \brief Unsteady plunging grid movement using rigid mesh motion.
	 * \param[in] geometry - Geometrical definition of the problem.
	 * \param[in] config - Definition of the particular problem.
   * \param[in] iZone - Zone number in the mesh.
   * \param[in] iter - Physical time iteration number.
	 */
	void Rigid_Plunging(CGeometry *geometry, CConfig *config, unsigned short iZone, unsigned long iter);
  
  /*!
	 * \brief Unsteady translational grid movement using rigid mesh motion.
	 * \param[in] geometry - Geometrical definition of the problem.
	 * \param[in] config - Definition of the particular problem.
   * \param[in] iZone - Zone number in the mesh.
   * \param[in] iter - Physical time iteration number.
	 */
	void Rigid_Translation(CGeometry *geometry, CConfig *config, unsigned short iZone, unsigned long iter);
  
  /*!
   * \brief Scale the volume grid by a multiplicative factor.
   * \param[in] geometry - Geometrical definition of the problem.
   * \param[in] config - Definition of the particular problem.
   * \param[in] UpdateGeo - Update geometry.
   */
  void SetVolume_Scaling(CGeometry *geometry, CConfig *config, bool UpdateGeo);
  
  /*!
   * \brief Translate the volume grid by a specified displacement vector.
   * \param[in] geometry - Geometrical definition of the problem.
   * \param[in] config - Definition of the particular problem.
   * \param[in] UpdateGeo - Update geometry.
   */
  void SetVolume_Translation(CGeometry *geometry, CConfig *config, bool UpdateGeo);
  
  /*!
   * \brief Rotate the volume grid around a specified axis and angle.
   * \param[in] geometry - Geometrical definition of the problem.
   * \param[in] config - Definition of the particular problem.
   * \param[in] UpdateGeo - Update geometry.
   */
  void SetVolume_Rotation(CGeometry *geometry, CConfig *config, bool UpdateGeo);
  
  /*!
	 * \brief Grid deformation using the spring analogy method.
	 * \param[in] geometry - Geometrical definition of the problem.
	 * \param[in] config - Definition of the particular problem.
	 * \param[in] UpdateGeo - Update geometry.
   * \param[in] Derivative - Compute the derivative (disabled by default). Does not actually deform the grid if enabled.
	 */
  void SetVolume_Deformation(CGeometry *geometry, CConfig *config, bool UpdateGeo, bool Derivative = false);

  /*!
   * \brief Set the derivatives of the boundary nodes.
   * \param[in] geometry - Geometrical definition of the problem.
   * \param[in] config - Definition of the particular problem.
   */
  void SetBoundaryDerivatives(CGeometry *geometry, CConfig *config);

  /*!
   * \brief Update the derivatives of the coordinates after the grid movement.
   * \param[in] geometry - Geometrical definition of the problem.
   * \param[in] config - Definition of the particular problem.
   */
  void UpdateGridCoord_Derivatives(CGeometry *geometry, CConfig *config);

	/*!
	 * \brief Compute the determinant of a 3 by 3 matrix.
	 * 3 by 3 matrix elements
	 * \param[in] A00
	 * \param[in] A01
	 * \param[in] A02
	 * \param[in] A10
	 * \param[in] A11
	 * \param[in] A12
	 * \param[in] A20
	 * \param[in] A21
	 * \param[in] A22
	 * \result Determinant of the matrix
	 */
	su2double Determinant_3x3(su2double A00, su2double A01, su2double A02, su2double A10, su2double A11, su2double A12, su2double A20, su2double A21, su2double A22);

};

/*! 
 * \class CSurfaceMovement
 * \brief Class for moving the surface numerical grid.
 * \author F. Palacios, T. Economon.
<<<<<<< HEAD
 * \version 4.0.0 "Cardinal"
=======
 * \version 4.1.0 "Cardinal"
>>>>>>> 47b0d6fe
 */
class CSurfaceMovement : public CGridMovement {
protected:
  CFreeFormDefBox** FFDBox;	/*!< \brief Definition of the Free Form Deformation Box. */
	unsigned short nFFDBox;	/*!< \brief Number of FFD FFDBoxes. */
	unsigned short nLevel;	/*!< \brief Level of the FFD FFDBoxes (parent/child). */
	bool FFDBoxDefinition;	/*!< \brief If the FFD FFDBox has been defined in the input file. */
  vector<su2double> GlobalCoordX[MAX_NUMBER_FFD];
  vector<su2double> GlobalCoordY[MAX_NUMBER_FFD];
  vector<su2double> GlobalCoordZ[MAX_NUMBER_FFD];
  vector<string> GlobalTag[MAX_NUMBER_FFD];
  vector<unsigned long> GlobalPoint[MAX_NUMBER_FFD];

public:
	
	/*! 
	 * \brief Constructor of the class.
	 */
	CSurfaceMovement(void);
	
	/*! 
	 * \brief Destructor of the class. 
	 */
	~CSurfaceMovement(void);
  
	/*! 
	 * \brief Set a Hicks-Henne deformation bump functions on an airfoil.
	 * \param[in] boundary - Geometry of the boundary.
	 * \param[in] config - Definition of the particular problem.
	 * \param[in] iDV - Index of the design variable.
	 * \param[in] ResetDef - Reset the deformation before starting a new one.
	 */
	void SetHicksHenne(CGeometry *boundary, CConfig *config, unsigned short iDV, bool ResetDef);
  
	/*! 
	 * \brief Set a NACA 4 digits airfoil family for airfoil deformation.
	 * \param[in] boundary - Geometry of the boundary.
	 * \param[in] config - Definition of the particular problem.
	 */
	void SetNACA_4Digits(CGeometry *boundary, CConfig *config);
	
	/*! 
	 * \brief Set a parabolic family for airfoil deformation.
	 * \param[in] boundary - Geometry of the boundary.
	 * \param[in] config - Definition of the particular problem.
	 */
	void SetParabolic(CGeometry *boundary, CConfig *config);
	
  /*!
	 * \brief Set a obstacle in a channel.
	 * \param[in] boundary - Geometry of the boundary.
	 * \param[in] config - Definition of the particular problem.
	 */
	void SetAirfoil(CGeometry *boundary, CConfig *config);
  
	/*! 
	 * \brief Set a rotation for surface movement.
	 * \param[in] boundary - Geometry of the boundary.
	 * \param[in] config - Definition of the particular problem.
	 * \param[in] iDV - Index of the design variable.
	 * \param[in] ResetDef - Reset the deformation before starting a new one.
	 */
	void SetRotation(CGeometry *boundary, CConfig *config, unsigned short iDV, bool ResetDef);
  
  /*!
	 * \brief Set the translational/rotational velocity for a moving wall.
	 * \param[in] geometry - Geometrical definition of the problem.
	 * \param[in] config - Definition of the particular problem.
   * \param[in] iZone - Zone number in the mesh.
   * \param[in] iter - Physical time iteration number.
	 */
	void Moving_Walls(CGeometry *geometry, CConfig *config, unsigned short iZone, unsigned long iter);
  
  /*!
	 * \brief Computes the displacement of a translating surface for a dynamic mesh simulation.
	 * \param[in] geometry - Geometrical definition of the problem.
	 * \param[in] config - Definition of the particular problem.
	 * \param[in] iter - Current physical time iteration.
   * \param[in] iZone - Zone number in the mesh.
	 */
	void Surface_Translating(CGeometry *geometry, CConfig *config,
                        unsigned long iter, unsigned short iZone);
  
  /*!
	 * \brief Computes the displacement of a plunging surface for a dynamic mesh simulation.
	 * \param[in] geometry - Geometrical definition of the problem.
	 * \param[in] config - Definition of the particular problem.
	 * \param[in] iter - Current physical time iteration.
   * \param[in] iZone - Zone number in the mesh.
	 */
	void Surface_Plunging(CGeometry *geometry, CConfig *config,
                           unsigned long iter, unsigned short iZone);
  
  /*!
	 * \brief Computes the displacement of a pitching surface for a dynamic mesh simulation.
	 * \param[in] geometry - Geometrical definition of the problem.
	 * \param[in] config - Definition of the particular problem.
	 * \param[in] iter - Current physical time iteration.
   * \param[in] iZone - Zone number in the mesh.
	 */
	void Surface_Pitching(CGeometry *geometry, CConfig *config,
                             unsigned long iter, unsigned short iZone);
  
  /*!
	 * \brief Computes the displacement of a rotating surface for a dynamic mesh simulation.
	 * \param[in] geometry - Geometrical definition of the problem.
	 * \param[in] config - Definition of the particular problem.
	 * \param[in] iter - Current physical time iteration.
   * \param[in] iZone - Zone number in the mesh.
	 */
	void Surface_Rotating(CGeometry *geometry, CConfig *config,
                        unsigned long iter, unsigned short iZone);

    /*!
	 * \brief Unsteady aeroelastic grid movement by deforming the mesh.
	 * \param[in] geometry - Geometrical definition of the problem.
	 * \param[in] config - Definition of the particular problem.
   * \param[in] ExtIter - Physical iteration number.
   * \param[in] iMarker - Marker to deform.
   * \param[in] iMarker_Monitoring - Marker we are monitoring.
   * \param[in] displacements - solution of typical section wing model.
	 */
    void AeroelasticDeform(CGeometry *geometry, CConfig *config, unsigned long ExtIter, unsigned short iMarker, unsigned short iMarker_Monitoring, vector<su2double>& displacements);
    
   /*!
	 * \brief Deforms a 3-D flutter/pitching surface during an unsteady simulation.
	 * \param[in] geometry - Geometrical definition of the problem.
	 * \param[in] config - Definition of the particular problem.
	 * \param[in] iter - Current physical time iteration.
   * \param[in] iZone - Zone number in the mesh.
	 */
	void SetBoundary_Flutter3D(CGeometry *geometry, CConfig *config, 
                             CFreeFormDefBox **FFDBox, unsigned long iter, unsigned short iZone);
	
  /*! 
	 * \brief Set the collective pitch for a blade surface movement.
	 * \param[in] geometry - Geometrical definition of the problem.
	 * \param[in] config - Definition of the particular problem.
	 */
  void SetCollective_Pitch(CGeometry *geometry, CConfig *config);
  
  /*! 
	 * \brief Set any surface deformationsbased on an input file.
	 * \param[in] geometry - Geometrical definition of the problem.
	 * \param[in] config - Definition of the particular problem.
   * \param[in] iZone - Zone number in the mesh.
   * \param[in] iter - Current physical time iteration.
	 */
  void SetExternal_Deformation(CGeometry *geometry, CConfig *config, unsigned short iZone, unsigned long iter);
  
	/*! 
	 * \brief Set a displacement for surface movement.
	 * \param[in] boundary - Geometry of the boundary.
	 * \param[in] config - Definition of the particular problem.
	 * \param[in] iDV - Index of the design variable.
	 * \param[in] ResetDef - Reset the deformation before starting a new one.
	 */
	void SetTranslation(CGeometry *boundary, CConfig *config, unsigned short iDV, bool ResetDef);

  /*!
   * \brief Set a displacement for surface movement.
   * \param[in] boundary - Geometry of the boundary.
   * \param[in] config - Definition of the particular problem.
   * \param[in] iDV - Index of the design variable.
   * \param[in] ResetDef - Reset the deformation before starting a new one.
   */
  void SetScale(CGeometry *boundary, CConfig *config, unsigned short iDV, bool ResetDef);

	/*! 
	 * \brief Copy the boundary coordinates to each vertex.
	 * \param[in] geometry - Geometrical definition of the problem.
	 * \param[in] config - Definition of the particular problem.
	 */
	void CopyBoundary(CGeometry *geometry, CConfig *config);
  
  /*!
	 * \brief Set the surface/boundary deformation.
	 * \param[in] geometry - Geometrical definition of the problem.
	 * \param[in] config - Definition of the particular problem.
	 */
	void SetSurface_Deformation(CGeometry *geometry, CConfig *config);
	
	/*! 
	 * \brief Compute the parametric coordinates of a grid point using a point inversion strategy
	 *        in the free form FFDBox.
	 * \param[in] geometry - Geometrical definition of the problem.
	 * \param[in] config - Definition of the particular problem.
	 * \param[in] FFDBox - Array with all the free forms FFDBoxes of the computation.
	 */		
	void SetParametricCoord(CGeometry *geometry, CConfig *config, CFreeFormDefBox *FFDBox, unsigned short iFFDBox);
	
	/*! 
	 * \brief Update the parametric coordinates of a grid point using a point inversion strategy
	 *        in the free form FFDBox.
	 * \param[in] geometry - Geometrical definition of the problem.
	 * \param[in] config - Definition of the particular problem.
	 * \param[in] FFDBox - Array with all the free forms FFDBoxes of the computation.
	 * \param[in] iFFDBox - _____________________.
	 */		
	void UpdateParametricCoord(CGeometry *geometry, CConfig *config, CFreeFormDefBox *FFDBox, unsigned short iFFDBox);
	
  /*!
   * \brief Check the intersections of the FFD with the surface
   * \param[in] geometry - Geometrical definition of the problem.
   * \param[in] config - Definition of the particular problem.
   * \param[in] FFDBox - Array with all the free forms FFDBoxes of the computation.
   * \param[in] iFFDBox - _____________________.
   */
  void CheckFFDIntersections(CGeometry *geometry, CConfig *config, CFreeFormDefBox *FFDBox, unsigned short iFFDBox);
  
	/*! 
	 * \brief _____________________.
	 * \param[in] geometry - _____________________.
	 * \param[in] config - _____________________.
	 * \param[in] FFDBoxParent - _____________________.
	 * \param[in] FFDBoxChild - _____________________.
	 */	
	void SetParametricCoordCP(CGeometry *geometry, CConfig *config, CFreeFormDefBox *FFDBoxParent, CFreeFormDefBox *FFDBoxChild);
	
	/*! 
	 * \brief _____________________.
	 * \param[in] geometry - _____________________.
	 * \param[in] config - _____________________.
	 * \param[in] FFDBoxParent - _____________________.
   * \param[in] FFDBoxChild - _____________________.
	 */	
	void GetCartesianCoordCP(CGeometry *geometry, CConfig *config, CFreeFormDefBox *FFDBoxParent, CFreeFormDefBox *FFDBoxChild);

	/*! 
	 * \brief Recompute the cartesian coordinates using the control points position.
	 * \param[in] geometry - Geometrical definition of the problem.
	 * \param[in] config - Definition of the particular problem.
	 * \param[in] FFDBox - Array with all the free forms FFDBoxes of the computation.
	 * \param[in] iFFDBox - _____________________.
	 */		
	void SetCartesianCoord(CGeometry *geometry, CConfig *config, CFreeFormDefBox *FFDBox, unsigned short iFFDBox);
	
  /*!
	 * \brief Set the deformation of the Free From box using the control point position.
	 * \param[in] geometry - Geometrical definition of the problem.
	 * \param[in] config - Definition of the particular problem.
	 * \param[in] FFDBox - Array with all the free forms FFDBoxes of the computation.
	 * \param[in] iDV - Index of the design variable.
	 * \param[in] ResetDef - Reset the deformation before starting a new one.
	 */
	void SetFFDCPChange_2D(CGeometry *geometry, CConfig *config, CFreeFormDefBox *FFDBox, unsigned short iDV, bool ResetDef);

	/*! 
	 * \brief Set the deformation of the Free From box using the control point position.
	 * \param[in] geometry - Geometrical definition of the problem.
	 * \param[in] config - Definition of the particular problem.
	 * \param[in] FFDBox - Array with all the free forms FFDBoxes of the computation.
	 * \param[in] iDV - Index of the design variable.
	 * \param[in] ResetDef - Reset the deformation before starting a new one.
	 */		
	void SetFFDCPChange(CGeometry *geometry, CConfig *config, CFreeFormDefBox *FFDBox, unsigned short iDV, bool ResetDef);
	
  /*!
	 * \brief Set a camber deformation of the Free From box using the control point position.
	 * \param[in] geometry - Geometrical definition of the problem.
	 * \param[in] config - Definition of the particular problem.
	 * \param[in] FFDBox - Array with all the free forms FFDBoxes of the computation.
	 * \param[in] iDV - Index of the design variable.
	 * \param[in] ResetDef - Reset the deformation before starting a new one.
	 */
	void SetFFDCamber_2D(CGeometry *geometry, CConfig *config, CFreeFormDefBox *FFDBox, unsigned short iDV, bool ResetDef);
	
	/*!
	 * \brief Set a thickness deformation of the Free From box using the control point position.
	 * \param[in] geometry - Geometrical definition of the problem.
	 * \param[in] config - Definition of the particular problem.
	 * \param[in] FFDBox - Array with all the free forms FFDBoxes of the computation.
	 * \param[in] iDV - Index of the design variable.
	 * \param[in] ResetDef - Reset the deformation before starting a new one.
	 */
	void SetFFDThickness_2D(CGeometry *geometry, CConfig *config, CFreeFormDefBox *FFDBox, unsigned short iDV, bool ResetDef);
  
	/*! 
	 * \brief Set a camber deformation of the Free From box using the control point position.
	 * \param[in] geometry - Geometrical definition of the problem.
	 * \param[in] config - Definition of the particular problem.
	 * \param[in] FFDBox - Array with all the free forms FFDBoxes of the computation.
	 * \param[in] iDV - Index of the design variable.
	 * \param[in] ResetDef - Reset the deformation before starting a new one.
	 */		
	void SetFFDCamber(CGeometry *geometry, CConfig *config, CFreeFormDefBox *FFDBox, unsigned short iDV, bool ResetDef);
	
	/*! 
	 * \brief Set a thickness deformation of the Free From box using the control point position.
	 * \param[in] geometry - Geometrical definition of the problem.
	 * \param[in] config - Definition of the particular problem.
	 * \param[in] FFDBox - Array with all the free forms FFDBoxes of the computation.
	 * \param[in] iDV - Index of the design variable.
	 * \param[in] ResetDef - Reset the deformation before starting a new one.
	 */		
	void SetFFDThickness(CGeometry *geometry, CConfig *config, CFreeFormDefBox *FFDBox, unsigned short iDV, bool ResetDef);
	
	/*! 
	 * \brief Set a dihedral angle deformation of the Free From box using the control point position.
	 * \param[in] geometry - Geometrical definition of the problem.
	 * \param[in] config - Definition of the particular problem.
	 * \param[in] FFDBox - Array with all the free forms FFDBoxes of the computation.
	 * \param[in] iDV - Index of the design variable.
	 * \param[in] ResetDef - Reset the deformation before starting a new one.
	 */		
	void SetFFDDihedralAngle(CGeometry *geometry, CConfig *config, CFreeFormDefBox *FFDBox, unsigned short iDV, bool ResetDef);
	
	/*! 
	 * \brief Set a twist angle deformation of the Free From box using the control point position.
	 * \param[in] geometry - Geometrical definition of the problem.
	 * \param[in] config - Definition of the particular problem.
	 * \param[in] FFDBox - Array with all the free forms FFDBoxes of the computation.
	 * \param[in] iDV - Index of the design variable.
	 * \param[in] ResetDef - Reset the deformation before starting a new one.
	 */		
	void SetFFDTwistAngle(CGeometry *geometry, CConfig *config, CFreeFormDefBox *FFDBox, unsigned short iDV, bool ResetDef);
	
	/*! 
	 * \brief Set a rotation angle deformation of the Free From box using the control point position.
	 * \param[in] geometry - Geometrical definition of the problem.
	 * \param[in] config - Definition of the particular problem.
	 * \param[in] FFDBox - Array with all the free forms FFDBoxes of the computation.
	 * \param[in] iDV - Index of the design variable.
	 * \param[in] ResetDef - Reset the deformation before starting a new one.
	 */		
	void SetFFDRotation(CGeometry *geometry, CConfig *config, CFreeFormDefBox *FFDBox, unsigned short iDV, bool ResetDef);
	
  /*!
	 * \brief Set a rotation angle deformation in a control surface of the Free From box using the control point position.
	 * \param[in] geometry - Geometrical definition of the problem.
	 * \param[in] config - Definition of the particular problem.
	 * \param[in] FFDBox - Array with all the free forms FFDBoxes of the computation.
	 * \param[in] iDV - Index of the design variable.
	 * \param[in] ResetDef - Reset the deformation before starting a new one.
	 */
	void SetFFDControl_Surface(CGeometry *geometry, CConfig *config, CFreeFormDefBox *FFDBox, unsigned short iDV, bool ResetDef);
  
	/*! 
	 * \brief Read the free form information from the grid input file.
	 * \note If there is no control point information, and no parametric 
	 *       coordinates information, the code will compute that information.
	 * \param[in] config - Definition of the particular problem.
	 * \param[in] geometry - Geometrical definition of the problem.
	 * \param[in] FFDBox - Array with all the free forms FFDBoxes of the computation.
	 * \param[in] val_mesh_filename - Name of the grid input file.
	 */
	void ReadFFDInfo(CGeometry *geometry, CConfig *config, CFreeFormDefBox **FFDBox, string val_mesh_filename);
	
  /*!
   * \brief Read the free form information from the grid input file.
   * \note If there is no control point information, and no parametric
   *       coordinates information, the code will compute that information.
   * \param[in] config - Definition of the particular problem.
   * \param[in] geometry - Geometrical definition of the problem.
   * \param[in] FFDBox - Array with all the free forms FFDBoxes of the computation.
   */
  void ReadFFDInfo(CGeometry *geometry, CConfig *config, CFreeFormDefBox **FFDBox);
  
  /*!
   * \brief Merge the Free Form information in the SU2 file.
   * \param[in] config - Definition of the particular problem.
   * \param[in] geometry - Geometrical definition of the problem.
   * \param[in] val_mesh_filename - Name of the grid output file.
   */
  void MergeFFDInfo(CGeometry *geometry, CConfig *config);
  
	/*! 
	 * \brief Write the Free Form information in the SU2 file.
	 * \param[in] config - Definition of the particular problem.
	 * \param[in] geometry - Geometrical definition of the problem.
	 * \param[in] val_mesh_filename - Name of the grid output file.
	 */		
	void WriteFFDInfo(CGeometry *geometry, CConfig *config);
	
	/*! 
	 * \brief Get information about if there is a complete FFDBox definition, or it is necessary to 
	 *        compute the parametric coordinates.
	 * \return <code>TRUE</code> if the input grid file has a complete information; otherwise <code>FALSE</code>.
	 */		
	bool GetFFDBoxDefinition(void);
	
	/*! 
	 * \brief Obtain the number of FFDBoxes.
	 * \return Number of FFD FFDBoxes.
	 */		
	unsigned short GetnFFDBox(void);
	
	/*! 
	 * \brief Obtain the number of levels.
	 * \return Number of FFD levels.
	 */		
	unsigned short GetnLevel(void);

  /*!
   * \brief Set derivatives of the surface/boundary deformation.
   * \param[in] geometry - Geometrical definition of the problem.
   * \param[in] config - Definition of the particular problem.
   */
  void SetSurface_Derivative(CGeometry *geometry, CConfig *config);
};

#include "grid_movement_structure.inl"<|MERGE_RESOLUTION|>--- conflicted
+++ resolved
@@ -5,11 +5,7 @@
  *        technique definition). The subroutines and functions are in 
  *        the <i>grid_movement_structure.cpp</i> file.
  * \author F. Palacios, T. Economon, S. Padron
-<<<<<<< HEAD
- * \version 4.0.0 "Cardinal"
-=======
  * \version 4.1.0 "Cardinal"
->>>>>>> 47b0d6fe
  *
  * SU2 Lead Developers: Dr. Francisco Palacios (Francisco.D.Palacios@boeing.com).
  *                      Dr. Thomas D. Economon (economon@stanford.edu).
@@ -44,10 +40,6 @@
 #include <cstdlib>
 #include <fstream>
 #include <cmath>
-<<<<<<< HEAD
-=======
-
->>>>>>> 47b0d6fe
 #include <ctime>
 
 #include "geometry_structure.hpp"
@@ -63,11 +55,7 @@
  * \brief Class for moving the surface and volumetric 
  *        numerical grid (2D and 3D problems).
  * \author F. Palacios
-<<<<<<< HEAD
- * \version 4.0.0 "Cardinal"
-=======
  * \version 4.1.0 "Cardinal"
->>>>>>> 47b0d6fe
  */
 class CGridMovement {
 public:
@@ -95,11 +83,7 @@
  * \class CFreeFormDefBox
  * \brief Class for defining the free form FFDBox structure.
  * \author F. Palacios & A. Galdran.
-<<<<<<< HEAD
- * \version 4.0.0 "Cardinal"
-=======
  * \version 4.1.0 "Cardinal"
->>>>>>> 47b0d6fe
  */
 class CFreeFormDefBox : public CGridMovement {
 public:
@@ -543,12 +527,8 @@
 	 * \param[in] n - Upper coefficient.
 	 * \param[in] m - Lower coefficient.
 	 * \return Value of the binomial coefficient n over m.
-	 */		
-<<<<<<< HEAD
-	unsigned long Binomial(unsigned short n, unsigned short m);
-=======
+	 */
 	su2double Binomial(unsigned short n, unsigned short m);
->>>>>>> 47b0d6fe
 	
 	/*! 
 	 * \brief Get the order in the l direction of the FFD FFDBox.
@@ -757,11 +737,7 @@
  * \class CVolumetricMovement
  * \brief Class for moving the volumetric numerical grid.
  * \author F. Palacios, A. Bueno, T. Economon, S. Padron.
-<<<<<<< HEAD
- * \version 4.0.0 "Cardinal"
-=======
  * \version 4.1.0 "Cardinal"
->>>>>>> 47b0d6fe
  */
 class CVolumetricMovement : public CGridMovement {
 protected:
@@ -781,11 +757,7 @@
 	/*! 
 	 * \brief Constructor of the class.
 	 */
-<<<<<<< HEAD
-	CVolumetricMovement(CGeometry *geometry);
-=======
 	CVolumetricMovement(CGeometry *geometry, CConfig *config);
->>>>>>> 47b0d6fe
 	
 	/*! 
 	 * \brief Destructor of the class. 
@@ -816,10 +788,7 @@
   /*!
 	 * \brief Compute the stiffness matrix for grid deformation using spring analogy.
 	 * \param[in] geometry - Geometrical definition of the problem.
-<<<<<<< HEAD
-=======
-	 * \param[in] config - Definition of the particular problem.
->>>>>>> 47b0d6fe
+	 * \param[in] config - Definition of the particular problem.
 	 * \return Value of the length of the smallest edge of the grid.
 	 */
 	su2double SetFEAMethodContributions_Elem(CGeometry *geometry, CConfig *config);
@@ -827,34 +796,24 @@
   /*!
 	 * \brief Build the stiffness matrix for a 3-D hexahedron element. The result will be placed in StiffMatrix_Elem.
 	 * \param[in] geometry - Geometrical definition of the problem.
-<<<<<<< HEAD
-   * \param[in] StiffMatrix_Elem - Element stiffness matrix to be filled.
-	 * \param[in] CoordCorners - Index value for Node 1 of the current hexahedron.
-=======
 	 * \param[in] config - Definition of the particular problem.
    * \param[in] StiffMatrix_Elem - Element stiffness matrix to be filled.
 	 * \param[in] CoordCorners - Index value for Node 1 of the current hexahedron.
    * \param[in] PointCorners - Index values for element corners
    * \param[in] nNodes - Number of nodes defining the element.
    * \param[in] scale
->>>>>>> 47b0d6fe
 	 */
   void SetFEA_StiffMatrix3D(CGeometry *geometry, CConfig *config, su2double **StiffMatrix_Elem, unsigned long PointCorners[8], su2double CoordCorners[8][3], unsigned short nNodes, su2double scale);
 	
   /*!
 	 * \brief Build the stiffness matrix for a 3-D hexahedron element. The result will be placed in StiffMatrix_Elem.
 	 * \param[in] geometry - Geometrical definition of the problem.
-<<<<<<< HEAD
-   * \param[in] StiffMatrix_Elem - Element stiffness matrix to be filled.
-	 * \param[in] CoordCorners - Index value for Node 1 of the current hexahedron.
-=======
 	 * \param[in] config - Definition of the particular problem.
    * \param[in] StiffMatrix_Elem - Element stiffness matrix to be filled.
 	 * \param[in] CoordCorners - Index value for Node 1 of the current hexahedron.
    * \param[in] PointCorners - Index values for element corners
    * \param[in] nNodes - Number of nodes defining the element.
    * \param[in] scale
->>>>>>> 47b0d6fe
 	 */
   void SetFEA_StiffMatrix2D(CGeometry *geometry, CConfig *config, su2double **StiffMatrix_Elem, unsigned long PointCorners[8], su2double CoordCorners[8][3], unsigned short nNodes, su2double scale);
   
@@ -862,11 +821,7 @@
 	 * \brief Shape functions and derivative of the shape functions
    * \param[in] Xi - Local coordinates.
    * \param[in] Eta - Local coordinates.
-<<<<<<< HEAD
-   * \param[in] Mu - Local coordinates.
-=======
    * \param[in] Zeta - Local coordinates.
->>>>>>> 47b0d6fe
 	 * \param[in] CoordCorners - Coordiantes of the corners.
    * \param[in] DShapeFunction - Shape function information
 	 */
@@ -876,11 +831,7 @@
 	 * \brief Shape functions and derivative of the shape functions
    * \param[in] Xi - Local coordinates.
    * \param[in] Eta - Local coordinates.
-<<<<<<< HEAD
-   * \param[in] Mu - Local coordinates.
-=======
    * \param[in] Zeta - Local coordinates.
->>>>>>> 47b0d6fe
 	 * \param[in] CoordCorners - Coordiantes of the corners.
    * \param[in] DShapeFunction - Shape function information
 	 */
@@ -890,11 +841,7 @@
 	 * \brief Shape functions and derivative of the shape functions
    * \param[in] Xi - Local coordinates.
    * \param[in] Eta - Local coordinates.
-<<<<<<< HEAD
-   * \param[in] Mu - Local coordinates.
-=======
    * \param[in] Zeta - Local coordinates.
->>>>>>> 47b0d6fe
 	 * \param[in] CoordCorners - Coordiantes of the corners.
    * \param[in] DShapeFunction - Shape function information
 	 */
@@ -904,11 +851,7 @@
 	 * \brief Shape functions and derivative of the shape functions
    * \param[in] Xi - Local coordinates.
    * \param[in] Eta - Local coordinates.
-<<<<<<< HEAD
-   * \param[in] Mu - Local coordinates.
-=======
    * \param[in] Zeta - Local coordinates.
->>>>>>> 47b0d6fe
 	 * \param[in] CoordCorners - Coordiantes of the corners.
    * \param[in] DShapeFunction - Shape function information
 	 */
@@ -930,11 +873,7 @@
 	 * \param[in] CoordCorners - Coordiantes of the corners.
    * \param[in] DShapeFunction - Shape function information
 	 */
-<<<<<<< HEAD
-  su2double ShapeFunc_Rectangle(su2double Xi, su2double Eta, su2double CoordCorners[8][3], su2double DShapeFunction[8][4]);
-=======
   su2double ShapeFunc_Quadrilateral(su2double Xi, su2double Eta, su2double CoordCorners[8][3], su2double DShapeFunction[8][4]);
->>>>>>> 47b0d6fe
   
   /*!
 	 * \brief Compute the shape functions for hexahedron
@@ -970,23 +909,14 @@
 	 * \brief Compute the shape functions for hexahedron
 	 * \param[in] CoordCorners - coordinates of the cornes of the hexahedron.
 	 */
-<<<<<<< HEAD
-  su2double GetRectangle_Area(su2double CoordCorners[8][3]);
-=======
   su2double GetQuadrilateral_Area(su2double CoordCorners[8][3]);
->>>>>>> 47b0d6fe
     
   /*!
 	 * \brief Add the stiffness matrix for a 2-D triangular element to the global stiffness matrix for the entire mesh (node-based).
 	 * \param[in] geometry - Geometrical definition of the problem.
    * \param[in] StiffMatrix_Elem - Element stiffness matrix to be filled.
-<<<<<<< HEAD
-   * \param[in] PointCorners
-   * \param[in] nNodes
-=======
    * \param[in] PointCorners - Index values for element corners
    * \param[in] nNodes - Number of nodes defining the element.
->>>>>>> 47b0d6fe
 	 */
   void AddFEA_StiffMatrix(CGeometry *geometry, su2double **StiffMatrix_Elem, unsigned long PointCorners[8], unsigned short nNodes);
   
@@ -1122,11 +1052,7 @@
  * \class CSurfaceMovement
  * \brief Class for moving the surface numerical grid.
  * \author F. Palacios, T. Economon.
-<<<<<<< HEAD
- * \version 4.0.0 "Cardinal"
-=======
  * \version 4.1.0 "Cardinal"
->>>>>>> 47b0d6fe
  */
 class CSurfaceMovement : public CGridMovement {
 protected:
