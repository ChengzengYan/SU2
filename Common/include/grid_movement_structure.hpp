/*!
 * \file grid_movement_structure.hpp
 * \brief Headers of the main subroutines for doing the numerical grid 
 *        movement (including volumetric movement, surface movement and Free From 
 *        technique definition). The subroutines and functions are in 
 *        the <i>grid_movement_structure.cpp</i> file.
 * \author F. Palacios, T. Economon, S. Padron
 * \version 5.0.0 "Raven"
 *
 * SU2 Lead Developers: Dr. Francisco Palacios (Francisco.D.Palacios@boeing.com).
 *                      Dr. Thomas D. Economon (economon@stanford.edu).
 *
 * SU2 Developers: Prof. Juan J. Alonso's group at Stanford University.
 *                 Prof. Piero Colonna's group at Delft University of Technology.
 *                 Prof. Nicolas R. Gauger's group at Kaiserslautern University of Technology.
 *                 Prof. Alberto Guardone's group at Polytechnic University of Milan.
 *                 Prof. Rafael Palacios' group at Imperial College London.
 *                 Prof. Edwin van der Weide's group at the University of Twente.
 *                 Prof. Vincent Terrapon's group at the University of Liege.
 *
 * Copyright (C) 2012-2017 SU2, the open-source CFD code.
 *
 * SU2 is free software; you can redistribute it and/or
 * modify it under the terms of the GNU Lesser General Public
 * License as published by the Free Software Foundation; either
 * version 2.1 of the License, or (at your option) any later version.
 *
 * SU2 is distributed in the hope that it will be useful,
 * but WITHOUT ANY WARRANTY; without even the implied warranty of
 * MERCHANTABILITY or FITNESS FOR A PARTICULAR PURPOSE. See the GNU
 * Lesser General Public License for more details.
 *
 * You should have received a copy of the GNU Lesser General Public
 * License along with SU2. If not, see <http://www.gnu.org/licenses/>.
 */

#pragma once

#include "surface_deformation.hpp"
#include "matrix_structure.hpp"
#include "vector_structure.hpp"
#include "linear_solvers_structure.hpp"

using namespace std;

/*!
 * \class CGridMovement
 * \brief Class for moving the surface and volumetric 
 *        numerical grid (2D and 3D problems).
 * \author F. Palacios
 * \version 5.0.0 "Raven"
 */
class CGridMovement {
public:

	/*! 
	 * \brief Constructor of the class. 
	 */
	CGridMovement(void);

	/*! 
	 * \brief Destructor of the class. 
	 */
         virtual ~CGridMovement(void);
};


/*! 
 * \class CVolumetricMovement
 * \brief Class for moving the volumetric numerical grid.
 * \author F. Palacios, A. Bueno, T. Economon, S. Padron.
 * \version 5.0.0 "Raven"
 */
class CVolumetricMovement : public CGridMovement {
protected:

	unsigned short nDim;		/*!< \brief Number of dimensions. */
	unsigned short nVar;		/*!< \brief Number of variables. */
  
	unsigned long nPoint;		/*!< \brief Number of points. */
	unsigned long nPointDomain;		/*!< \brief Number of points in the domain. */

	unsigned long nIterMesh;	/*!< \brief Number of iterations in the mesh update. +*/

  CSysMatrix StiffMatrix; /*!< \brief Matrix to store the point-to-point stiffness. */
  CSysVector LinSysSol;
  CSysVector LinSysRes;

public:

	/*! 
	 * \brief Constructor of the class.
	 */
	CVolumetricMovement(CGeometry *geometry, CConfig *config);
	
	/*! 
	 * \brief Destructor of the class. 
	 */
	~CVolumetricMovement(void);
  
	/*!
	 * \brief Update the value of the coordinates after the grid movement.
	 * \param[in] geometry - Geometrical definition of the problem.
	 * \param[in] config - Definition of the particular problem.
	 */
	void UpdateGridCoord(CGeometry *geometry, CConfig *config);
  
  /*!
	 * \brief Update the dual grid after the grid movement (edges and control volumes).
	 * \param[in] geometry - Geometrical definition of the problem.
	 * \param[in] config - Definition of the particular problem.
	 */
	void UpdateDualGrid(CGeometry *geometry, CConfig *config);
  
	/*! 
	 * \brief Update the coarse multigrid levels after the grid movement.
	 * \param[in] geometry - Geometrical definition of the problem.
	 * \param[in] config - Definition of the particular problem.
	 */
	void UpdateMultiGrid(CGeometry **geometry, CConfig *config);
  
  /*!
	 * \brief Compute the stiffness matrix for grid deformation using spring analogy.
	 * \param[in] geometry - Geometrical definition of the problem.
	 * \param[in] config - Definition of the particular problem.
	 * \return Value of the length of the smallest edge of the grid.
	 */
	su2double SetFEAMethodContributions_Elem(CGeometry *geometry, CConfig *config);
  
  /*!
   * \brief Build the stiffness matrix for a 3-D hexahedron element. The result will be placed in StiffMatrix_Elem.
   * \param[in] geometry - Geometrical definition of the problem.
   * \param[in] config - Definition of the particular problem.
   * \param[in] StiffMatrix_Elem - Element stiffness matrix to be filled.
   * \param[in] CoordCorners - Index value for Node 1 of the current hexahedron.
   * \param[in] PointCorners - Index values for element corners
   * \param[in] nNodes - Number of nodes defining the element.
   * \param[in] scale
   */
  void SetFEA_StiffMatrix3D(CGeometry *geometry, CConfig *config, su2double **StiffMatrix_Elem, unsigned long PointCorners[8], su2double CoordCorners[8][3],
                            unsigned short nNodes, su2double ElemVolume, su2double ElemDistance);
  
  /*!
   * \brief Build the stiffness matrix for a 3-D hexahedron element. The result will be placed in StiffMatrix_Elem.
   * \param[in] geometry - Geometrical definition of the problem.
   * \param[in] config - Definition of the particular problem.
   * \param[in] StiffMatrix_Elem - Element stiffness matrix to be filled.
   * \param[in] CoordCorners - Index value for Node 1 of the current hexahedron.
   * \param[in] PointCorners - Index values for element corners
   * \param[in] nNodes - Number of nodes defining the element.
   * \param[in] scale
   */
  void SetFEA_StiffMatrix2D(CGeometry *geometry, CConfig *config, su2double **StiffMatrix_Elem, unsigned long PointCorners[8], su2double CoordCorners[8][3],
                            unsigned short nNodes, su2double ElemVolume, su2double ElemDistance);
    
  /*!
	 * \brief Shape functions and derivative of the shape functions
   * \param[in] Xi - Local coordinates.
   * \param[in] Eta - Local coordinates.
   * \param[in] Zeta - Local coordinates.
	 * \param[in] CoordCorners - Coordiantes of the corners.
   * \param[in] DShapeFunction - Shape function information
	 */
  su2double ShapeFunc_Hexa(su2double Xi, su2double Eta, su2double Zeta, su2double CoordCorners[8][3], su2double DShapeFunction[8][4]);
  
  /*!
	 * \brief Shape functions and derivative of the shape functions
   * \param[in] Xi - Local coordinates.
   * \param[in] Eta - Local coordinates.
   * \param[in] Zeta - Local coordinates.
	 * \param[in] CoordCorners - Coordiantes of the corners.
   * \param[in] DShapeFunction - Shape function information
	 */
  su2double ShapeFunc_Tetra(su2double Xi, su2double Eta, su2double Zeta, su2double CoordCorners[8][3], su2double DShapeFunction[8][4]);
  
  /*!
	 * \brief Shape functions and derivative of the shape functions
   * \param[in] Xi - Local coordinates.
   * \param[in] Eta - Local coordinates.
   * \param[in] Zeta - Local coordinates.
	 * \param[in] CoordCorners - Coordiantes of the corners.
   * \param[in] DShapeFunction - Shape function information
	 */
  su2double ShapeFunc_Pyram(su2double Xi, su2double Eta, su2double Zeta, su2double CoordCorners[8][3], su2double DShapeFunction[8][4]);
  
  /*!
	 * \brief Shape functions and derivative of the shape functions
   * \param[in] Xi - Local coordinates.
   * \param[in] Eta - Local coordinates.
   * \param[in] Zeta - Local coordinates.
	 * \param[in] CoordCorners - Coordiantes of the corners.
   * \param[in] DShapeFunction - Shape function information
	 */
  su2double ShapeFunc_Prism(su2double Xi, su2double Eta, su2double Zeta, su2double CoordCorners[8][3], su2double DShapeFunction[8][4]);
  
  /*!
	 * \brief Shape functions and derivative of the shape functions
   * \param[in] Xi - Local coordinates.
   * \param[in] Eta - Local coordinates.
	 * \param[in] CoordCorners - Coordiantes of the corners.
   * \param[in] DShapeFunction - Shape function information
	 */
  su2double ShapeFunc_Triangle(su2double Xi, su2double Eta, su2double CoordCorners[8][3], su2double DShapeFunction[8][4]);
  
  /*!
	 * \brief Shape functions and derivative of the shape functions
   * \param[in] Xi - Local coordinates.
   * \param[in] Eta - Local coordinates.
	 * \param[in] CoordCorners - Coordiantes of the corners.
   * \param[in] DShapeFunction - Shape function information
	 */
  su2double ShapeFunc_Quadrilateral(su2double Xi, su2double Eta, su2double CoordCorners[8][3], su2double DShapeFunction[8][4]);
  
  /*!
	 * \brief Compute the shape functions for hexahedron
	 * \param[in] CoordCorners - coordinates of the cornes of the hexahedron.
	 */
  su2double GetHexa_Volume(su2double CoordCorners[8][3]);
  
  /*!
	 * \brief Compute the shape functions for hexahedron
	 * \param[in] CoordCorners - coordinates of the cornes of the hexahedron.
	 */
  su2double GetTetra_Volume(su2double CoordCorners[8][3]);
  
  /*!
	 * \brief Compute the shape functions for hexahedron
	 * \param[in] CoordCorners - coordinates of the cornes of the hexahedron.
	 */
  su2double GetPrism_Volume(su2double CoordCorners[8][3]);
  
  /*!
	 * \brief Compute the shape functions for hexahedron
	 * \param[in] CoordCorners - coordinates of the cornes of the hexahedron.
	 */
  su2double GetPyram_Volume(su2double CoordCorners[8][3]);
  
  /*!
	 * \brief Compute the shape functions for hexahedron
	 * \param[in] CoordCorners - coordinates of the cornes of the hexahedron.
	 */
  su2double GetTriangle_Area(su2double CoordCorners[8][3]);
  
  /*!
	 * \brief Compute the shape functions for hexahedron
	 * \param[in] CoordCorners - coordinates of the cornes of the hexahedron.
	 */
  su2double GetQuadrilateral_Area(su2double CoordCorners[8][3]);
    
  /*!
	 * \brief Add the stiffness matrix for a 2-D triangular element to the global stiffness matrix for the entire mesh (node-based).
	 * \param[in] geometry - Geometrical definition of the problem.
   * \param[in] StiffMatrix_Elem - Element stiffness matrix to be filled.
   * \param[in] PointCorners - Index values for element corners
   * \param[in] nNodes - Number of nodes defining the element.
	 */
  void AddFEA_StiffMatrix(CGeometry *geometry, su2double **StiffMatrix_Elem, unsigned long PointCorners[8], unsigned short nNodes);
  
  /*!
	 * \brief Check for negative volumes (all elements) after performing grid deformation.
	 * \param[in] geometry - Geometrical definition of the problem.
	 */
  void ComputeDeforming_Element_Volume(CGeometry *geometry, su2double &MinVolume, su2double &MaxVolume);
  
  
  /*!
	 * \brief Compute the minimum distance to the nearest deforming surface.
	 * \param[in] geometry - Geometrical definition of the problem.
   * \param[in] config - Definition of the particular problem.
	 */
  void ComputeDeforming_Wall_Distance(CGeometry *geometry, CConfig *config, su2double &MinDistance, su2double &MaxDistance);
    
	/*!
	 * \brief Check the boundary vertex that are going to be moved.
	 * \param[in] geometry - Geometrical definition of the problem.
	 * \param[in] config - Definition of the particular problem.
	 */
	void SetBoundaryDisplacements(CGeometry *geometry, CConfig *config);
	
	/*! 
	 * \brief Check the domain points vertex that are going to be moved.
	 * \param[in] geometry - Geometrical definition of the problem.
	 * \param[in] config - Definition of the particular problem.
	 */
	void SetDomainDisplacements(CGeometry *geometry, CConfig *config);
  
  /*!
	 * \brief Unsteady grid movement using rigid mesh rotation.
	 * \param[in] geometry - Geometrical definition of the problem.
	 * \param[in] config - Definition of the particular problem.
   * \param[in] iZone - Zone number in the mesh.
   * \param[in] iter - Physical time iteration number.
	 */
	void Rigid_Rotation(CGeometry *geometry, CConfig *config, unsigned short iZone, unsigned long iter);
	
  /*!
	 * \brief Unsteady pitching grid movement using rigid mesh motion.
	 * \param[in] geometry - Geometrical definition of the problem.
	 * \param[in] config - Definition of the particular problem.
   * \param[in] iZone - Zone number in the mesh.
   * \param[in] iter - Physical time iteration number.
	 */
	void Rigid_Pitching(CGeometry *geometry, CConfig *config, unsigned short iZone, unsigned long iter);
  
  /*!
	 * \brief Unsteady plunging grid movement using rigid mesh motion.
	 * \param[in] geometry - Geometrical definition of the problem.
	 * \param[in] config - Definition of the particular problem.
   * \param[in] iZone - Zone number in the mesh.
   * \param[in] iter - Physical time iteration number.
	 */
	void Rigid_Plunging(CGeometry *geometry, CConfig *config, unsigned short iZone, unsigned long iter);
  
  /*!
	 * \brief Unsteady translational grid movement using rigid mesh motion.
	 * \param[in] geometry - Geometrical definition of the problem.
	 * \param[in] config - Definition of the particular problem.
   * \param[in] iZone - Zone number in the mesh.
   * \param[in] iter - Physical time iteration number.
	 */
	void Rigid_Translation(CGeometry *geometry, CConfig *config, unsigned short iZone, unsigned long iter);
  
  /*!
   * \brief Scale the volume grid by a multiplicative factor.
   * \param[in] geometry - Geometrical definition of the problem.
   * \param[in] config - Definition of the particular problem.
   * \param[in] UpdateGeo - Update geometry.
   */
  void SetVolume_Scaling(CGeometry *geometry, CConfig *config, bool UpdateGeo);
  
  /*!
   * \brief Translate the volume grid by a specified displacement vector.
   * \param[in] geometry - Geometrical definition of the problem.
   * \param[in] config - Definition of the particular problem.
   * \param[in] UpdateGeo - Update geometry.
   */
  void SetVolume_Translation(CGeometry *geometry, CConfig *config, bool UpdateGeo);
  
  /*!
   * \brief Rotate the volume grid around a specified axis and angle.
   * \param[in] geometry - Geometrical definition of the problem.
   * \param[in] config - Definition of the particular problem.
   * \param[in] UpdateGeo - Update geometry.
   */
  void SetVolume_Rotation(CGeometry *geometry, CConfig *config, bool UpdateGeo);
  
  /*!
	 * \brief Grid deformation using the spring analogy method.
	 * \param[in] geometry - Geometrical definition of the problem.
	 * \param[in] config - Definition of the particular problem.
	 * \param[in] UpdateGeo - Update geometry.
   * \param[in] Derivative - Compute the derivative (disabled by default). Does not actually deform the grid if enabled.
	 */
  void SetVolume_Deformation(CGeometry *geometry, CConfig *config, bool UpdateGeo, bool Derivative = false);

  /*!
   * \brief Set the derivatives of the boundary nodes.
   * \param[in] geometry - Geometrical definition of the problem.
   * \param[in] config - Definition of the particular problem.
   */
  void SetBoundaryDerivatives(CGeometry *geometry, CConfig *config);

  /*!
   * \brief Update the derivatives of the coordinates after the grid movement.
   * \param[in] geometry - Geometrical definition of the problem.
   * \param[in] config - Definition of the particular problem.
   */
  void UpdateGridCoord_Derivatives(CGeometry *geometry, CConfig *config);

	/*!
	 * \brief Compute the determinant of a 3 by 3 matrix.
	 * 3 by 3 matrix elements
	 * \param[in] A00
	 * \param[in] A01
	 * \param[in] A02
	 * \param[in] A10
	 * \param[in] A11
	 * \param[in] A12
	 * \param[in] A20
	 * \param[in] A21
	 * \param[in] A22
	 * \result Determinant of the matrix
	 */
	su2double Determinant_3x3(su2double A00, su2double A01, su2double A02, su2double A10, su2double A11, su2double A12, su2double A20, su2double A21, su2double A22);


	/*!
	 * \brief Store the number of iterations when moving the mesh.
	 * \param[in] val_nIterMesh - Number of iterations.
	 */
	void Set_nIterMesh(unsigned long val_nIterMesh);

	/*!
	 * \brief Retrieve the number of iterations when moving the mesh.
	 * \param[out] Number of iterations.
	 */
	unsigned long Get_nIterMesh(void);
};

<<<<<<< HEAD
/*! 
 * \class CSurfaceMovement
 * \brief Class for moving the surface numerical grid.
 * \author F. Palacios, T. Economon.
 * \version 5.0.0 "Raven"
 */
class CSurfaceMovement : public CGridMovement {
protected:
  CFreeFormDefBox** FFDBox;	/*!< \brief Definition of the Free Form Deformation Box. */
	unsigned short nFFDBox;	/*!< \brief Number of FFD FFDBoxes. */
	unsigned short nLevel;	/*!< \brief Level of the FFD FFDBoxes (parent/child). */
	bool FFDBoxDefinition;	/*!< \brief If the FFD FFDBox has been defined in the input file. */
  vector<su2double> GlobalCoordX[MAX_NUMBER_FFD];
  vector<su2double> GlobalCoordY[MAX_NUMBER_FFD];
  vector<su2double> GlobalCoordZ[MAX_NUMBER_FFD];
  vector<string> GlobalTag[MAX_NUMBER_FFD];
  vector<unsigned long> GlobalPoint[MAX_NUMBER_FFD];

public:
	
	/*! 
	 * \brief Constructor of the class.
	 */
	CSurfaceMovement(void);
	
	/*! 
	 * \brief Destructor of the class. 
	 */
	~CSurfaceMovement(void);
  
	/*! 
	 * \brief Set a Hicks-Henne deformation bump functions on an airfoil.
	 * \param[in] boundary - Geometry of the boundary.
	 * \param[in] config - Definition of the particular problem.
	 * \param[in] iDV - Index of the design variable.
	 * \param[in] ResetDef - Reset the deformation before starting a new one.
	 */
	void SetHicksHenne(CGeometry *boundary, CConfig *config, unsigned short iDV, bool ResetDef);
  
	/*!
	 * \brief Set a Hicks-Henne deformation bump functions on an airfoil.
	 * \param[in] boundary - Geometry of the boundary.
	 * \param[in] config - Definition of the particular problem.
	 * \param[in] iDV - Index of the design variable.
	 * \param[in] ResetDef - Reset the deformation before starting a new one.
	 */
	void SetSurface_Bump(CGeometry *boundary, CConfig *config, unsigned short iDV, bool ResetDef);

  /*!
   * \brief Set a Hicks-Henne deformation bump functions on an airfoil.
   * \param[in] boundary - Geometry of the boundary.
   * \param[in] config - Definition of the particular problem.
   * \param[in] iDV - Index of the design variable.
   * \param[in] ResetDef - Reset the deformation before starting a new one.
   */
  void SetAngleOfAttack(CGeometry *boundary, CConfig *config, unsigned short iDV, bool ResetDef);

	/*! 
	 * \brief Set a deformation based on a change in the Kulfan parameters for an airfoil.
	 * \param[in] boundary - Geometry of the boundary.
	 * \param[in] config - Definition of the particular problem.
	 * \param[in] iDV - Index of the design variable.
	 * \param[in] ResetDef - Reset the deformation before starting a new one.
	 */
	void SetCST(CGeometry *boundary, CConfig *config, unsigned short iDV, bool ResetDef);

	/*! 
	 * \brief Set a NACA 4 digits airfoil family for airfoil deformation.
	 * \param[in] boundary - Geometry of the boundary.
	 * \param[in] config - Definition of the particular problem.
	 */
	void SetNACA_4Digits(CGeometry *boundary, CConfig *config);
	
	/*! 
	 * \brief Set a parabolic family for airfoil deformation.
	 * \param[in] boundary - Geometry of the boundary.
	 * \param[in] config - Definition of the particular problem.
	 */
	void SetParabolic(CGeometry *boundary, CConfig *config);
	
  /*!
	 * \brief Set a obstacle in a channel.
	 * \param[in] boundary - Geometry of the boundary.
	 * \param[in] config - Definition of the particular problem.
	 */
	void SetAirfoil(CGeometry *boundary, CConfig *config);
  
	/*! 
	 * \brief Set a rotation for surface movement.
	 * \param[in] boundary - Geometry of the boundary.
	 * \param[in] config - Definition of the particular problem.
	 * \param[in] iDV - Index of the design variable.
	 * \param[in] ResetDef - Reset the deformation before starting a new one.
	 */
	void SetRotation(CGeometry *boundary, CConfig *config, unsigned short iDV, bool ResetDef);

  /*!
	 * \brief Set the translational/rotational velocity for a moving wall.
	 * \param[in] geometry - Geometrical definition of the problem.
	 * \param[in] config - Definition of the particular problem.
   * \param[in] iZone - Zone number in the mesh.
   * \param[in] iter - Physical time iteration number.
	 */
	void Moving_Walls(CGeometry *geometry, CConfig *config, unsigned short iZone, unsigned long iter);
  
  /*!
	 * \brief Computes the displacement of a translating surface for a dynamic mesh simulation.
	 * \param[in] geometry - Geometrical definition of the problem.
	 * \param[in] config - Definition of the particular problem.
	 * \param[in] iter - Current physical time iteration.
   * \param[in] iZone - Zone number in the mesh.
	 */
	void Surface_Translating(CGeometry *geometry, CConfig *config,
                        unsigned long iter, unsigned short iZone);
  
  /*!
	 * \brief Computes the displacement of a plunging surface for a dynamic mesh simulation.
	 * \param[in] geometry - Geometrical definition of the problem.
	 * \param[in] config - Definition of the particular problem.
	 * \param[in] iter - Current physical time iteration.
   * \param[in] iZone - Zone number in the mesh.
	 */
	void Surface_Plunging(CGeometry *geometry, CConfig *config,
                           unsigned long iter, unsigned short iZone);
  
  /*!
	 * \brief Computes the displacement of a pitching surface for a dynamic mesh simulation.
	 * \param[in] geometry - Geometrical definition of the problem.
	 * \param[in] config - Definition of the particular problem.
	 * \param[in] iter - Current physical time iteration.
   * \param[in] iZone - Zone number in the mesh.
	 */
	void Surface_Pitching(CGeometry *geometry, CConfig *config,
                             unsigned long iter, unsigned short iZone);
  
  /*!
	 * \brief Computes the displacement of a rotating surface for a dynamic mesh simulation.
	 * \param[in] geometry - Geometrical definition of the problem.
	 * \param[in] config - Definition of the particular problem.
	 * \param[in] iter - Current physical time iteration.
   * \param[in] iZone - Zone number in the mesh.
	 */
	void Surface_Rotating(CGeometry *geometry, CConfig *config,
                        unsigned long iter, unsigned short iZone);
  
  /*!
   * \brief Computes the displacement of a rotating surface for a dynamic mesh simulation.
   * \param[in] geometry - Geometrical definition of the problem.
   * \param[in] config - Definition of the particular problem.
   * \param[in] iter - Current physical time iteration.
   * \param[in] iZone - Zone number in the mesh.
   */
  void HTP_Rotation(CGeometry *geometry, CConfig *config,
                    unsigned long iter, unsigned short iZone);

    /*!
	 * \brief Unsteady aeroelastic grid movement by deforming the mesh.
	 * \param[in] geometry - Geometrical definition of the problem.
	 * \param[in] config - Definition of the particular problem.
   * \param[in] ExtIter - Physical iteration number.
   * \param[in] iMarker - Marker to deform.
   * \param[in] iMarker_Monitoring - Marker we are monitoring.
   * \param[in] displacements - solution of typical section wing model.
	 */
    void AeroelasticDeform(CGeometry *geometry, CConfig *config, unsigned long ExtIter, unsigned short iMarker, unsigned short iMarker_Monitoring, vector<su2double>& displacements);
    
   /*!
	 * \brief Deforms a 3-D flutter/pitching surface during an unsteady simulation.
	 * \param[in] geometry - Geometrical definition of the problem.
	 * \param[in] config - Definition of the particular problem.
	 * \param[in] iter - Current physical time iteration.
   * \param[in] iZone - Zone number in the mesh.
	 */
	void SetBoundary_Flutter3D(CGeometry *geometry, CConfig *config, 
                             CFreeFormDefBox **FFDBox, unsigned long iter, unsigned short iZone);
	
  /*! 
	 * \brief Set the collective pitch for a blade surface movement.
	 * \param[in] geometry - Geometrical definition of the problem.
	 * \param[in] config - Definition of the particular problem.
	 */
  void SetCollective_Pitch(CGeometry *geometry, CConfig *config);
  
  /*! 
	 * \brief Set any surface deformationsbased on an input file.
	 * \param[in] geometry - Geometrical definition of the problem.
	 * \param[in] config - Definition of the particular problem.
   * \param[in] iZone - Zone number in the mesh.
   * \param[in] iter - Current physical time iteration.
	 */
  void SetExternal_Deformation(CGeometry *geometry, CConfig *config, unsigned short iZone, unsigned long iter);
  
	/*! 
	 * \brief Set a displacement for surface movement.
	 * \param[in] boundary - Geometry of the boundary.
	 * \param[in] config - Definition of the particular problem.
	 * \param[in] iDV - Index of the design variable.
	 * \param[in] ResetDef - Reset the deformation before starting a new one.
	 */
	void SetTranslation(CGeometry *boundary, CConfig *config, unsigned short iDV, bool ResetDef);

  /*!
   * \brief Set a displacement for surface movement.
   * \param[in] boundary - Geometry of the boundary.
   * \param[in] config - Definition of the particular problem.
   * \param[in] iDV - Index of the design variable.
   * \param[in] ResetDef - Reset the deformation before starting a new one.
   */
  void SetScale(CGeometry *boundary, CConfig *config, unsigned short iDV, bool ResetDef);

	/*! 
	 * \brief Copy the boundary coordinates to each vertex.
	 * \param[in] geometry - Geometrical definition of the problem.
	 * \param[in] config - Definition of the particular problem.
	 */
	void CopyBoundary(CGeometry *geometry, CConfig *config);
  
  /*!
	 * \brief Set the surface/boundary deformation.
	 * \param[in] geometry - Geometrical definition of the problem.
	 * \param[in] config - Definition of the particular problem.
	 */
	void SetSurface_Deformation(CGeometry *geometry, CConfig *config);
	
	/*! 
	 * \brief Compute the parametric coordinates of a grid point using a point inversion strategy
	 *        in the free form FFDBox.
	 * \param[in] geometry - Geometrical definition of the problem.
	 * \param[in] config - Definition of the particular problem.
	 * \param[in] FFDBox - Array with all the free forms FFDBoxes of the computation.
	 */		
	void SetParametricCoord(CGeometry *geometry, CConfig *config, CFreeFormDefBox *FFDBox, unsigned short iFFDBox);
	
	/*! 
	 * \brief Update the parametric coordinates of a grid point using a point inversion strategy
	 *        in the free form FFDBox.
	 * \param[in] geometry - Geometrical definition of the problem.
	 * \param[in] config - Definition of the particular problem.
	 * \param[in] FFDBox - Array with all the free forms FFDBoxes of the computation.
	 * \param[in] iFFDBox - _____________________.
	 */		
	void UpdateParametricCoord(CGeometry *geometry, CConfig *config, CFreeFormDefBox *FFDBox, unsigned short iFFDBox);
	
  /*!
   * \brief Check the intersections of the FFD with the surface
   * \param[in] geometry - Geometrical definition of the problem.
   * \param[in] config - Definition of the particular problem.
   * \param[in] FFDBox - Array with all the free forms FFDBoxes of the computation.
   * \param[in] iFFDBox - _____________________.
   */
  void CheckFFDIntersections(CGeometry *geometry, CConfig *config, CFreeFormDefBox *FFDBox, unsigned short iFFDBox);
  
  /*!
   * \brief Check the intersections of the FFD with the surface
   * \param[in] geometry - Geometrical definition of the problem.
   * \param[in] config - Definition of the particular problem.
   * \param[in] FFDBox - Array with all the free forms FFDBoxes of the computation.
   * \param[in] iFFDBox - _____________________.
   */
  void CheckFFDDimension(CGeometry *geometry, CConfig *config, CFreeFormDefBox *FFDBox, unsigned short iFFDBox);

	/*! 
	 * \brief _____________________.
	 * \param[in] geometry - _____________________.
	 * \param[in] config - _____________________.
	 * \param[in] FFDBoxParent - _____________________.
	 * \param[in] FFDBoxChild - _____________________.
	 */	
	void SetParametricCoordCP(CGeometry *geometry, CConfig *config, CFreeFormDefBox *FFDBoxParent, CFreeFormDefBox *FFDBoxChild);
	
	/*! 
	 * \brief _____________________.
	 * \param[in] geometry - _____________________.
	 * \param[in] config - _____________________.
	 * \param[in] FFDBoxParent - _____________________.
   * \param[in] FFDBoxChild - _____________________.
	 */	
	void GetCartesianCoordCP(CGeometry *geometry, CConfig *config, CFreeFormDefBox *FFDBoxParent, CFreeFormDefBox *FFDBoxChild);

	/*! 
	 * \brief Recompute the cartesian coordinates using the control points position.
	 * \param[in] geometry - Geometrical definition of the problem.
	 * \param[in] config - Definition of the particular problem.
	 * \param[in] FFDBox - Array with all the free forms FFDBoxes of the computation.
	 * \param[in] iFFDBox - _____________________.
	 */		
  void SetCartesianCoord(CGeometry *geometry, CConfig *config, CFreeFormDefBox *FFDBox, unsigned short iFFDBox, bool ResetDef);
  	
  /*!
   * \brief Set the deformation of the Free From box using the control point position.
   * \param[in] geometry - Geometrical definition of the problem.
   * \param[in] config - Definition of the particular problem.
   * \param[in] FFDBox - Array with all the free forms FFDBoxes of the computation.
   * \param[in] iDV - Index of the design variable.
   * \param[in] ResetDef - Reset the deformation before starting a new one.
   */
  bool SetFFDCPChange_2D(CGeometry *geometry, CConfig *config, CFreeFormDefBox *FFDBox, CFreeFormDefBox **ResetFFDBox, unsigned short iDV, bool ResetDef);
  
  /*!
   * \brief Set the deformation of the Free From box using the control point position.
   * \param[in] geometry - Geometrical definition of the problem.
   * \param[in] config - Definition of the particular problem.
   * \param[in] FFDBox - Array with all the free forms FFDBoxes of the computation.
   * \param[in] iDV - Index of the design variable.
   * \param[in] ResetDef - Reset the deformation before starting a new one.
   */
  bool SetFFDCPChange(CGeometry *geometry, CConfig *config, CFreeFormDefBox *FFDBox, CFreeFormDefBox **ResetFFDBox, unsigned short iDV, bool ResetDef);
  
  /*!
   * \brief Set the deformation of the Free From box using the control point position.
   * \param[in] geometry - Geometrical definition of the problem.
   * \param[in] config - Definition of the particular problem.
   * \param[in] FFDBox - Array with all the free forms FFDBoxes of the computation.
   * \param[in] iDV - Index of the design variable.
   * \param[in] ResetDef - Reset the deformation before starting a new one.
   */
  bool SetFFDGull(CGeometry *geometry, CConfig *config, CFreeFormDefBox *FFDBox, CFreeFormDefBox **ResetFFDBox, unsigned short iDV, bool ResetDef);
  
  /*!
   * \brief Set the deformation of the Free From box using the control point position.
   * \param[in] geometry - Geometrical definition of the problem.
   * \param[in] config - Definition of the particular problem.
   * \param[in] FFDBox - Array with all the free forms FFDBoxes of the computation.
   * \param[in] iDV - Index of the design variable.
   * \param[in] ResetDef - Reset the deformation before starting a new one.
   */
  bool SetFFDNacelle(CGeometry *geometry, CConfig *config, CFreeFormDefBox *FFDBox, CFreeFormDefBox **ResetFFDBox, unsigned short iDV, bool ResetDef);
  
  /*!
   * \brief Set a camber deformation of the Free From box using the control point position.
   * \param[in] geometry - Geometrical definition of the problem.
   * \param[in] config - Definition of the particular problem.
   * \param[in] FFDBox - Array with all the free forms FFDBoxes of the computation.
   * \param[in] iDV - Index of the design variable.
   * \param[in] ResetDef - Reset the deformation before starting a new one.
   */
  bool SetFFDCamber_2D(CGeometry *geometry, CConfig *config, CFreeFormDefBox *FFDBox, CFreeFormDefBox **ResetFFDBox, unsigned short iDV, bool ResetDef);
  
  /*!
   * \brief Set a camber deformation of the Free From box using the control point position.
   * \param[in] geometry - Geometrical definition of the problem.
   * \param[in] config - Definition of the particular problem.
   * \param[in] FFDBox - Array with all the free forms FFDBoxes of the computation.
   * \param[in] iDV - Index of the design variable.
   * \param[in] ResetDef - Reset the deformation before starting a new one.
   */
  bool SetFFDTwist_2D(CGeometry *geometry, CConfig *config, CFreeFormDefBox *FFDBox, CFreeFormDefBox **ResetFFDBox, unsigned short iDV, bool ResetDef);
  
  /*!
   * \brief Set a thickness deformation of the Free From box using the control point position.
   * \param[in] geometry - Geometrical definition of the problem.
   * \param[in] config - Definition of the particular problem.
   * \param[in] FFDBox - Array with all the free forms FFDBoxes of the computation.
   * \param[in] iDV - Index of the design variable.
   * \param[in] ResetDef - Reset the deformation before starting a new one.
   */
  bool SetFFDThickness_2D(CGeometry *geometry, CConfig *config, CFreeFormDefBox *FFDBox, CFreeFormDefBox **ResetFFDBox, unsigned short iDV, bool ResetDef);
  
  /*!
   * \brief Set a camber deformation of the Free From box using the control point position.
   * \param[in] geometry - Geometrical definition of the problem.
   * \param[in] config - Definition of the particular problem.
   * \param[in] FFDBox - Array with all the free forms FFDBoxes of the computation.
   * \param[in] iDV - Index of the design variable.
   * \param[in] ResetDef - Reset the deformation before starting a new one.
   */
  bool SetFFDCamber(CGeometry *geometry, CConfig *config, CFreeFormDefBox *FFDBox, CFreeFormDefBox **ResetFFDBox, unsigned short iDV, bool ResetDef);
  
  /*!
   * \brief Set a thickness deformation of the Free From box using the control point position.
   * \param[in] geometry - Geometrical definition of the problem.
   * \param[in] config - Definition of the particular problem.
   * \param[in] FFDBox - Array with all the free forms FFDBoxes of the computation.
   * \param[in] iDV - Index of the design variable.
   * \param[in] ResetDef - Reset the deformation before starting a new one.
   */
  bool SetFFDThickness(CGeometry *geometry, CConfig *config, CFreeFormDefBox *FFDBox, CFreeFormDefBox **ResetFFDBox, unsigned short iDV, bool ResetDef);
  
  /*!
   * \brief Set a thickness deformation of the Free From box using the control point position.
   * \param[in] geometry - Geometrical definition of the problem.
   * \param[in] config - Definition of the particular problem.
   * \param[in] FFDBox - Array with all the free forms FFDBoxes of the computation.
   * \param[in] iDV - Index of the design variable.
   * \param[in] ResetDef - Reset the deformation before starting a new one.
   */
  void SetFFDAngleOfAttack(CGeometry *geometry, CConfig *config, CFreeFormDefBox *FFDBox, CFreeFormDefBox **ResetFFDBox, unsigned short iDV, bool ResetDef);
  
  /*!
   * \brief Set a twist angle deformation of the Free From box using the control point position.
   * \brief Set a rotation angle deformation + a translation of the Free From box using the control point position.
   * \param[in] geometry - Geometrical definition of the problem.
   * \param[in] config - Definition of the particular problem.
   * \param[in] FFDBox - Array with all the free forms FFDBoxes of the computation.
   * \param[in] iDV - Index of the design variable.
   * \param[in] ResetDef - Reset the deformation before starting a new one.
   */
  bool SetFFDTwist(CGeometry *geometry, CConfig *config, CFreeFormDefBox *FFDBox, CFreeFormDefBox **ResetFFDBox, unsigned short iDV, bool ResetDef);
  void SetFFDRotationTrans(CGeometry *geometry, CConfig *config, CFreeFormDefBox *FFDBox, unsigned short iDV, bool ResetDef);
  
  /*!
	 * \brief Set a rotation angle deformation in a control surface of the Free From box using the control point position.
	 * \param[in] geometry - Geometrical definition of the problem.
	 * \param[in] config - Definition of the particular problem.
	 * \param[in] FFDBox - Array with all the free forms FFDBoxes of the computation.
	 * \param[in] iDV - Index of the design variable.
	 * \param[in] ResetDef - Reset the deformation before starting a new one.
	 */
//	void SetFFDControl_Surface(CGeometry *geometry, CConfig *config, CFreeFormDefBox *FFDBox, unsigned short iDV, bool ResetDef);
  
  /*!
   * \brief Set a rotation angle deformation of the Free From box using the control point position.
   * \param[in] geometry - Geometrical definition of the problem.
   * \param[in] config - Definition of the particular problem.
   * \param[in] FFDBox - Array with all the free forms FFDBoxes of the computation.
   * \param[in] iDV - Index of the design variable.
   * \param[in] ResetDef - Reset the deformation before starting a new one.
   */
  bool SetFFDRotation(CGeometry *geometry, CConfig *config, CFreeFormDefBox *FFDBox,CFreeFormDefBox **ResetFFDBox, unsigned short iDV, bool ResetDef);
  
  /*!
   * \brief Set a rotation angle deformation in a control surface of the Free From box using the control point position.
   * \param[in] geometry - Geometrical definition of the problem.
   * \param[in] config - Definition of the particular problem.
   * \param[in] FFDBox - Array with all the free forms FFDBoxes of the computation.
   * \param[in] iDV - Index of the design variable.
   * \param[in] ResetDef - Reset the deformation before starting a new one.
   */
  bool SetFFDControl_Surface(CGeometry *geometry, CConfig *config, CFreeFormDefBox *FFDBox, CFreeFormDefBox **ResetFFDBox, unsigned short iDV, bool ResetDef);
    
	/*! 
	 * \brief Read the free form information from the grid input file.
	 * \note If there is no control point information, and no parametric 
	 *       coordinates information, the code will compute that information.
	 * \param[in] config - Definition of the particular problem.
	 * \param[in] geometry - Geometrical definition of the problem.
	 * \param[in] FFDBox - Array with all the free forms FFDBoxes of the computation.
	 * \param[in] val_mesh_filename - Name of the grid input file.
	 */
	void ReadFFDInfo(CGeometry *geometry, CConfig *config, CFreeFormDefBox **FFDBox, string val_mesh_filename);
	
  /*!
   * \brief Read the free form information from the grid input file.
   * \note If there is no control point information, and no parametric
   *       coordinates information, the code will compute that information.
   * \param[in] config - Definition of the particular problem.
   * \param[in] geometry - Geometrical definition of the problem.
   * \param[in] FFDBox - Array with all the free forms FFDBoxes of the computation.
   */
  void ReadFFDInfo(CGeometry *geometry, CConfig *config, CFreeFormDefBox **FFDBox);
  
  /*!
   * \brief Merge the Free Form information in the SU2 file.
   * \param[in] config - Definition of the particular problem.
   * \param[in] geometry - Geometrical definition of the problem.
   * \param[in] val_mesh_filename - Name of the grid output file.
   */
  void MergeFFDInfo(CGeometry *geometry, CConfig *config);
  
	/*! 
	 * \brief Write the Free Form information in the SU2 file.
	 * \param[in] config - Definition of the particular problem.
	 * \param[in] geometry - Geometrical definition of the problem.
	 * \param[in] val_mesh_filename - Name of the grid output file.
	 */		
	void WriteFFDInfo(CGeometry *geometry, CConfig *config);
	
	/*! 
	 * \brief Get information about if there is a complete FFDBox definition, or it is necessary to 
	 *        compute the parametric coordinates.
	 * \return <code>TRUE</code> if the input grid file has a complete information; otherwise <code>FALSE</code>.
	 */		
	bool GetFFDBoxDefinition(void);
	
  /*!
   * \brief Check if the design variable definition matches the FFD box definition.
   * \param[in] config - Definition of the particular problem.
   * \param[in] iDV - Index of the design variable.
   * \return <code>TRUE</code> if the FFD box name referenced with DV_PARAM can be found in the FFD box definition;
   * otherwise <code>FALSE</code>.
   */
  bool CheckFFDBoxDefinition(CConfig* config, unsigned short iDV);

	/*! 
	 * \brief Obtain the number of FFDBoxes.
	 * \return Number of FFD FFDBoxes.
	 */		
	unsigned short GetnFFDBox(void);
	
	/*! 
	 * \brief Obtain the number of levels.
	 * \return Number of FFD levels.
	 */		
	unsigned short GetnLevel(void);

  /*!
   * \brief Set derivatives of the surface/boundary deformation.
   * \param[in] geometry - Geometrical definition of the problem.
   * \param[in] config - Definition of the particular problem.
   */
  void SetSurface_Derivative(CGeometry *geometry, CConfig *config);
};
=======
>>>>>>> e0460f87

#include "grid_movement_structure.inl"<|MERGE_RESOLUTION|>--- conflicted
+++ resolved
@@ -397,510 +397,5 @@
 	unsigned long Get_nIterMesh(void);
 };
 
-<<<<<<< HEAD
-/*! 
- * \class CSurfaceMovement
- * \brief Class for moving the surface numerical grid.
- * \author F. Palacios, T. Economon.
- * \version 5.0.0 "Raven"
- */
-class CSurfaceMovement : public CGridMovement {
-protected:
-  CFreeFormDefBox** FFDBox;	/*!< \brief Definition of the Free Form Deformation Box. */
-	unsigned short nFFDBox;	/*!< \brief Number of FFD FFDBoxes. */
-	unsigned short nLevel;	/*!< \brief Level of the FFD FFDBoxes (parent/child). */
-	bool FFDBoxDefinition;	/*!< \brief If the FFD FFDBox has been defined in the input file. */
-  vector<su2double> GlobalCoordX[MAX_NUMBER_FFD];
-  vector<su2double> GlobalCoordY[MAX_NUMBER_FFD];
-  vector<su2double> GlobalCoordZ[MAX_NUMBER_FFD];
-  vector<string> GlobalTag[MAX_NUMBER_FFD];
-  vector<unsigned long> GlobalPoint[MAX_NUMBER_FFD];
-
-public:
-	
-	/*! 
-	 * \brief Constructor of the class.
-	 */
-	CSurfaceMovement(void);
-	
-	/*! 
-	 * \brief Destructor of the class. 
-	 */
-	~CSurfaceMovement(void);
-  
-	/*! 
-	 * \brief Set a Hicks-Henne deformation bump functions on an airfoil.
-	 * \param[in] boundary - Geometry of the boundary.
-	 * \param[in] config - Definition of the particular problem.
-	 * \param[in] iDV - Index of the design variable.
-	 * \param[in] ResetDef - Reset the deformation before starting a new one.
-	 */
-	void SetHicksHenne(CGeometry *boundary, CConfig *config, unsigned short iDV, bool ResetDef);
-  
-	/*!
-	 * \brief Set a Hicks-Henne deformation bump functions on an airfoil.
-	 * \param[in] boundary - Geometry of the boundary.
-	 * \param[in] config - Definition of the particular problem.
-	 * \param[in] iDV - Index of the design variable.
-	 * \param[in] ResetDef - Reset the deformation before starting a new one.
-	 */
-	void SetSurface_Bump(CGeometry *boundary, CConfig *config, unsigned short iDV, bool ResetDef);
-
-  /*!
-   * \brief Set a Hicks-Henne deformation bump functions on an airfoil.
-   * \param[in] boundary - Geometry of the boundary.
-   * \param[in] config - Definition of the particular problem.
-   * \param[in] iDV - Index of the design variable.
-   * \param[in] ResetDef - Reset the deformation before starting a new one.
-   */
-  void SetAngleOfAttack(CGeometry *boundary, CConfig *config, unsigned short iDV, bool ResetDef);
-
-	/*! 
-	 * \brief Set a deformation based on a change in the Kulfan parameters for an airfoil.
-	 * \param[in] boundary - Geometry of the boundary.
-	 * \param[in] config - Definition of the particular problem.
-	 * \param[in] iDV - Index of the design variable.
-	 * \param[in] ResetDef - Reset the deformation before starting a new one.
-	 */
-	void SetCST(CGeometry *boundary, CConfig *config, unsigned short iDV, bool ResetDef);
-
-	/*! 
-	 * \brief Set a NACA 4 digits airfoil family for airfoil deformation.
-	 * \param[in] boundary - Geometry of the boundary.
-	 * \param[in] config - Definition of the particular problem.
-	 */
-	void SetNACA_4Digits(CGeometry *boundary, CConfig *config);
-	
-	/*! 
-	 * \brief Set a parabolic family for airfoil deformation.
-	 * \param[in] boundary - Geometry of the boundary.
-	 * \param[in] config - Definition of the particular problem.
-	 */
-	void SetParabolic(CGeometry *boundary, CConfig *config);
-	
-  /*!
-	 * \brief Set a obstacle in a channel.
-	 * \param[in] boundary - Geometry of the boundary.
-	 * \param[in] config - Definition of the particular problem.
-	 */
-	void SetAirfoil(CGeometry *boundary, CConfig *config);
-  
-	/*! 
-	 * \brief Set a rotation for surface movement.
-	 * \param[in] boundary - Geometry of the boundary.
-	 * \param[in] config - Definition of the particular problem.
-	 * \param[in] iDV - Index of the design variable.
-	 * \param[in] ResetDef - Reset the deformation before starting a new one.
-	 */
-	void SetRotation(CGeometry *boundary, CConfig *config, unsigned short iDV, bool ResetDef);
-
-  /*!
-	 * \brief Set the translational/rotational velocity for a moving wall.
-	 * \param[in] geometry - Geometrical definition of the problem.
-	 * \param[in] config - Definition of the particular problem.
-   * \param[in] iZone - Zone number in the mesh.
-   * \param[in] iter - Physical time iteration number.
-	 */
-	void Moving_Walls(CGeometry *geometry, CConfig *config, unsigned short iZone, unsigned long iter);
-  
-  /*!
-	 * \brief Computes the displacement of a translating surface for a dynamic mesh simulation.
-	 * \param[in] geometry - Geometrical definition of the problem.
-	 * \param[in] config - Definition of the particular problem.
-	 * \param[in] iter - Current physical time iteration.
-   * \param[in] iZone - Zone number in the mesh.
-	 */
-	void Surface_Translating(CGeometry *geometry, CConfig *config,
-                        unsigned long iter, unsigned short iZone);
-  
-  /*!
-	 * \brief Computes the displacement of a plunging surface for a dynamic mesh simulation.
-	 * \param[in] geometry - Geometrical definition of the problem.
-	 * \param[in] config - Definition of the particular problem.
-	 * \param[in] iter - Current physical time iteration.
-   * \param[in] iZone - Zone number in the mesh.
-	 */
-	void Surface_Plunging(CGeometry *geometry, CConfig *config,
-                           unsigned long iter, unsigned short iZone);
-  
-  /*!
-	 * \brief Computes the displacement of a pitching surface for a dynamic mesh simulation.
-	 * \param[in] geometry - Geometrical definition of the problem.
-	 * \param[in] config - Definition of the particular problem.
-	 * \param[in] iter - Current physical time iteration.
-   * \param[in] iZone - Zone number in the mesh.
-	 */
-	void Surface_Pitching(CGeometry *geometry, CConfig *config,
-                             unsigned long iter, unsigned short iZone);
-  
-  /*!
-	 * \brief Computes the displacement of a rotating surface for a dynamic mesh simulation.
-	 * \param[in] geometry - Geometrical definition of the problem.
-	 * \param[in] config - Definition of the particular problem.
-	 * \param[in] iter - Current physical time iteration.
-   * \param[in] iZone - Zone number in the mesh.
-	 */
-	void Surface_Rotating(CGeometry *geometry, CConfig *config,
-                        unsigned long iter, unsigned short iZone);
-  
-  /*!
-   * \brief Computes the displacement of a rotating surface for a dynamic mesh simulation.
-   * \param[in] geometry - Geometrical definition of the problem.
-   * \param[in] config - Definition of the particular problem.
-   * \param[in] iter - Current physical time iteration.
-   * \param[in] iZone - Zone number in the mesh.
-   */
-  void HTP_Rotation(CGeometry *geometry, CConfig *config,
-                    unsigned long iter, unsigned short iZone);
-
-    /*!
-	 * \brief Unsteady aeroelastic grid movement by deforming the mesh.
-	 * \param[in] geometry - Geometrical definition of the problem.
-	 * \param[in] config - Definition of the particular problem.
-   * \param[in] ExtIter - Physical iteration number.
-   * \param[in] iMarker - Marker to deform.
-   * \param[in] iMarker_Monitoring - Marker we are monitoring.
-   * \param[in] displacements - solution of typical section wing model.
-	 */
-    void AeroelasticDeform(CGeometry *geometry, CConfig *config, unsigned long ExtIter, unsigned short iMarker, unsigned short iMarker_Monitoring, vector<su2double>& displacements);
-    
-   /*!
-	 * \brief Deforms a 3-D flutter/pitching surface during an unsteady simulation.
-	 * \param[in] geometry - Geometrical definition of the problem.
-	 * \param[in] config - Definition of the particular problem.
-	 * \param[in] iter - Current physical time iteration.
-   * \param[in] iZone - Zone number in the mesh.
-	 */
-	void SetBoundary_Flutter3D(CGeometry *geometry, CConfig *config, 
-                             CFreeFormDefBox **FFDBox, unsigned long iter, unsigned short iZone);
-	
-  /*! 
-	 * \brief Set the collective pitch for a blade surface movement.
-	 * \param[in] geometry - Geometrical definition of the problem.
-	 * \param[in] config - Definition of the particular problem.
-	 */
-  void SetCollective_Pitch(CGeometry *geometry, CConfig *config);
-  
-  /*! 
-	 * \brief Set any surface deformationsbased on an input file.
-	 * \param[in] geometry - Geometrical definition of the problem.
-	 * \param[in] config - Definition of the particular problem.
-   * \param[in] iZone - Zone number in the mesh.
-   * \param[in] iter - Current physical time iteration.
-	 */
-  void SetExternal_Deformation(CGeometry *geometry, CConfig *config, unsigned short iZone, unsigned long iter);
-  
-	/*! 
-	 * \brief Set a displacement for surface movement.
-	 * \param[in] boundary - Geometry of the boundary.
-	 * \param[in] config - Definition of the particular problem.
-	 * \param[in] iDV - Index of the design variable.
-	 * \param[in] ResetDef - Reset the deformation before starting a new one.
-	 */
-	void SetTranslation(CGeometry *boundary, CConfig *config, unsigned short iDV, bool ResetDef);
-
-  /*!
-   * \brief Set a displacement for surface movement.
-   * \param[in] boundary - Geometry of the boundary.
-   * \param[in] config - Definition of the particular problem.
-   * \param[in] iDV - Index of the design variable.
-   * \param[in] ResetDef - Reset the deformation before starting a new one.
-   */
-  void SetScale(CGeometry *boundary, CConfig *config, unsigned short iDV, bool ResetDef);
-
-	/*! 
-	 * \brief Copy the boundary coordinates to each vertex.
-	 * \param[in] geometry - Geometrical definition of the problem.
-	 * \param[in] config - Definition of the particular problem.
-	 */
-	void CopyBoundary(CGeometry *geometry, CConfig *config);
-  
-  /*!
-	 * \brief Set the surface/boundary deformation.
-	 * \param[in] geometry - Geometrical definition of the problem.
-	 * \param[in] config - Definition of the particular problem.
-	 */
-	void SetSurface_Deformation(CGeometry *geometry, CConfig *config);
-	
-	/*! 
-	 * \brief Compute the parametric coordinates of a grid point using a point inversion strategy
-	 *        in the free form FFDBox.
-	 * \param[in] geometry - Geometrical definition of the problem.
-	 * \param[in] config - Definition of the particular problem.
-	 * \param[in] FFDBox - Array with all the free forms FFDBoxes of the computation.
-	 */		
-	void SetParametricCoord(CGeometry *geometry, CConfig *config, CFreeFormDefBox *FFDBox, unsigned short iFFDBox);
-	
-	/*! 
-	 * \brief Update the parametric coordinates of a grid point using a point inversion strategy
-	 *        in the free form FFDBox.
-	 * \param[in] geometry - Geometrical definition of the problem.
-	 * \param[in] config - Definition of the particular problem.
-	 * \param[in] FFDBox - Array with all the free forms FFDBoxes of the computation.
-	 * \param[in] iFFDBox - _____________________.
-	 */		
-	void UpdateParametricCoord(CGeometry *geometry, CConfig *config, CFreeFormDefBox *FFDBox, unsigned short iFFDBox);
-	
-  /*!
-   * \brief Check the intersections of the FFD with the surface
-   * \param[in] geometry - Geometrical definition of the problem.
-   * \param[in] config - Definition of the particular problem.
-   * \param[in] FFDBox - Array with all the free forms FFDBoxes of the computation.
-   * \param[in] iFFDBox - _____________________.
-   */
-  void CheckFFDIntersections(CGeometry *geometry, CConfig *config, CFreeFormDefBox *FFDBox, unsigned short iFFDBox);
-  
-  /*!
-   * \brief Check the intersections of the FFD with the surface
-   * \param[in] geometry - Geometrical definition of the problem.
-   * \param[in] config - Definition of the particular problem.
-   * \param[in] FFDBox - Array with all the free forms FFDBoxes of the computation.
-   * \param[in] iFFDBox - _____________________.
-   */
-  void CheckFFDDimension(CGeometry *geometry, CConfig *config, CFreeFormDefBox *FFDBox, unsigned short iFFDBox);
-
-	/*! 
-	 * \brief _____________________.
-	 * \param[in] geometry - _____________________.
-	 * \param[in] config - _____________________.
-	 * \param[in] FFDBoxParent - _____________________.
-	 * \param[in] FFDBoxChild - _____________________.
-	 */	
-	void SetParametricCoordCP(CGeometry *geometry, CConfig *config, CFreeFormDefBox *FFDBoxParent, CFreeFormDefBox *FFDBoxChild);
-	
-	/*! 
-	 * \brief _____________________.
-	 * \param[in] geometry - _____________________.
-	 * \param[in] config - _____________________.
-	 * \param[in] FFDBoxParent - _____________________.
-   * \param[in] FFDBoxChild - _____________________.
-	 */	
-	void GetCartesianCoordCP(CGeometry *geometry, CConfig *config, CFreeFormDefBox *FFDBoxParent, CFreeFormDefBox *FFDBoxChild);
-
-	/*! 
-	 * \brief Recompute the cartesian coordinates using the control points position.
-	 * \param[in] geometry - Geometrical definition of the problem.
-	 * \param[in] config - Definition of the particular problem.
-	 * \param[in] FFDBox - Array with all the free forms FFDBoxes of the computation.
-	 * \param[in] iFFDBox - _____________________.
-	 */		
-  void SetCartesianCoord(CGeometry *geometry, CConfig *config, CFreeFormDefBox *FFDBox, unsigned short iFFDBox, bool ResetDef);
-  	
-  /*!
-   * \brief Set the deformation of the Free From box using the control point position.
-   * \param[in] geometry - Geometrical definition of the problem.
-   * \param[in] config - Definition of the particular problem.
-   * \param[in] FFDBox - Array with all the free forms FFDBoxes of the computation.
-   * \param[in] iDV - Index of the design variable.
-   * \param[in] ResetDef - Reset the deformation before starting a new one.
-   */
-  bool SetFFDCPChange_2D(CGeometry *geometry, CConfig *config, CFreeFormDefBox *FFDBox, CFreeFormDefBox **ResetFFDBox, unsigned short iDV, bool ResetDef);
-  
-  /*!
-   * \brief Set the deformation of the Free From box using the control point position.
-   * \param[in] geometry - Geometrical definition of the problem.
-   * \param[in] config - Definition of the particular problem.
-   * \param[in] FFDBox - Array with all the free forms FFDBoxes of the computation.
-   * \param[in] iDV - Index of the design variable.
-   * \param[in] ResetDef - Reset the deformation before starting a new one.
-   */
-  bool SetFFDCPChange(CGeometry *geometry, CConfig *config, CFreeFormDefBox *FFDBox, CFreeFormDefBox **ResetFFDBox, unsigned short iDV, bool ResetDef);
-  
-  /*!
-   * \brief Set the deformation of the Free From box using the control point position.
-   * \param[in] geometry - Geometrical definition of the problem.
-   * \param[in] config - Definition of the particular problem.
-   * \param[in] FFDBox - Array with all the free forms FFDBoxes of the computation.
-   * \param[in] iDV - Index of the design variable.
-   * \param[in] ResetDef - Reset the deformation before starting a new one.
-   */
-  bool SetFFDGull(CGeometry *geometry, CConfig *config, CFreeFormDefBox *FFDBox, CFreeFormDefBox **ResetFFDBox, unsigned short iDV, bool ResetDef);
-  
-  /*!
-   * \brief Set the deformation of the Free From box using the control point position.
-   * \param[in] geometry - Geometrical definition of the problem.
-   * \param[in] config - Definition of the particular problem.
-   * \param[in] FFDBox - Array with all the free forms FFDBoxes of the computation.
-   * \param[in] iDV - Index of the design variable.
-   * \param[in] ResetDef - Reset the deformation before starting a new one.
-   */
-  bool SetFFDNacelle(CGeometry *geometry, CConfig *config, CFreeFormDefBox *FFDBox, CFreeFormDefBox **ResetFFDBox, unsigned short iDV, bool ResetDef);
-  
-  /*!
-   * \brief Set a camber deformation of the Free From box using the control point position.
-   * \param[in] geometry - Geometrical definition of the problem.
-   * \param[in] config - Definition of the particular problem.
-   * \param[in] FFDBox - Array with all the free forms FFDBoxes of the computation.
-   * \param[in] iDV - Index of the design variable.
-   * \param[in] ResetDef - Reset the deformation before starting a new one.
-   */
-  bool SetFFDCamber_2D(CGeometry *geometry, CConfig *config, CFreeFormDefBox *FFDBox, CFreeFormDefBox **ResetFFDBox, unsigned short iDV, bool ResetDef);
-  
-  /*!
-   * \brief Set a camber deformation of the Free From box using the control point position.
-   * \param[in] geometry - Geometrical definition of the problem.
-   * \param[in] config - Definition of the particular problem.
-   * \param[in] FFDBox - Array with all the free forms FFDBoxes of the computation.
-   * \param[in] iDV - Index of the design variable.
-   * \param[in] ResetDef - Reset the deformation before starting a new one.
-   */
-  bool SetFFDTwist_2D(CGeometry *geometry, CConfig *config, CFreeFormDefBox *FFDBox, CFreeFormDefBox **ResetFFDBox, unsigned short iDV, bool ResetDef);
-  
-  /*!
-   * \brief Set a thickness deformation of the Free From box using the control point position.
-   * \param[in] geometry - Geometrical definition of the problem.
-   * \param[in] config - Definition of the particular problem.
-   * \param[in] FFDBox - Array with all the free forms FFDBoxes of the computation.
-   * \param[in] iDV - Index of the design variable.
-   * \param[in] ResetDef - Reset the deformation before starting a new one.
-   */
-  bool SetFFDThickness_2D(CGeometry *geometry, CConfig *config, CFreeFormDefBox *FFDBox, CFreeFormDefBox **ResetFFDBox, unsigned short iDV, bool ResetDef);
-  
-  /*!
-   * \brief Set a camber deformation of the Free From box using the control point position.
-   * \param[in] geometry - Geometrical definition of the problem.
-   * \param[in] config - Definition of the particular problem.
-   * \param[in] FFDBox - Array with all the free forms FFDBoxes of the computation.
-   * \param[in] iDV - Index of the design variable.
-   * \param[in] ResetDef - Reset the deformation before starting a new one.
-   */
-  bool SetFFDCamber(CGeometry *geometry, CConfig *config, CFreeFormDefBox *FFDBox, CFreeFormDefBox **ResetFFDBox, unsigned short iDV, bool ResetDef);
-  
-  /*!
-   * \brief Set a thickness deformation of the Free From box using the control point position.
-   * \param[in] geometry - Geometrical definition of the problem.
-   * \param[in] config - Definition of the particular problem.
-   * \param[in] FFDBox - Array with all the free forms FFDBoxes of the computation.
-   * \param[in] iDV - Index of the design variable.
-   * \param[in] ResetDef - Reset the deformation before starting a new one.
-   */
-  bool SetFFDThickness(CGeometry *geometry, CConfig *config, CFreeFormDefBox *FFDBox, CFreeFormDefBox **ResetFFDBox, unsigned short iDV, bool ResetDef);
-  
-  /*!
-   * \brief Set a thickness deformation of the Free From box using the control point position.
-   * \param[in] geometry - Geometrical definition of the problem.
-   * \param[in] config - Definition of the particular problem.
-   * \param[in] FFDBox - Array with all the free forms FFDBoxes of the computation.
-   * \param[in] iDV - Index of the design variable.
-   * \param[in] ResetDef - Reset the deformation before starting a new one.
-   */
-  void SetFFDAngleOfAttack(CGeometry *geometry, CConfig *config, CFreeFormDefBox *FFDBox, CFreeFormDefBox **ResetFFDBox, unsigned short iDV, bool ResetDef);
-  
-  /*!
-   * \brief Set a twist angle deformation of the Free From box using the control point position.
-   * \brief Set a rotation angle deformation + a translation of the Free From box using the control point position.
-   * \param[in] geometry - Geometrical definition of the problem.
-   * \param[in] config - Definition of the particular problem.
-   * \param[in] FFDBox - Array with all the free forms FFDBoxes of the computation.
-   * \param[in] iDV - Index of the design variable.
-   * \param[in] ResetDef - Reset the deformation before starting a new one.
-   */
-  bool SetFFDTwist(CGeometry *geometry, CConfig *config, CFreeFormDefBox *FFDBox, CFreeFormDefBox **ResetFFDBox, unsigned short iDV, bool ResetDef);
-  void SetFFDRotationTrans(CGeometry *geometry, CConfig *config, CFreeFormDefBox *FFDBox, unsigned short iDV, bool ResetDef);
-  
-  /*!
-	 * \brief Set a rotation angle deformation in a control surface of the Free From box using the control point position.
-	 * \param[in] geometry - Geometrical definition of the problem.
-	 * \param[in] config - Definition of the particular problem.
-	 * \param[in] FFDBox - Array with all the free forms FFDBoxes of the computation.
-	 * \param[in] iDV - Index of the design variable.
-	 * \param[in] ResetDef - Reset the deformation before starting a new one.
-	 */
-//	void SetFFDControl_Surface(CGeometry *geometry, CConfig *config, CFreeFormDefBox *FFDBox, unsigned short iDV, bool ResetDef);
-  
-  /*!
-   * \brief Set a rotation angle deformation of the Free From box using the control point position.
-   * \param[in] geometry - Geometrical definition of the problem.
-   * \param[in] config - Definition of the particular problem.
-   * \param[in] FFDBox - Array with all the free forms FFDBoxes of the computation.
-   * \param[in] iDV - Index of the design variable.
-   * \param[in] ResetDef - Reset the deformation before starting a new one.
-   */
-  bool SetFFDRotation(CGeometry *geometry, CConfig *config, CFreeFormDefBox *FFDBox,CFreeFormDefBox **ResetFFDBox, unsigned short iDV, bool ResetDef);
-  
-  /*!
-   * \brief Set a rotation angle deformation in a control surface of the Free From box using the control point position.
-   * \param[in] geometry - Geometrical definition of the problem.
-   * \param[in] config - Definition of the particular problem.
-   * \param[in] FFDBox - Array with all the free forms FFDBoxes of the computation.
-   * \param[in] iDV - Index of the design variable.
-   * \param[in] ResetDef - Reset the deformation before starting a new one.
-   */
-  bool SetFFDControl_Surface(CGeometry *geometry, CConfig *config, CFreeFormDefBox *FFDBox, CFreeFormDefBox **ResetFFDBox, unsigned short iDV, bool ResetDef);
-    
-	/*! 
-	 * \brief Read the free form information from the grid input file.
-	 * \note If there is no control point information, and no parametric 
-	 *       coordinates information, the code will compute that information.
-	 * \param[in] config - Definition of the particular problem.
-	 * \param[in] geometry - Geometrical definition of the problem.
-	 * \param[in] FFDBox - Array with all the free forms FFDBoxes of the computation.
-	 * \param[in] val_mesh_filename - Name of the grid input file.
-	 */
-	void ReadFFDInfo(CGeometry *geometry, CConfig *config, CFreeFormDefBox **FFDBox, string val_mesh_filename);
-	
-  /*!
-   * \brief Read the free form information from the grid input file.
-   * \note If there is no control point information, and no parametric
-   *       coordinates information, the code will compute that information.
-   * \param[in] config - Definition of the particular problem.
-   * \param[in] geometry - Geometrical definition of the problem.
-   * \param[in] FFDBox - Array with all the free forms FFDBoxes of the computation.
-   */
-  void ReadFFDInfo(CGeometry *geometry, CConfig *config, CFreeFormDefBox **FFDBox);
-  
-  /*!
-   * \brief Merge the Free Form information in the SU2 file.
-   * \param[in] config - Definition of the particular problem.
-   * \param[in] geometry - Geometrical definition of the problem.
-   * \param[in] val_mesh_filename - Name of the grid output file.
-   */
-  void MergeFFDInfo(CGeometry *geometry, CConfig *config);
-  
-	/*! 
-	 * \brief Write the Free Form information in the SU2 file.
-	 * \param[in] config - Definition of the particular problem.
-	 * \param[in] geometry - Geometrical definition of the problem.
-	 * \param[in] val_mesh_filename - Name of the grid output file.
-	 */		
-	void WriteFFDInfo(CGeometry *geometry, CConfig *config);
-	
-	/*! 
-	 * \brief Get information about if there is a complete FFDBox definition, or it is necessary to 
-	 *        compute the parametric coordinates.
-	 * \return <code>TRUE</code> if the input grid file has a complete information; otherwise <code>FALSE</code>.
-	 */		
-	bool GetFFDBoxDefinition(void);
-	
-  /*!
-   * \brief Check if the design variable definition matches the FFD box definition.
-   * \param[in] config - Definition of the particular problem.
-   * \param[in] iDV - Index of the design variable.
-   * \return <code>TRUE</code> if the FFD box name referenced with DV_PARAM can be found in the FFD box definition;
-   * otherwise <code>FALSE</code>.
-   */
-  bool CheckFFDBoxDefinition(CConfig* config, unsigned short iDV);
-
-	/*! 
-	 * \brief Obtain the number of FFDBoxes.
-	 * \return Number of FFD FFDBoxes.
-	 */		
-	unsigned short GetnFFDBox(void);
-	
-	/*! 
-	 * \brief Obtain the number of levels.
-	 * \return Number of FFD levels.
-	 */		
-	unsigned short GetnLevel(void);
-
-  /*!
-   * \brief Set derivatives of the surface/boundary deformation.
-   * \param[in] geometry - Geometrical definition of the problem.
-   * \param[in] config - Definition of the particular problem.
-   */
-  void SetSurface_Derivative(CGeometry *geometry, CConfig *config);
-};
-=======
->>>>>>> e0460f87
 
 #include "grid_movement_structure.inl"