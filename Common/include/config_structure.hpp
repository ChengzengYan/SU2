/*!
 * \file config_structure.hpp
 * \brief All the information about the definition of the physical problem.
 *        The subroutines and functions are in the <i>config_structure.cpp</i> file.
 * \author F. Palacios, T. Economon, B. Tracey
 * \version 6.2.0 "Falcon"
 *
 * The current SU2 release has been coordinated by the
 * SU2 International Developers Society <www.su2devsociety.org>
 * with selected contributions from the open-source community.
 *
 * The main research teams contributing to the current release are:
 *  - Prof. Juan J. Alonso's group at Stanford University.
 *  - Prof. Piero Colonna's group at Delft University of Technology.
 *  - Prof. Nicolas R. Gauger's group at Kaiserslautern University of Technology.
 *  - Prof. Alberto Guardone's group at Polytechnic University of Milan.
 *  - Prof. Rafael Palacios' group at Imperial College London.
 *  - Prof. Vincent Terrapon's group at the University of Liege.
 *  - Prof. Edwin van der Weide's group at the University of Twente.
 *  - Lab. of New Concepts in Aeronautics at Tech. Institute of Aeronautics.
 *
 * Copyright 2012-2019, Francisco D. Palacios, Thomas D. Economon,
 *                      Tim Albring, and the SU2 contributors.
 *
 * SU2 is free software; you can redistribute it and/or
 * modify it under the terms of the GNU Lesser General Public
 * License as published by the Free Software Foundation; either
 * version 2.1 of the License, or (at your option) any later version.
 *
 * SU2 is distributed in the hope that it will be useful,
 * but WITHOUT ANY WARRANTY; without even the implied warranty of
 * MERCHANTABILITY or FITNESS FOR A PARTICULAR PURPOSE. See the GNU
 * Lesser General Public License for more details.
 *
 * You should have received a copy of the GNU Lesser General Public
 * License along with SU2. If not, see <http://www.gnu.org/licenses/>.
 */

#pragma once

#include "./mpi_structure.hpp"

#include <iostream>
#include <cstdlib>
#include <fstream>
#include <sstream>
#include <string>
#include <cstring>
#include <vector>
#include <stdlib.h>
#include <cmath>
#include <map>
#include <assert.h>

#include "./option_structure.hpp"
#include "./datatype_structure.hpp"

#ifdef HAVE_CGNS
#include "cgnslib.h"
#endif

using namespace std;

/*!
 * \class CConfig
 * \brief Main class for defining the problem; basically this class reads the configuration file, and
 *        stores all the information.
 * \author F. Palacios
 */

class CConfig {
private:
  SU2_MPI::Comm SU2_Communicator; /*!< \brief MPI communicator of SU2.*/
  int rank, size;
  bool base_config;
  unsigned short Kind_SU2; /*!< \brief Kind of SU2 software component.*/
  unsigned short Ref_NonDim; /*!< \brief Kind of non dimensionalization.*/
  unsigned short Ref_Inc_NonDim; /*!< \brief Kind of non dimensionalization.*/
  unsigned short Kind_AverageProcess; /*!< \brief Kind of mixing process.*/
  unsigned short Kind_PerformanceAverageProcess; /*!< \brief Kind of mixing process.*/
  unsigned short Kind_MixingPlaneInterface; /*!< \brief Kind of mixing process.*/
  unsigned short Kind_SpanWise; /*!< \brief Kind of span-wise section computation.*/
  unsigned short *Kind_TurboMachinery;  /*!< \brief Kind of turbomachynery architecture.*/
  unsigned short iZone, nZone; /*!< \brief Number of zones in the mesh. */
  unsigned short nZoneSpecified; /*!< \brief Number of zones that are specified in config file. */
  su2double Highlite_Area; /*!< \brief Highlite area. */
  su2double Fan_Poly_Eff; /*!< \brief Highlite area. */
  su2double OrderMagResidual; /*!< \brief Order of magnitude reduction. */
  su2double MinLogResidual; /*!< \brief Minimum value of the log residual. */
  su2double OrderMagResidualFSI; /*!< \brief Order of magnitude reduction. */
  su2double MinLogResidualFSI; /*!< \brief Minimum value of the log residual. */
  su2double OrderMagResidual_BGS_F; /*!< \brief Order of magnitude reduction. */
  su2double MinLogResidual_BGS_F; /*!< \brief Minimum value of the log residual. */
  su2double OrderMagResidual_BGS_S; /*!< \brief Order of magnitude reduction. */
  su2double MinLogResidual_BGS_S; /*!< \brief Minimum value of the log residual. */
  su2double Res_FEM_UTOL; 		/*!< \brief UTOL criteria for structural FEM. */
  su2double Res_FEM_RTOL; 		/*!< \brief RTOL criteria for structural FEM. */
  su2double Res_FEM_ETOL; 		/*!< \brief ETOL criteria for structural FEM. */
  su2double Res_FEM_ADJ;     /*!< \brief Convergence criteria for adjoint FEM. */
  su2double EA_ScaleFactor; /*!< \brief Equivalent Area scaling factor */
  su2double* EA_IntLimit; /*!< \brief Integration limits of the Equivalent Area computation */
  su2double AdjointLimit; /*!< \brief Adjoint variable limit */
  su2double* Obj_ChainRuleCoeff; /*!< \brief Array defining objective function for adjoint problem based on chain rule in terms of gradient w.r.t. density, velocity, pressure */
  bool MG_AdjointFlow; /*!< \brief MG with the adjoint flow problem */
  su2double* SubsonicEngine_Cyl; /*!< \brief Coordinates of the box subsonic region */
  su2double* SubsonicEngine_Values; /*!< \brief Values of the box subsonic region */
  su2double* Hold_GridFixed_Coord; /*!< \brief Coordinates of the box to hold fixed the nbumerical grid */
  su2double *DistortionRack;
  su2double *PressureLimits,
  *DensityLimits,
  *TemperatureLimits; /*!< \brief Limits for the primitive variables */
  bool ActDisk_DoubleSurface;  /*!< \brief actuator disk double surface  */
  bool Engine_HalfModel;  /*!< \brief only half model is in the computational grid  */
  bool ActDisk_SU2_DEF;  /*!< \brief actuator disk double surface  */
  unsigned short ConvCriteria;	/*!< \brief Kind of convergence criteria. */
  unsigned short nFFD_Iter; 	/*!< \brief Iteration for the point inversion problem. */
  unsigned short FFD_Blending; /*!< \brief Kind of FFD Blending function. */
  su2double* FFD_BSpline_Order; /*!< \brief BSpline order in i,j,k direction. */
  su2double FFD_Tol;  	/*!< \brief Tolerance in the point inversion problem. */
  su2double Opt_RelaxFactor;  	/*!< \brief Scale factor for the line search. */
  su2double Opt_LineSearch_Bound;  	/*!< \brief Bounds for the line search. */
  bool Write_Conv_FSI;			/*!< \brief Write convergence file for FSI problems. */
  bool ContinuousAdjoint,			/*!< \brief Flag to know if the code is solving an adjoint problem. */
  Viscous,                /*!< \brief Flag to know if the code is solving a viscous problem. */
  EquivArea,				/*!< \brief Flag to know if the code is going to compute and plot the equivalent area. */
  Engine,				/*!< \brief Flag to know if the code is going to compute a problem with engine. */
  InvDesign_Cp,				/*!< \brief Flag to know if the code is going to compute and plot the inverse design. */
  InvDesign_HeatFlux,				/*!< \brief Flag to know if the code is going to compute and plot the inverse design. */
  Wind_Gust,              /*!< \brief Flag to know if there is a wind gust. */
  Aeroelastic_Simulation, /*!< \brief Flag to know if there is an aeroelastic simulation. */
  Weakly_Coupled_Heat, /*!< \brief Flag to know if a heat equation should be weakly coupled to the incompressible solver. */
  Rotating_Frame,			/*!< \brief Flag to know if there is a rotating frame. */
  PoissonSolver,			/*!< \brief Flag to know if we are solving  poisson forces  in plasma solver. */
  Low_Mach_Precon,		/*!< \brief Flag to know if we are using a low Mach number preconditioner. */
  Low_Mach_Corr,			/*!< \brief Flag to know if we are using a low Mach number correction. */
  GravityForce,			/*!< \brief Flag to know if the gravity force is incuded in the formulation. */
  SmoothNumGrid,			/*!< \brief Smooth the numerical grid. */
  AdaptBoundary,			/*!< \brief Adapt the elements on the boundary. */
  SubsonicEngine,			/*!< \brief Engine intake subsonic region. */
  Frozen_Visc_Cont,			/*!< \brief Flag for cont. adjoint problem with/without frozen viscosity. */
  Frozen_Visc_Disc,			/*!< \brief Flag for disc. adjoint problem with/without frozen viscosity. */
  Frozen_Limiter_Disc,			/*!< \brief Flag for disc. adjoint problem with/without frozen limiter. */
  Inconsistent_Disc,      /*!< \brief Use an inconsistent (primal/dual) discrete adjoint formulation. */
  Sens_Remove_Sharp,			/*!< \brief Flag for removing or not the sharp edges from the sensitivity computation. */
  Hold_GridFixed,	/*!< \brief Flag hold fixed some part of the mesh during the deformation. */
  Axisymmetric, /*!< \brief Flag for axisymmetric calculations */
  Integrated_HeatFlux, /*!< \brief Flag for heat flux BC whether it deals with integrated values.*/
  Buffet_Monitoring;       /*!< \brief Flag for computing the buffet sensor.*/
  su2double Buffet_k;     /*!< \brief Sharpness coefficient for buffet sensor.*/
  su2double Buffet_lambda; /*!< \brief Offset parameter for buffet sensor.*/
  su2double Damp_Engine_Inflow;	/*!< \brief Damping factor for the engine inlet. */
  su2double Damp_Engine_Exhaust;	/*!< \brief Damping factor for the engine exhaust. */
  su2double Damp_Res_Restric,	/*!< \brief Damping factor for the residual restriction. */
  Damp_Correc_Prolong; /*!< \brief Damping factor for the correction prolongation. */
  su2double Position_Plane; /*!< \brief Position of the Near-Field (y coordinate 2D, and z coordinate 3D). */
  su2double WeightCd; /*!< \brief Weight of the drag coefficient. */
  su2double dCD_dCL; /*!< \brief Weight of the drag coefficient. */
  su2double dCMx_dCL; /*!< \brief Weight of the drag coefficient. */
  su2double dCMy_dCL; /*!< \brief Weight of the drag coefficient. */
  su2double dCMz_dCL; /*!< \brief Weight of the drag coefficient. */
  su2double dCD_dCMy; /*!< \brief Weight of the drag coefficient. */
  su2double CL_Target; /*!< \brief Weight of the drag coefficient. */
  su2double CM_Target; /*!< \brief Weight of the drag coefficient. */
  su2double *HTP_Min_XCoord, *HTP_Min_YCoord; /*!< \brief Identification of the HTP. */
  unsigned short Unsteady_Simulation;	/*!< \brief Steady or unsteady (time stepping or dual time stepping) computation. */
  unsigned short Dynamic_Analysis;	/*!< \brief Static or dynamic structural analysis. */
  unsigned short nStartUpIter;	/*!< \brief Start up iterations using the fine grid. */
  su2double FixAzimuthalLine; /*!< \brief Fix an azimuthal line due to misalignments of the nearfield. */
  su2double **DV_Value;		/*!< \brief Previous value of the design variable. */
  su2double Venkat_LimiterCoeff;				/*!< \brief Limiter coefficient */
  unsigned long LimiterIter;	/*!< \brief Freeze the value of the limiter after a number of iterations */
  su2double AdjSharp_LimiterCoeff;				/*!< \brief Coefficient to identify the limit of a sharp edge. */
  unsigned short SystemMeasurements; /*!< \brief System of measurements. */
  unsigned short Kind_Regime;  /*!< \brief Kind of adjoint function. */
  unsigned short *Kind_ObjFunc;  /*!< \brief Kind of objective function. */
  su2double *Weight_ObjFunc;    /*!< \brief Weight applied to objective function. */
  unsigned short Kind_SensSmooth; /*!< \brief Kind of sensitivity smoothing technique. */
  unsigned short Continuous_Eqns; /*!< \brief Which equations to treat continuously (Hybrid adjoint)*/
  unsigned short Discrete_Eqns; /*!< \brief Which equations to treat discretely (Hybrid adjoint). */
  unsigned short *Design_Variable; /*!< \brief Kind of design variable. */
  unsigned short Kind_Adaptation;	/*!< \brief Kind of numerical grid adaptation. */
  unsigned short nTimeInstances;  /*!< \brief Number of periodic time instances for  harmonic balance. */
  su2double HarmonicBalance_Period;		/*!< \brief Period of oscillation to be used with harmonic balance computations. */
  su2double New_Elem_Adapt;			/*!< \brief Elements to adapt in the numerical grid adaptation process. */
  su2double Delta_UnstTime,			/*!< \brief Time step for unsteady computations. */
  Delta_UnstTimeND;						/*!< \brief Time step for unsteady computations (non dimensional). */
  su2double Delta_DynTime,		/*!< \brief Time step for dynamic structural computations. */
  Total_DynTime,				/*!< \brief Total time for dynamic structural computations. */
  Current_DynTime;			/*!< \brief Global time of the dynamic structural computations. */
  su2double Total_UnstTime,						/*!< \brief Total time for unsteady computations. */
  Total_UnstTimeND;								/*!< \brief Total time for unsteady computations (non dimensional). */
  su2double Current_UnstTime,									/*!< \brief Global time of the unsteady simulation. */
  Current_UnstTimeND;									/*!< \brief Global time of the unsteady simulation. */
  unsigned short nMarker_Euler,	/*!< \brief Number of Euler wall markers. */
  nMarker_FarField,				/*!< \brief Number of far-field markers. */
  nMarker_Custom,
  nMarker_SymWall,				/*!< \brief Number of symmetry wall markers. */
  nMarker_PerBound,				/*!< \brief Number of periodic boundary markers. */
  nMarker_MixingPlaneInterface,				/*!< \brief Number of mixing plane interface boundary markers. */
  nMarker_Turbomachinery,				/*!< \brief Number turbomachinery markers. */
  nMarker_TurboPerformance,				/*!< \brief Number of turboperformance markers. */
  nSpanWiseSections_User,			/*!< \brief Number of spanwise sections to compute 3D BC and Performance for turbomachinery   */
  nMarker_Shroud,/*!< \brief Number of shroud markers to set grid velocity to 0.*/
  nMarker_NearFieldBound,				/*!< \brief Number of near field boundary markers. */
  nMarker_ActDiskInlet, nMarker_ActDiskOutlet,
  nMarker_Fluid_InterfaceBound,				/*!< \brief Number of fluid interface markers. */
  nMarker_CHTInterface,     /*!< \brief Number of conjugate heat transfer interface markers. */
  nMarker_Dirichlet,				/*!< \brief Number of interface boundary markers. */
  nMarker_Inlet,					/*!< \brief Number of inlet flow markers. */
  nMarker_Riemann,					/*!< \brief Number of Riemann flow markers. */
  nMarker_Giles,					/*!< \brief Number of Giles flow markers. */
  nRelaxFactor_Giles,                                   /*!< \brief Number of relaxation factors for Giles markers. */
  nMarker_Supersonic_Inlet,					/*!< \brief Number of supersonic inlet flow markers. */
  nMarker_Supersonic_Outlet,					/*!< \brief Number of supersonic outlet flow markers. */
  nMarker_Outlet,					/*!< \brief Number of outlet flow markers. */
  nMarker_Isothermal,     /*!< \brief Number of isothermal wall boundaries. */
  nMarker_HeatFlux,       /*!< \brief Number of constant heat flux wall boundaries. */
  nMarker_EngineExhaust,					/*!< \brief Number of nacelle exhaust flow markers. */
  nMarker_EngineInflow,					/*!< \brief Number of nacelle inflow flow markers. */
  nMarker_Clamped,						/*!< \brief Number of clamped markers in the FEM. */
  nMarker_Displacement,					/*!< \brief Number of displacement surface markers. */
  nMarker_Load,					/*!< \brief Number of load surface markers. */
  nMarker_Damper,         /*!< \brief Number of damper surface markers. */
  nMarker_Load_Dir,					/*!< \brief Number of load surface markers defined by magnitude and direction. */
  nMarker_Disp_Dir,         /*!< \brief Number of load surface markers defined by magnitude and direction. */
  nMarker_Load_Sine,					/*!< \brief Number of load surface markers defined by magnitude and direction. */
  nMarker_FlowLoad,					/*!< \brief Number of load surface markers. */
  nMarker_Neumann,				/*!< \brief Number of Neumann flow markers. */
  nMarker_Internal,				/*!< \brief Number of Neumann flow markers. */
  nMarker_All,					/*!< \brief Total number of markers using the grid information. */
  nMarker_Max,					/*!< \brief Max number of number of markers using the grid information. */
  nMarker_CfgFile;					/*!< \brief Total number of markers using the config file
                             (note that using parallel computation this number can be different
                             from nMarker_All). */
  bool Inlet_From_File; /*!< \brief True if the inlet profile is to be loaded from a file. */
  string Inlet_Filename; /*!< \brief Filename specifying an inlet profile. */
  su2double Inlet_Matching_Tol; /*!< \brief Tolerance used when matching a point to a point from the inlet file. */
  string *Marker_Euler,			/*!< \brief Euler wall markers. */
  *Marker_FarField,				/*!< \brief Far field markers. */
  *Marker_Custom,
  *Marker_SymWall,				/*!< \brief Symmetry wall markers. */
  *Marker_PerBound,				/*!< \brief Periodic boundary markers. */
  *Marker_PerDonor,				/*!< \brief Rotationally periodic boundary donor markers. */
  *Marker_MixingPlaneInterface,				/*!< \brief MixingPlane interface boundary markers. */
  *Marker_TurboBoundIn,				/*!< \brief Turbomachinery performance boundary markers. */
  *Marker_TurboBoundOut,				/*!< \brief Turbomachinery performance boundary donor markers. */
  *Marker_NearFieldBound,				/*!< \brief Near Field boundaries markers. */
  *Marker_Fluid_InterfaceBound,				/*!< \brief Fluid interface markers. */
  *Marker_CHTInterface,         /*!< \brief Conjugate heat transfer interface markers. */
  *Marker_ActDiskInlet,
  *Marker_ActDiskOutlet,
  *Marker_Dirichlet,				/*!< \brief Interface boundaries markers. */
  *Marker_Inlet,					/*!< \brief Inlet flow markers. */
  *Marker_Riemann,					/*!< \brief Riemann markers. */
  *Marker_Giles,					/*!< \brief Giles markers. */
  *Marker_Shroud,                                       /*!< \brief Shroud markers. */
  *Marker_Supersonic_Inlet,					/*!< \brief Supersonic inlet flow markers. */
  *Marker_Supersonic_Outlet,					/*!< \brief Supersonic outlet flow markers. */
  *Marker_Outlet,					/*!< \brief Outlet flow markers. */
  *Marker_Isothermal,     /*!< \brief Isothermal wall markers. */
  *Marker_HeatFlux,       /*!< \brief Constant heat flux wall markers. */
  *Marker_EngineInflow,					/*!< \brief Engine Inflow flow markers. */
  *Marker_EngineExhaust,					/*!< \brief Engine Exhaust flow markers. */
  *Marker_Clamped,						/*!< \brief Clamped markers. */
  *Marker_Displacement,					/*!< \brief Displacement markers. */
  *Marker_Load,					/*!< \brief Load markers. */
  *Marker_Damper,         /*!< \brief Damper markers. */
  *Marker_Load_Dir,					/*!< \brief Load markers defined in cartesian coordinates. */
  *Marker_Disp_Dir,         /*!< \brief Load markers defined in cartesian coordinates. */
  *Marker_Load_Sine,					/*!< \brief Sine-wave loaded markers defined in cartesian coordinates. */
  *Marker_FlowLoad,					/*!< \brief Flow Load markers. */
  *Marker_Neumann,					/*!< \brief Neumann flow markers. */
  *Marker_Internal,					/*!< \brief Neumann flow markers. */
  *Marker_All_TagBound;				/*!< \brief Global index for markers using grid information. */
  su2double *Dirichlet_Value;    /*!< \brief Specified Dirichlet value at the boundaries. */
  su2double *Exhaust_Temperature_Target;    /*!< \brief Specified total temperatures for nacelle boundaries. */
  su2double *Exhaust_Pressure_Target;    /*!< \brief Specified total pressures for nacelle boundaries. */
  su2double *Inlet_Ttotal;    /*!< \brief Specified total temperatures for inlet boundaries. */
  su2double *Riemann_Var1, *Riemann_Var2;    /*!< \brief Specified values for Riemann boundary. */
  su2double **Riemann_FlowDir;  /*!< \brief Specified flow direction vector (unit vector) for Riemann boundaries. */
  su2double *Giles_Var1, *Giles_Var2, *RelaxFactorAverage, *RelaxFactorFourier;    /*!< \brief Specified values for Giles BC. */
  su2double **Giles_FlowDir;  /*!< \brief Specified flow direction vector (unit vector) for Giles BC. */
  su2double *Inlet_Ptotal;    /*!< \brief Specified total pressures for inlet boundaries. */
  su2double **Inlet_FlowDir;  /*!< \brief Specified flow direction vector (unit vector) for inlet boundaries. */
  su2double *Inlet_Temperature;    /*!< \brief Specified temperatures for a supersonic inlet boundaries. */
  su2double *Inlet_Pressure;    /*!< \brief Specified static pressures for supersonic inlet boundaries. */
  su2double **Inlet_Velocity;  /*!< \brief Specified flow velocity vectors for supersonic inlet boundaries. */
  su2double *EngineInflow_Target;    /*!< \brief Specified fan face mach for nacelle boundaries. */
  su2double *Inflow_Mach;    /*!< \brief Specified fan face mach for nacelle boundaries. */
  su2double *Inflow_Pressure;    /*!< \brief Specified fan face mach for nacelle boundaries. */
  su2double *Inflow_MassFlow;    /*!< \brief Specified fan face mach for nacelle boundaries. */
  su2double *Inflow_ReverseMassFlow;    /*!< \brief Specified fan face mach for nacelle boundaries. */
  su2double *Inflow_TotalPressure;    /*!< \brief Specified fan face mach for nacelle boundaries. */
  su2double *Inflow_Temperature;    /*!< \brief Specified fan face mach for nacelle boundaries. */
  su2double *Inflow_TotalTemperature;    /*!< \brief Specified fan face mach for nacelle boundaries. */
  su2double *Inflow_RamDrag;    /*!< \brief Specified fan face mach for nacelle boundaries. */
  su2double *Inflow_Force;    /*!< \brief Specified fan face mach for nacelle boundaries. */
  su2double *Inflow_Power;    /*!< \brief Specified fan face mach for nacelle boundaries. */
  su2double *Exhaust_Pressure;    /*!< \brief Specified fan face mach for nacelle boundaries. */
  su2double *Exhaust_Temperature;    /*!< \brief Specified fan face mach for nacelle boundaries. */
  su2double *Exhaust_MassFlow;    /*!< \brief Specified fan face mach for nacelle boundaries. */
  su2double *Exhaust_TotalPressure;    /*!< \brief Specified fan face mach for nacelle boundaries. */
  su2double *Exhaust_TotalTemperature;    /*!< \brief Specified fan face mach for nacelle boundaries. */
  su2double *Exhaust_GrossThrust;    /*!< \brief Specified fan face mach for nacelle boundaries. */
  su2double *Exhaust_Force;    /*!< \brief Specified fan face mach for nacelle boundaries. */
  su2double *Exhaust_Power;    /*!< \brief Specified fan face mach for nacelle boundaries. */
  su2double *Engine_Power;    /*!< \brief Specified fan face mach for nacelle boundaries. */
  su2double *Engine_Mach;    /*!< \brief Specified fan face mach for nacelle boundaries. */
  su2double *Engine_Force;    /*!< \brief Specified fan face mach for nacelle boundaries. */
  su2double *Engine_NetThrust;    /*!< \brief Specified fan face mach for nacelle boundaries. */
  su2double *Engine_GrossThrust;    /*!< \brief Specified fan face mach for nacelle boundaries. */
  su2double *Engine_Area;    /*!< \brief Specified fan face mach for nacelle boundaries. */
  su2double *Outlet_Pressure;    /*!< \brief Specified back pressures (static) for outlet boundaries. */
  su2double *Isothermal_Temperature; /*!< \brief Specified isothermal wall temperatures (static). */
  su2double *Heat_Flux;  /*!< \brief Specified wall heat fluxes. */
  su2double *Displ_Value;    /*!< \brief Specified displacement for displacement boundaries. */
  su2double *Load_Value;    /*!< \brief Specified force for load boundaries. */
  su2double *Damper_Constant;    /*!< \brief Specified constant for damper boundaries. */
  su2double *Load_Dir_Value;    /*!< \brief Specified force for load boundaries defined in cartesian coordinates. */
  su2double *Load_Dir_Multiplier;    /*!< \brief Specified multiplier for load boundaries defined in cartesian coordinates. */
  su2double *Disp_Dir_Value;    /*!< \brief Specified force for load boundaries defined in cartesian coordinates. */
   su2double *Disp_Dir_Multiplier;    /*!< \brief Specified multiplier for load boundaries defined in cartesian coordinates. */
  su2double **Load_Dir;  /*!< \brief Specified flow direction vector (unit vector) for inlet boundaries. */
  su2double **Disp_Dir;  /*!< \brief Specified structural displacement direction (unit vector). */
  su2double *Load_Sine_Amplitude;    /*!< \brief Specified amplitude for a sine-wave load. */
  su2double *Load_Sine_Frequency;    /*!< \brief Specified multiplier for load boundaries defined in cartesian coordinates. */
  su2double **Load_Sine_Dir;  /*!< \brief Specified flow direction vector (unit vector) for inlet boundaries. */
  su2double *FlowLoad_Value;    /*!< \brief Specified force for flow load boundaries. */
  su2double *ActDiskInlet_MassFlow;    /*!< \brief Specified fan face mach for nacelle boundaries. */
  su2double *ActDiskInlet_Temperature;    /*!< \brief Specified fan face mach for nacelle boundaries. */
  su2double *ActDiskInlet_TotalTemperature;    /*!< \brief Specified fan face mach for nacelle boundaries. */
  su2double *ActDiskInlet_Pressure;    /*!< \brief Specified fan face mach for nacelle boundaries. */
  su2double *ActDiskInlet_TotalPressure;    /*!< \brief Specified fan face mach for nacelle boundaries. */
  su2double *ActDiskInlet_RamDrag;    /*!< \brief Specified fan face mach for nacelle boundaries. */
  su2double *ActDiskInlet_Force;    /*!< \brief Specified fan face mach for nacelle boundaries. */
  su2double *ActDiskInlet_Power;    /*!< \brief Specified fan face mach for nacelle boundaries. */
  su2double *ActDiskOutlet_MassFlow;    /*!< \brief Specified fan face mach for nacelle boundaries. */
  su2double *ActDiskOutlet_Temperature;    /*!< \brief Specified fan face mach for nacelle boundaries. */
  su2double *ActDiskOutlet_TotalTemperature;    /*!< \brief Specified fan face mach for nacelle boundaries. */
  su2double *ActDiskOutlet_Pressure;    /*!< \brief Specified fan face mach for nacelle boundaries. */
  su2double *ActDiskOutlet_TotalPressure;    /*!< \brief Specified fan face mach for nacelle boundaries. */
  su2double *ActDiskOutlet_GrossThrust;    /*!< \brief Specified fan face mach for nacelle boundaries. */
  su2double *ActDiskOutlet_Force;    /*!< \brief Specified fan face mach for nacelle boundaries. */
  su2double *ActDiskOutlet_Power;    /*!< \brief Specified fan face mach for nacelle boundaries. */
  su2double **ActDisk_PressJump, **ActDisk_TempJump,  **ActDisk_Omega;
  su2double *ActDisk_DeltaPress;    /*!< \brief Specified fan face mach for nacelle boundaries. */
  su2double *ActDisk_DeltaTemp;    /*!< \brief Specified fan face mach for nacelle boundaries. */
  su2double *ActDisk_TotalPressRatio;    /*!< \brief Specified fan face mach for nacelle boundaries. */
  su2double *ActDisk_TotalTempRatio;    /*!< \brief Specified fan face mach for nacelle boundaries. */
  su2double *ActDisk_StaticPressRatio;    /*!< \brief Specified fan face mach for nacelle boundaries. */
  su2double *ActDisk_StaticTempRatio;    /*!< \brief Specified fan face mach for nacelle boundaries. */
  su2double *ActDisk_Power;    /*!< \brief Specified fan face mach for nacelle boundaries. */
  su2double *ActDisk_MassFlow;    /*!< \brief Specified fan face mach for nacelle boundaries. */
  su2double *ActDisk_Mach;    /*!< \brief Specified fan face mach for nacelle boundaries. */
  su2double *ActDisk_Force;    /*!< \brief Specified fan face mach for nacelle boundaries. */
  su2double *Outlet_MassFlow;    /*!< \brief Mass flow for outlet boundaries. */
  su2double *Outlet_Density;    /*!< \brief Avg. density for outlet boundaries. */
  su2double *Outlet_Area;    /*!< \brief Area for outlet boundaries. */
  su2double *Surface_MassFlow;    /*!< \brief Massflow at the boundaries. */
  su2double *Surface_Mach;    /*!< \brief Mach number at the boundaries. */
  su2double *Surface_Temperature;    /*!< \brief Temperature at the boundaries. */
  su2double *Surface_Pressure;    /*!< \brief Pressure at the boundaries. */
  su2double *Surface_Density;    /*!< \brief Density at the boundaries. */
  su2double *Surface_Enthalpy;    /*!< \brief Enthalpy at the boundaries. */
  su2double *Surface_NormalVelocity;    /*!< \brief Normal velocity at the boundaries. */
  su2double *Surface_Uniformity;  /*!< \brief Integral measure of the streamwise uniformity (absolute) at the boundaries (non-dim). */
  su2double *Surface_SecondaryStrength;     /*!< \brief Integral measure of the strength of secondary flows (absolute) at the boundaries (non-dim). */
  su2double *Surface_SecondOverUniform;   /*!< \brief Integral measure of the strength of secondary flows (relative to streamwise) at the boundaries (non-dim). */
  su2double *Surface_MomentumDistortion;    /*!< \brief Integral measure of the streamwise uniformity (relative to plug flow) at the boundaries (non-dim). */
  su2double *Surface_TotalTemperature;   /*!< \brief Total temperature at the boundaries. */
  su2double *Surface_TotalPressure;    /*!< \brief Total pressure at the boundaries. */
  su2double *Surface_PressureDrop;    /*!< \brief Pressure drop between boundaries. */
  su2double *Surface_DC60;    /*!< \brief Specified fan face mach for nacelle boundaries. */
  su2double *Surface_IDC;    /*!< \brief Specified fan face mach for nacelle boundaries. */
  su2double *Surface_IDC_Mach;    /*!< \brief Specified fan face mach for nacelle boundaries. */
  su2double *Surface_IDR;    /*!< \brief Specified fan face mach for nacelle boundaries. */
  su2double *ActDisk_NetThrust;    /*!< \brief Specified fan face mach for nacelle boundaries. */
  su2double *ActDisk_BCThrust;    /*!< \brief Specified fan face mach for nacelle boundaries. */
  su2double *ActDisk_BCThrust_Old;    /*!< \brief Specified fan face mach for nacelle boundaries. */
  su2double *ActDisk_GrossThrust;    /*!< \brief Specified fan face mach for nacelle boundaries. */
  su2double *ActDisk_Area;    /*!< \brief Specified fan face mach for nacelle boundaries. */
  su2double *ActDisk_ReverseMassFlow;    /*!< \brief Specified fan face mach for nacelle boundaries. */
  su2double **Periodic_RotCenter;  /*!< \brief Rotational center for each periodic boundary. */
  su2double **Periodic_RotAngles;      /*!< \brief Rotation angles for each periodic boundary. */
  su2double **Periodic_Translation;      /*!< \brief Translation vector for each periodic boundary. */
  unsigned short nPeriodic_Index;     /*!< \brief Number of SEND_RECEIVE periodic transformations. */
  su2double **Periodic_Center;         /*!< \brief Rotational center for each SEND_RECEIVE boundary. */
  su2double **Periodic_Rotation;      /*!< \brief Rotation angles for each SEND_RECEIVE boundary. */
  su2double **Periodic_Translate;      /*!< \brief Translation vector for each SEND_RECEIVE boundary. */
  string *Marker_CfgFile_TagBound;			/*!< \brief Global index for markers using config file. */
  unsigned short *Marker_All_KindBC,			/*!< \brief Global index for boundaries using grid information. */
  *Marker_CfgFile_KindBC;		/*!< \brief Global index for boundaries using config file. */
  short *Marker_All_SendRecv;		/*!< \brief Information about if the boundary is sended (+), received (-). */
  short *Marker_All_PerBound;	/*!< \brief Global index for periodic bc using the grid information. */
  unsigned long nExtIter;			/*!< \brief Number of external iterations. */
  unsigned long ExtIter;			/*!< \brief Current external iteration number. */
  unsigned long ExtIter_OffSet;			/*!< \brief External iteration number offset. */
  unsigned long IntIter;			/*!< \brief Current internal iteration number. */
  unsigned long OuterIter;			/*!< \brief Current Outer Iteration for multizone problems. */
  unsigned long Unst_nIntIter;			/*!< \brief Number of internal iterations (Dual time Method). */
  unsigned long Dyn_nIntIter;			/*!< \brief Number of internal iterations (Newton-Raphson Method for nonlinear structural analysis). */
  long Unst_RestartIter;			/*!< \brief Iteration number to restart an unsteady simulation (Dual time Method). */
  long Unst_AdjointIter;			/*!< \brief Iteration number to begin the reverse time integration in the direct solver for the unsteady adjoint. */
  long Iter_Avg_Objective;			/*!< \brief Iteration the number of time steps to be averaged, counting from the back */
  long Dyn_RestartIter;                         /*!< \brief Iteration number to restart a dynamic structural analysis. */
  su2double PhysicalTime;                       /*!< \brief Physical time at the current iteration in the solver for unsteady problems. */
  unsigned short nLevels_TimeAccurateLTS;       /*!< \brief Number of time levels for time accurate local time stepping. */
  unsigned short nTimeDOFsADER_DG;              /*!< \brief Number of time DOFs used in the predictor step of ADER-DG. */
  su2double *TimeDOFsADER_DG;                   /*!< \brief The location of the ADER-DG time DOFs on the interval [-1,1]. */
  unsigned short nTimeIntegrationADER_DG;       /*!< \brief Number of time integration points ADER-DG. */
  su2double *TimeIntegrationADER_DG;            /*!< \brief The location of the ADER-DG time integration points on the interval [-1,1]. */
  su2double *WeightsIntegrationADER_DG;         /*!< \brief The weights of the ADER-DG time integration points on the interval [-1,1]. */
  unsigned short nRKStep;			/*!< \brief Number of steps of the explicit Runge-Kutta method. */
  su2double *RK_Alpha_Step;			/*!< \brief Runge-Kutta beta coefficients. */
  unsigned short nMGLevels;		/*!< \brief Number of multigrid levels (coarse levels). */
  unsigned short nCFL;			/*!< \brief Number of CFL, one for each multigrid level. */
  su2double
  CFLRedCoeff_Turb,		/*!< \brief CFL reduction coefficient on the LevelSet problem. */
  CFLRedCoeff_AdjFlow,	/*!< \brief CFL reduction coefficient for the adjoint problem. */
  CFLRedCoeff_AdjTurb,	/*!< \brief CFL reduction coefficient for the adjoint problem. */
  CFLFineGrid,		/*!< \brief CFL of the finest grid. */
  CFLSolid,       /*!< \brief CFL in (heat) solid solvers. */
  Max_DeltaTime,  		/*!< \brief Max delta time. */
  Unst_CFL;		/*!< \brief Unsteady CFL number. */
  bool ReorientElements;		/*!< \brief Flag for enabling element reorientation. */
  bool AddIndNeighbor;			/*!< \brief Include indirect neighbor in the agglomeration process. */
  unsigned short nDV,		/*!< \brief Number of design variables. */
  nObj, nObjW;              /*! \brief Number of objective functions. */
  unsigned short* nDV_Value;		/*!< \brief Number of values for each design variable (might be different than 1 if we allow arbitrary movement). */
  unsigned short nFFDBox;		/*!< \brief Number of ffd boxes. */
  unsigned short nTurboMachineryKind; 	/*!< \brief Number turbomachinery types specified. */
  unsigned short nParamDV;		/*!< \brief Number of parameters of the design variable. */
  string DV_Filename;      /*!< \brief Filename for providing surface positions from an external parameterization. */
  string DV_Unordered_Sens_Filename;      /*!< \brief Filename of volume sensitivities in an unordered ASCII format. */
  string DV_Sens_Filename;      /*!< \brief Filename of surface sensitivities written to an unordered ASCII format. */
  unsigned short Sensitivity_FileFormat; /*!< \brief Format of the input volume sensitivity files (SU2_DOT). */
  su2double **ParamDV;				/*!< \brief Parameters of the design variable. */
  su2double **CoordFFDBox;				/*!< \brief Coordinates of the FFD boxes. */
  unsigned short **DegreeFFDBox;	/*!< \brief Degree of the FFD boxes. */
  string *FFDTag;				/*!< \brief Parameters of the design variable. */
  string *TagFFDBox;				/*!< \brief Tag of the FFD box. */
  unsigned short GeometryMode;			/*!< \brief Gemoetry mode (analysis or gradient computation). */
  unsigned short MGCycle;			/*!< \brief Kind of multigrid cycle. */
  unsigned short FinestMesh;		/*!< \brief Finest mesh for the full multigrid approach. */
  unsigned short nFFD_Fix_IDir, nFFD_Fix_JDir, nFFD_Fix_KDir;                 /*!< \brief Number of planes fixed in the FFD. */
  unsigned short nMG_PreSmooth,                 /*!< \brief Number of MG pre-smooth parameters found in config file. */
  nMG_PostSmooth,                             /*!< \brief Number of MG post-smooth parameters found in config file. */
  nMG_CorrecSmooth;                           /*!< \brief Number of MG correct-smooth parameters found in config file. */
  short *FFD_Fix_IDir, *FFD_Fix_JDir, *FFD_Fix_KDir;	/*!< \brief Exact sections. */
  unsigned short *MG_PreSmooth,	/*!< \brief Multigrid Pre smoothing. */
  *MG_PostSmooth,					/*!< \brief Multigrid Post smoothing. */
  *MG_CorrecSmooth;					/*!< \brief Multigrid Jacobi implicit smoothing of the correction. */
  su2double *LocationStations;   /*!< \brief Airfoil sections in wing slicing subroutine. */
  su2double *NacelleLocation;   /*!< \brief Definition of the nacelle location. */
  unsigned short Kind_Solver,	/*!< \brief Kind of solver Euler, NS, Continuous adjoint, etc.  */
  *Kind_Solver_PerZone,  /*!< \brief Kind of solvers for each zone Euler, NS, Continuous adjoint, etc.  */
  Kind_MZSolver,         /*!< \brief Kind of multizone solver.  */
  Kind_FluidModel,			/*!< \brief Kind of the Fluid Model: Ideal or Van der Walls, ... . */
  Kind_ViscosityModel,			/*!< \brief Kind of the Viscosity Model*/
  Kind_ConductivityModel,			/*!< \brief Kind of the Thermal Conductivity Model*/
  Kind_ConductivityModel_Turb,      /*!< \brief Kind of the Turbulent Thermal Conductivity Model*/
  Kind_FreeStreamOption,			/*!< \brief Kind of free stream option to choose if initializing with density or temperature  */
  Kind_InitOption,			/*!< \brief Kind of Init option to choose if initializing with Reynolds number or with thermodynamic conditions   */
  Kind_GasModel,				/*!< \brief Kind of the Gas Model. */
  Kind_DensityModel,				/*!< \brief Kind of the density model for incompressible flows. */
  Kind_GridMovement,    /*!< \brief Kind of the static mesh movement. */
  *Kind_SurfaceMovement,    /*!< \brief Kind of the static mesh movement. */
  nKind_SurfaceMovement,    /*!< \brief Kind of the dynamic mesh movement. */  
  Kind_Gradient_Method,		/*!< \brief Numerical method for computation of spatial gradients. */
  Kind_Deform_Linear_Solver, /*!< Numerical method to deform the grid */
  Kind_Deform_Linear_Solver_Prec,		/*!< \brief Preconditioner of the linear solver. */
  Kind_Linear_Solver,		/*!< \brief Numerical solver for the implicit scheme. */
  Kind_Linear_Solver_FSI_Struc,	 /*!< \brief Numerical solver for the structural part in FSI problems. */
  Kind_Linear_Solver_Prec,		/*!< \brief Preconditioner of the linear solver. */
  Kind_Linear_Solver_Prec_FSI_Struc,		/*!< \brief Preconditioner of the linear solver for the structural part in FSI problems. */
  Kind_AdjTurb_Linear_Solver,		/*!< \brief Numerical solver for the turbulent adjoint implicit scheme. */
  Kind_AdjTurb_Linear_Prec,		/*!< \brief Preconditioner of the turbulent adjoint linear solver. */
  Kind_DiscAdj_Linear_Solver, /*!< \brief Linear solver for the discrete adjoint system. */
  Kind_DiscAdj_Linear_Prec,  /*!< \brief Preconditioner of the discrete adjoint linear solver. */
  Kind_DiscAdj_Linear_Solver_FSI_Struc, /*!< \brief Linear solver for the discrete adjoint system in the structural side of FSI problems. */
  Kind_DiscAdj_Linear_Prec_FSI_Struc,   /*!< \brief Preconditioner of the discrete adjoint linear solver in the structural side of FSI problems. */
  Kind_SlopeLimit,				/*!< \brief Global slope limiter. */
  Kind_SlopeLimit_Flow,		/*!< \brief Slope limiter for flow equations.*/
  Kind_SlopeLimit_Turb,		/*!< \brief Slope limiter for the turbulence equation.*/
  Kind_SlopeLimit_AdjTurb,	/*!< \brief Slope limiter for the adjoint turbulent equation.*/
  Kind_SlopeLimit_AdjFlow,	/*!< \brief Slope limiter for the adjoint equation.*/
  Kind_TimeNumScheme,			/*!< \brief Global explicit or implicit time integration. */
  Kind_TimeIntScheme_Flow,	/*!< \brief Time integration for the flow equations. */
  Kind_TimeIntScheme_FEM_Flow,  /*!< \brief Time integration for the flow equations. */
  Kind_ADER_Predictor,          /*!< \brief Predictor step of the ADER-DG time integration scheme. */
  Kind_TimeIntScheme_AdjFlow,		/*!< \brief Time integration for the adjoint flow equations. */
  Kind_TimeIntScheme_Turb,	/*!< \brief Time integration for the turbulence model. */
  Kind_TimeIntScheme_AdjTurb,	/*!< \brief Time integration for the adjoint turbulence model. */
  Kind_TimeIntScheme_Heat,	/*!< \brief Time integration for the wave equations. */
  Kind_TimeStep_Heat, /*!< \brief Time stepping method for the (fvm) heat equation. */
  Kind_TimeIntScheme_FEA,	/*!< \brief Time integration for the FEA equations. */
  Kind_SpaceIteScheme_FEA,	/*!< \brief Iterative scheme for nonlinear structural analysis. */
  Kind_ConvNumScheme,			/*!< \brief Global definition of the convective term. */
  Kind_ConvNumScheme_Flow,	/*!< \brief Centered or upwind scheme for the flow equations. */
  Kind_ConvNumScheme_FEM_Flow,  /*!< \brief Finite element scheme for the flow equations. */
  Kind_ConvNumScheme_Heat,	/*!< \brief Centered or upwind scheme for the flow equations. */
  Kind_ConvNumScheme_AdjFlow,		/*!< \brief Centered or upwind scheme for the adjoint flow equations. */
  Kind_ConvNumScheme_Turb,	/*!< \brief Centered or upwind scheme for the turbulence model. */
  Kind_ConvNumScheme_AdjTurb,	/*!< \brief Centered or upwind scheme for the adjoint turbulence model. */
  Kind_ConvNumScheme_Template,	/*!< \brief Centered or upwind scheme for the level set equation. */
  Kind_Centered,				/*!< \brief Centered scheme. */
  Kind_Centered_Flow,			/*!< \brief Centered scheme for the flow equations. */
  Kind_Centered_AdjFlow,			/*!< \brief Centered scheme for the adjoint flow equations. */
  Kind_Centered_Turb,			/*!< \brief Centered scheme for the turbulence model. */
  Kind_Centered_AdjTurb,		/*!< \brief Centered scheme for the adjoint turbulence model. */
  Kind_Centered_Template,		/*!< \brief Centered scheme for the template model. */
  Kind_Upwind,				/*!< \brief Upwind scheme. */
  Kind_Upwind_Flow,			/*!< \brief Upwind scheme for the flow equations. */
  Kind_Upwind_AdjFlow,			/*!< \brief Upwind scheme for the adjoint flow equations. */
  Kind_Upwind_Turb,			/*!< \brief Upwind scheme for the turbulence model. */
  Kind_Upwind_AdjTurb,		/*!< \brief Upwind scheme for the adjoint turbulence model. */
  Kind_Upwind_Template,			/*!< \brief Upwind scheme for the template model. */
  Kind_FEM,                     /*!< \brief Finite element scheme for the flow equations. */
  Kind_FEM_Flow,                        /*!< \brief Finite element scheme for the flow equations. */
  Kind_FEM_DG_Shock,      /*!< \brief Shock capturing method for the FEM DG solver. */
  Kind_Matrix_Coloring,   /*!< \brief Type of matrix coloring for sparse Jacobian computation. */
  Kind_Solver_Fluid_FSI,		/*!< \brief Kind of solver for the fluid in FSI applications. */
  Kind_Solver_Struc_FSI,		/*!< \brief Kind of solver for the structure in FSI applications. */
  Kind_BGS_RelaxMethod;				/*!< \brief Kind of relaxation method for Block Gauss Seidel method in FSI problems. */
  bool Energy_Equation;         /*!< \brief Solve the energy equation for incompressible flows. */
  bool MUSCL,		/*!< \brief MUSCL scheme .*/
  MUSCL_Flow,		/*!< \brief MUSCL scheme for the flow equations.*/
  MUSCL_Turb,	 /*!< \brief MUSCL scheme for the turbulence equations.*/
  MUSCL_Heat,	 /*!< \brief MUSCL scheme for the (fvm) heat equation.*/
  MUSCL_AdjFlow,		/*!< \brief MUSCL scheme for the adj flow equations.*/
  MUSCL_AdjTurb, 	/*!< \brief MUSCL scheme for the adj turbulence equations.*/
  Use_Accurate_Jacobians;   /*!< \brief Use numerically computed Jacobians for AUSM+up(2) and SLAU(2). */
  bool EulerPersson;        /*!< \brief Boolean to determine whether this is an Euler simulation with Persson shock capturing. */
  bool FSI_Problem,			/*!< \brief Boolean to determine whether the simulation is FSI or not. */
  ZoneSpecific_Problem,   /*!< \brief Boolean to determine whether we wish to use zone-specific solvers. */
  Multizone_Problem;      /*!< \brief Boolean to determine whether we are solving a multizone problem. */
  unsigned short nID_DV;  /*!< \brief ID for the region of FEM when computed using direct differentiation. */
  bool AD_Mode;         /*!< \brief Algorithmic Differentiation support. */
  bool AD_Preaccumulation;   /*!< \brief Enable or disable preaccumulation in the AD mode. */
  unsigned short Kind_Material_Compress,	/*!< \brief Determines if the material is compressible or incompressible (structural analysis). */
  Kind_Material,			/*!< \brief Determines the material model to be used (structural analysis). */
  Kind_Struct_Solver,		/*!< \brief Determines the geometric condition (small or large deformations) for structural analysis. */
  Kind_DV_FEA;				/*!< \brief Kind of Design Variable for FEA problems.*/
  unsigned short Kind_Turb_Model;			/*!< \brief Turbulent model definition. */
  unsigned short Kind_SGS_Model;                        /*!< \brief LES SGS model definition. */
  unsigned short Kind_Trans_Model,			/*!< \brief Transition model definition. */
  Kind_ActDisk, Kind_Engine_Inflow, Kind_Inlet, *Kind_Inc_Inlet, *Kind_Inc_Outlet, *Kind_Data_Riemann, *Kind_Data_Giles;           /*!< \brief Kind of inlet boundary treatment. */
  unsigned short nInc_Inlet;  /*!< \brief Number of inlet boundary treatment types listed. */
  unsigned short nInc_Outlet;  /*!< \brief Number of inlet boundary treatment types listed. */
  su2double Inc_Inlet_Damping;  /*!< \brief Damping factor applied to the iterative updates to the velocity at a pressure inlet in incompressible flow. */
  su2double Inc_Outlet_Damping; /*!< \brief Damping factor applied to the iterative updates to the pressure at a mass flow outlet in incompressible flow. */
  bool Inc_Inlet_UseNormal;    /*!< \brief Flag for whether to use the local normal as the flow direction for an incompressible pressure inlet. */
  su2double Linear_Solver_Error;		/*!< \brief Min error of the linear solver for the implicit formulation. */
  su2double Deform_Linear_Solver_Error;    /*!< \brief Min error of the linear solver for the implicit formulation. */
  su2double Linear_Solver_Error_FSI_Struc;		/*!< \brief Min error of the linear solver for the implicit formulation in the structural side for FSI problems . */
  su2double Linear_Solver_Error_Heat;        /*!< \brief Min error of the linear solver for the implicit formulation in the fvm heat solver . */
  su2double Linear_Solver_Smoother_Relaxation;  /*!< \brief Relaxation factor for iterative linear smoothers. */
  unsigned long Linear_Solver_Iter;		/*!< \brief Max iterations of the linear solver for the implicit formulation. */
  unsigned long Deform_Linear_Solver_Iter;   /*!< \brief Max iterations of the linear solver for the implicit formulation. */
  unsigned long Linear_Solver_Iter_FSI_Struc;		/*!< \brief Max iterations of the linear solver for FSI applications and structural solver. */
  unsigned long Linear_Solver_Iter_Heat;       /*!< \brief Max iterations of the linear solver for the implicit formulation in the fvm heat solver. */
  unsigned long Linear_Solver_Restart_Frequency;   /*!< \brief Restart frequency of the linear solver for the implicit formulation. */
  unsigned short Linear_Solver_ILU_n;		/*!< \brief ILU fill=in level. */
  su2double SemiSpan;		/*!< \brief Wing Semi span. */
  su2double Roe_Kappa;		/*!< \brief Relaxation of the Roe scheme. */
  su2double Relaxation_Factor_Flow;		/*!< \brief Relaxation coefficient of the linear solver mean flow. */
  su2double Relaxation_Factor_Turb;		/*!< \brief Relaxation coefficient of the linear solver turbulence. */
  su2double Relaxation_Factor_AdjFlow;		/*!< \brief Relaxation coefficient of the linear solver adjoint mean flow. */
  su2double Relaxation_Factor_CHT;  /*!< \brief Relaxation coefficient for the update of conjugate heat variables. */
  su2double AdjTurb_Linear_Error;		/*!< \brief Min error of the turbulent adjoint linear solver for the implicit formulation. */
  su2double EntropyFix_Coeff;              /*!< \brief Entropy fix coefficient. */
  unsigned short AdjTurb_Linear_Iter;		/*!< \brief Min error of the turbulent adjoint linear solver for the implicit formulation. */
  su2double *Stations_Bounds;                  /*!< \brief Airfoil section limit. */
  unsigned short nLocationStations,      /*!< \brief Number of section cuts to make when outputting mesh and cp . */
  nWingStations;               /*!< \brief Number of section cuts to make when calculating internal volume. */
  su2double* Kappa_Flow,           /*!< \brief Numerical dissipation coefficients for the flow equations. */
  *Kappa_AdjFlow,                  /*!< \brief Numerical dissipation coefficients for the adjoint flow equations. */
  *Kappa_Heat;                    /*!< \brief Numerical dissipation coefficients for the (fvm) heat equation. */  
  su2double* FFD_Axis;       /*!< \brief Numerical dissipation coefficients for the adjoint equations. */
  su2double Kappa_1st_AdjFlow,	/*!< \brief JST 1st order dissipation coefficient for adjoint flow equations (coarse multigrid levels). */
  Kappa_2nd_AdjFlow,			/*!< \brief JST 2nd order dissipation coefficient for adjoint flow equations. */
  Kappa_4th_AdjFlow,			/*!< \brief JST 4th order dissipation coefficient for adjoint flow equations. */
  Kappa_1st_Flow,			/*!< \brief JST 1st order dissipation coefficient for flow equations (coarse multigrid levels). */
  Kappa_2nd_Flow,			/*!< \brief JST 2nd order dissipation coefficient for flow equations. */
  Kappa_4th_Flow,			/*!< \brief JST 4th order dissipation coefficient for flow equations. */
  Kappa_2nd_Heat,     /*!< \brief 2nd order dissipation coefficient for heat equation. */
  Kappa_4th_Heat,     /*!< \brief 4th order dissipation coefficient for heat equation. */
  Cent_Jac_Fix_Factor;/*!< \brief Multiply the dissipation contribution to the Jacobian of central schemes by this factor to make the global matrix more diagonal dominant. */
  su2double Geo_Waterline_Location; /*!< \brief Location of the waterline. */
  
  su2double Min_Beta_RoeTurkel,		/*!< \brief Minimum value of Beta for the Roe-Turkel low Mach preconditioner. */
  Max_Beta_RoeTurkel;		/*!< \brief Maximum value of Beta for the Roe-Turkel low Mach preconditioner. */
  unsigned long GridDef_Nonlinear_Iter, /*!< \brief Number of nonlinear increments for grid deformation. */
  GridDef_Linear_Iter; /*!< \brief Number of linear smoothing iterations for grid deformation. */
  unsigned short Deform_Stiffness_Type; /*!< \brief Type of element stiffness imposed for FEA mesh deformation. */
  bool Deform_Output;  /*!< \brief Print the residuals during mesh deformation to the console. */
  su2double Deform_Tol_Factor; /*!< Factor to multiply smallest volume for deform tolerance (0.001 default) */
  su2double Deform_Coeff; /*!< Deform coeffienct */
  su2double Deform_Limit; /*!< Deform limit */
  unsigned short FFD_Continuity; /*!< Surface continuity at the intersection with the FFD */
  unsigned short FFD_CoordSystem; /*!< Define the coordinates system */
  su2double Deform_ElasticityMod, Deform_PoissonRatio; /*!< young's modulus and poisson ratio for volume deformation stiffness model */
  bool Visualize_Surface_Def;  /*!< \brief Flag to visualize the surface deformacion in SU2_DEF. */
  bool Visualize_Volume_Def; /*!< \brief Flag to visualize the volume deformation in SU2_DEF. */
  bool FFD_Symmetry_Plane;	/*!< \brief FFD symmetry plane. */
  su2double Mach;		/*!< \brief Mach number. */
  su2double Reynolds;	/*!< \brief Reynolds number. */
  su2double Froude;	/*!< \brief Froude number. */
  su2double Length_Reynolds;	/*!< \brief Reynolds length (dimensional). */
  su2double AoA,			/*!< \brief Angle of attack (just external flow). */
  iH, AoS, AoA_Offset, AoS_Offset, AoA_Sens;		/*!< \brief Angle of sideSlip (just external flow). */
  bool Fixed_CL_Mode;			/*!< \brief Activate fixed CL mode (external flow only). */
  bool Fixed_CM_Mode;			/*!< \brief Activate fixed CL mode (external flow only). */
  bool Eval_dOF_dCX;			/*!< \brief Activate fixed CL mode (external flow only). */
  bool Discard_InFiles; /*!< \brief Discard angle of attack in solution and geometry files. */
  su2double Target_CL;			/*!< \brief Specify a target CL instead of AoA (external flow only). */
  su2double Target_CM;			/*!< \brief Specify a target CL instead of AoA (external flow only). */
  su2double Total_CM;			/*!< \brief Specify a target CL instead of AoA (external flow only). */
  su2double Total_CD;			/*!< \brief Specify a target CL instead of AoA (external flow only). */
  su2double dCL_dAlpha;        /*!< \brief value of dCl/dAlpha. */
  su2double dCM_diH;        /*!< \brief value of dCM/dHi. */
  unsigned long Iter_Fixed_CL;			/*!< \brief Iterations to re-evaluate the angle of attack (external flow only). */
  unsigned long Iter_Fixed_CM;			/*!< \brief Iterations to re-evaluate the angle of attack (external flow only). */
  unsigned long Iter_Fixed_NetThrust;			/*!< \brief Iterations to re-evaluate the angle of attack (external flow only). */
  unsigned long Iter_dCL_dAlpha;   /*!< \brief Number of iterations to evaluate dCL_dAlpha. */
  unsigned long Update_Alpha;			/*!< \brief Iterations to re-evaluate the angle of attack (external flow only). */
  unsigned long Update_iH;			/*!< \brief Iterations to re-evaluate the angle of attack (external flow only). */
  unsigned long Update_BCThrust;			/*!< \brief Iterations to re-evaluate the angle of attack (external flow only). */
  su2double dNetThrust_dBCThrust;        /*!< \brief value of dCl/dAlpha. */
  bool Update_BCThrust_Bool;			/*!< \brief Boolean flag for whether to update the AoA for fixed lift mode on a given iteration. */
  bool Update_AoA;			/*!< \brief Boolean flag for whether to update the AoA for fixed lift mode on a given iteration. */
  bool Update_HTPIncidence;			/*!< \brief Boolean flag for whether to update the AoA for fixed lift mode on a given iteration. */
  su2double ChargeCoeff;		/*!< \brief Charge coefficient (just for poisson problems). */
  unsigned short Cauchy_Func_Flow,	/*!< \brief Function where to apply the convergence criteria in the flow problem. */
  Cauchy_Func_AdjFlow,				/*!< \brief Function where to apply the convergence criteria in the adjoint problem. */
  Cauchy_Elems;						/*!< \brief Number of elements to evaluate. */
  unsigned short Residual_Func_Flow;	/*!< \brief Equation to apply residual convergence to. */
  unsigned short Res_FEM_CRIT;  /*!< \brief Criteria to apply to the FEM convergence (absolute/relative). */
  unsigned long StartConv_Iter;	/*!< \brief Start convergence criteria at iteration. */
  su2double Cauchy_Eps;	/*!< \brief Epsilon used for the convergence. */
  unsigned long Wrt_Sol_Freq,	/*!< \brief Writing solution frequency. */
  Wrt_Sol_Freq_DualTime,	/*!< \brief Writing solution frequency for Dual Time. */
  Wrt_Con_Freq,				/*!< \brief Writing convergence history frequency. */
  Wrt_Con_Freq_DualTime;				/*!< \brief Writing convergence history frequency. */
  bool Wrt_Unsteady;  /*!< \brief Write unsteady data adding header and prefix. */
  bool Wrt_Dynamic;  		/*!< \brief Write dynamic data adding header and prefix. */
  bool Restart,	/*!< \brief Restart solution (for direct, adjoint, and linearized problems).*/
  Wrt_Binary_Restart,	/*!< \brief Write binary SU2 native restart files.*/
  Read_Binary_Restart,	/*!< \brief Read binary SU2 native restart files.*/
  Restart_Flow;	/*!< \brief Restart flow solution for adjoint and linearized problems. */
  unsigned short nMarker_Monitoring,	/*!< \brief Number of markers to monitor. */
  nMarker_Designing,					/*!< \brief Number of markers for the objective function. */
  nMarker_GeoEval,					/*!< \brief Number of markers for the objective function. */
  nMarker_ZoneInterface, /*!< \brief Number of markers in the zone interface. */
  nMarker_Plotting,					/*!< \brief Number of markers to plot. */
  nMarker_Analyze,					/*!< \brief Number of markers to plot. */
  nMarker_Moving,               /*!< \brief Number of markers in motion (DEFORMING, MOVING_WALL, or FLUID_STRUCTURE). */
  nMarker_PyCustom,               /*!< \brief Number of markers that are customizable in Python. */
  nMarker_DV,               /*!< \brief Number of markers affected by the design variables. */
  nMarker_WallFunctions;    /*!< \brief Number of markers for which wall functions must be applied. */
  string *Marker_Monitoring,     /*!< \brief Markers to monitor. */
  *Marker_Designing,         /*!< \brief Markers to plot. */
  *Marker_GeoEval,         /*!< \brief Markers to plot. */
  *Marker_Plotting,          /*!< \brief Markers to plot. */
  *Marker_Analyze,          /*!< \brief Markers to plot. */
  *Marker_ZoneInterface,          /*!< \brief Markers in the FSI interface. */
  *Marker_Moving,            /*!< \brief Markers in motion (DEFORMING, MOVING_WALL, or FLUID_STRUCTURE). */
  *Marker_PyCustom,            /*!< \brief Markers that are customizable in Python. */
  *Marker_DV,            /*!< \brief Markers affected by the design variables. */
  *Marker_WallFunctions; /*!< \brief Markers for which wall functions must be applied. */
  unsigned short  nConfig_Files;          /*!< \brief Number of config files for multiphysics problems. */
  string *Config_Filenames;               /*!< \brief List of names for configuration files. */
  unsigned short  *Kind_WallFunctions;        /*!< \brief The kind of wall function to use for the corresponding markers. */
  unsigned short  **IntInfo_WallFunctions;    /*!< \brief Additional integer information for the wall function markers. */
  su2double       **DoubleInfo_WallFunctions; /*!< \brief Additional double information for the wall function markers. */
  unsigned short  *Marker_All_Monitoring,        /*!< \brief Global index for monitoring using the grid information. */
  *Marker_All_GeoEval,       /*!< \brief Global index for geometrical evaluation. */
  *Marker_All_Plotting,        /*!< \brief Global index for plotting using the grid information. */
  *Marker_All_Analyze,        /*!< \brief Global index for plotting using the grid information. */
  *Marker_All_ZoneInterface,        /*!< \brief Global index for FSI interface markers using the grid information. */
  *Marker_All_Turbomachinery,        /*!< \brief Global index for Turbomachinery markers using the grid information. */
  *Marker_All_TurbomachineryFlag,        /*!< \brief Global index for Turbomachinery markers flag using the grid information. */
  *Marker_All_MixingPlaneInterface,        /*!< \brief Global index for MixingPlane interface markers using the grid information. */    
  *Marker_All_DV,          /*!< \brief Global index for design variable markers using the grid information. */
  *Marker_All_Moving,          /*!< \brief Global index for moving surfaces using the grid information. */
  *Marker_All_PyCustom,                 /*!< \brief Global index for Python customizable surfaces using the grid information. */
  *Marker_All_Designing,         /*!< \brief Global index for moving using the grid information. */
  *Marker_CfgFile_Monitoring,     /*!< \brief Global index for monitoring using the config information. */
  *Marker_CfgFile_Designing,      /*!< \brief Global index for monitoring using the config information. */
  *Marker_CfgFile_GeoEval,      /*!< \brief Global index for monitoring using the config information. */
  *Marker_CfgFile_Plotting,     /*!< \brief Global index for plotting using the config information. */
  *Marker_CfgFile_Analyze,     /*!< \brief Global index for plotting using the config information. */
  *Marker_CfgFile_ZoneInterface,     /*!< \brief Global index for FSI interface using the config information. */
  *Marker_CfgFile_Turbomachinery,     /*!< \brief Global index for Turbomachinery  using the config information. */
  *Marker_CfgFile_TurbomachineryFlag,     /*!< \brief Global index for Turbomachinery flag using the config information. */
  *Marker_CfgFile_MixingPlaneInterface,     /*!< \brief Global index for MixingPlane interface using the config information. */
  *Marker_CfgFile_Moving,       /*!< \brief Global index for moving surfaces using the config information. */
  *Marker_CfgFile_PyCustom,        /*!< \brief Global index for Python customizable surfaces using the config information. */
  *Marker_CfgFile_DV,       /*!< \brief Global index for design variable markers using the config information. */
  *Marker_CfgFile_PerBound;     /*!< \brief Global index for periodic boundaries using the config information. */
  string *PlaneTag;      /*!< \brief Global index for the plane adaptation (upper, lower). */
  su2double DualVol_Power;			/*!< \brief Power for the dual volume in the grid adaptation sensor. */
  su2double *nBlades;						/*!< \brief number of blades for turbomachinery computation. */
  unsigned short Analytical_Surface;	/*!< \brief Information about the analytical definition of the surface for grid adaptation. */
  unsigned short Geo_Description;	/*!< \brief Description of the geometry. */
  unsigned short Mesh_FileFormat;	/*!< \brief Mesh input format. */
  unsigned short Output_FileFormat;	/*!< \brief Format of the output files. */
  unsigned short ActDisk_Jump;	/*!< \brief Format of the output files. */
  bool CFL_Adapt;      /*!< \brief Adaptive CFL number. */
  bool HB_Precondition;    /*< \brief Flag to turn on harmonic balance source term preconditioning */
  su2double RefArea,		/*!< \brief Reference area for coefficient computation. */
  RefElemLength,				/*!< \brief Reference element length for computing the slope limiting epsilon. */
  RefSharpEdges,				/*!< \brief Reference coefficient for detecting sharp edges. */
  RefLength,			/*!< \brief Reference length for moment computation. */
  *RefOriginMoment,           /*!< \brief Origin for moment computation. */
  *RefOriginMoment_X,      /*!< \brief X Origin for moment computation. */
  *RefOriginMoment_Y,      /*!< \brief Y Origin for moment computation. */
  *RefOriginMoment_Z,      /*!< \brief Z Origin for moment computation. */
  *CFL_AdaptParam,      /*!< \brief Information about the CFL ramp. */
  *RelaxFactor_Giles,      /*!< \brief Information about the under relaxation factor for Giles BC. */
  *CFL,
  *HTP_Axis,      /*!< \brief Location of the HTP axis. */
  DomainVolume;		/*!< \brief Volume of the computational grid. */
  unsigned short nRefOriginMoment_X,    /*!< \brief Number of X-coordinate moment computation origins. */
  nRefOriginMoment_Y,           /*!< \brief Number of Y-coordinate moment computation origins. */
  nRefOriginMoment_Z;           /*!< \brief Number of Z-coordinate moment computation origins. */
  string Mesh_FileName,			/*!< \brief Mesh input file. */
  Mesh_Out_FileName,				/*!< \brief Mesh output file. */
  Solution_FlowFileName,			/*!< \brief Flow solution input file. */
  Solution_LinFileName,			/*!< \brief Linearized flow solution input file. */
  Solution_AdjFileName,			/*!< \brief Adjoint solution input file for drag functional. */
  Solution_FEMFileName,			/*!< \brief Solution input file for structural problem. */
  Solution_AdjFEMFileName,     /*!< \brief Adjoint solution input file for structural problem. */
  Flow_FileName,					/*!< \brief Flow variables output file. */
  Structure_FileName,					/*!< \brief Structure variables output file. */
  SurfStructure_FileName,					/*!< \brief Surface structure variables output file. */
  AdjStructure_FileName,         /*!< \brief Structure variables output file. */
  AdjSurfStructure_FileName,         /*!< \brief Surface structure variables output file. */
  SurfHeat_FileName,					/*!< \brief Surface structure variables output file. */
  Heat_FileName,					/*!< \brief Heat variables output file. */
  Residual_FileName,				/*!< \brief Residual variables output file. */
  Conv_FileName,					/*!< \brief Convergence history output file. */
  Breakdown_FileName,			    /*!< \brief Breakdown output file. */
  Conv_FileName_FSI,					/*!< \brief Convergence history output file. */
  Restart_FlowFileName,			/*!< \brief Restart file for flow variables. */
  Restart_HeatFileName,			/*!< \brief Restart file for heat variables. */
  Restart_AdjFileName,			/*!< \brief Restart file for adjoint variables, drag functional. */
  Restart_FEMFileName,			/*!< \brief Restart file for FEM elasticity. */
  Restart_AdjFEMFileName,      /*!< \brief Restart file for FEM elasticity. */
  Adj_FileName,					/*!< \brief Output file with the adjoint variables. */
  ObjFunc_Grad_FileName,			/*!< \brief Gradient of the objective function. */
  ObjFunc_Value_FileName,			/*!< \brief Objective function. */
  SurfFlowCoeff_FileName,			/*!< \brief Output file with the flow variables on the surface. */
  SurfAdjCoeff_FileName,			/*!< \brief Output file with the adjoint variables on the surface. */
  New_SU2_FileName,       		/*!< \brief Output SU2 mesh file converted from CGNS format. */
  SurfSens_FileName,			/*!< \brief Output file for the sensitivity on the surface (discrete adjoint). */
  VolSens_FileName;			/*!< \brief Output file for the sensitivity in the volume (discrete adjoint). */
  bool Low_MemoryOutput,      /*!< \brief Output less information for lower memory use */
  Wrt_Output,                 /*!< \brief Write any output files */
  Wrt_Vol_Sol,                /*!< \brief Write a volume solution file */
  Wrt_Srf_Sol,                /*!< \brief Write a surface solution file */
  Wrt_Csv_Sol,                /*!< \brief Write a surface comma-separated values solution file */
  Wrt_Crd_Sol,                /*!< \brief Write a binary file with the grid coordinates only. */
  Wrt_Residuals,              /*!< \brief Write residuals to solution file */
  Wrt_Surface,                /*!< \brief Write solution at each surface */
  Wrt_Limiters,              /*!< \brief Write residuals to solution file */
  Wrt_SharpEdges,              /*!< \brief Write residuals to solution file */
  Wrt_Halo,                   /*!< \brief Write rind layers in solution files */
  Wrt_Performance,            /*!< \brief Write the performance summary at the end of a calculation.  */
  Wrt_InletFile,                   /*!< \brief Write a template inlet profile file */
  Wrt_Slice,                   /*!< \brief Write 1D slice of a 2D cartesian solution */
  Wrt_Projected_Sensitivity,   /*!< \brief Write projected sensitivities (dJ/dx) on surfaces to ASCII file. */
  Plot_Section_Forces;       /*!< \brief Write sectional forces for specified markers. */
  unsigned short Console_Output_Verb,  /*!< \brief Level of verbosity for console output */
  Kind_Average;        /*!< \brief Particular average for the marker analyze. */
  unsigned short nPolyCoeffs; /*!< \brief Number of coefficients in temperature polynomial fits for fluid models. */
  su2double Gamma,			/*!< \brief Ratio of specific heats of the gas. */
  Bulk_Modulus,			/*!< \brief Value of the bulk modulus for incompressible flows. */
  Beta_Factor,			/*!< \brief Value of the epsilon^2 multiplier for Beta for the incompressible preconditioner. */
  Gas_Constant,     /*!< \brief Specific gas constant. */
  Gas_ConstantND,     /*!< \brief Non-dimensional specific gas constant. */
  Molecular_Weight,     /*!< \brief Molecular weight of an incompressible ideal gas (g/mol). */
  Specific_Heat_Cp,     /*!< \brief Specific heat at constant pressure. */
  Specific_Heat_CpND,     /*!< \brief Non-dimensional specific heat at constant pressure. */
  Specific_Heat_Cp_Solid, /*!< \brief Specific heat in solids. */
  Specific_Heat_Cv,     /*!< \brief Specific heat at constant volume. */
  Specific_Heat_CvND,     /*!< \brief Non-dimensional specific heat at constant volume. */
  Thermal_Expansion_Coeff,     /*!< \brief Thermal expansion coefficient. */
  Thermal_Expansion_CoeffND,     /*!< \brief Non-dimensional thermal expansion coefficient. */
  Inc_Density_Ref,    /*!< \brief Reference density for custom incompressible non-dim. */
  Inc_Velocity_Ref,    /*!< \brief Reference velocity for custom incompressible non-dim. */
  Inc_Temperature_Ref,    /*!< \brief Reference temperature for custom incompressible non-dim. */
  Inc_Density_Init,    /*!< \brief Initial density for incompressible flows. */
  *Inc_Velocity_Init,    /*!< \brief Initial velocity vector for incompressible flows. */
  Inc_Temperature_Init,    /*!< \brief Initial temperature for incompressible flows w/ heat transfer. */
  Heat_Flux_Ref,  /*!< \brief Reference heat flux for non-dim. */
  Gas_Constant_Ref, /*!< \brief Reference specific gas constant. */
  Temperature_Critical,   /*!< \brief Critical Temperature for real fluid model.  */
  Pressure_Critical,   /*!< \brief Critical Pressure for real fluid model.  */
  Density_Critical,   /*!< \brief Critical Density for real fluid model.  */
  Acentric_Factor,   /*!< \brief Acentric Factor for real fluid model.  */
  Mu_Constant,     /*!< \brief Constant viscosity for ConstantViscosity model.  */
  Mu_ConstantND,   /*!< \brief Non-dimensional constant viscosity for ConstantViscosity model.  */
  Kt_Constant,     /*!< \brief Constant thermal conductivity for ConstantConductivity model.  */
  Kt_ConstantND,   /*!< \brief Non-dimensional constant thermal conductivity for ConstantConductivity model.  */
  Mu_Ref,     /*!< \brief Reference viscosity for Sutherland model.  */
  Mu_RefND,   /*!< \brief Non-dimensional reference viscosity for Sutherland model.  */
  Mu_Temperature_Ref,     /*!< \brief Reference temperature for Sutherland model.  */
  Mu_Temperature_RefND,   /*!< \brief Non-dimensional reference temperature for Sutherland model.  */
  Mu_S,     /*!< \brief Reference S for Sutherland model.  */
  Mu_SND,   /*!< \brief Non-dimensional reference S for Sutherland model.  */
  *CpPolyCoefficients,   /*!< \brief Definition of the temperature polynomial coefficients for specific heat Cp. */
  *MuPolyCoefficients,   /*!< \brief Definition of the temperature polynomial coefficients for viscosity. */
  *KtPolyCoefficients,   /*!< \brief Definition of the temperature polynomial coefficients for thermal conductivity. */
  *CpPolyCoefficientsND,   /*!< \brief Definition of the non-dimensional temperature polynomial coefficients for specific heat Cp. */
  *MuPolyCoefficientsND,   /*!< \brief Definition of the non-dimensional temperature polynomial coefficients for viscosity. */
  *KtPolyCoefficientsND,   /*!< \brief Definition of the non-dimensional temperature polynomial coefficients for thermal conductivity. */
  Thermal_Conductivity_Solid, /*!< \brief Thermal conductivity in solids. */
  Thermal_Diffusivity_Solid, /*!< \brief Thermal diffusivity in solids. */
  Temperature_Freestream_Solid, /*!< \brief Temperature in solids at freestream conditions. */
  Density_Solid,      /*!< \brief Total density in solids. */  
  *Velocity_FreeStream,     /*!< \brief Free-stream velocity vector of the fluid.  */
  Energy_FreeStream,     /*!< \brief Free-stream total energy of the fluid.  */
  ModVel_FreeStream,     /*!< \brief Magnitude of the free-stream velocity of the fluid.  */
  ModVel_FreeStreamND,     /*!< \brief Non-dimensional magnitude of the free-stream velocity of the fluid.  */
  Density_FreeStream,     /*!< \brief Free-stream density of the fluid. */
  Viscosity_FreeStream,     /*!< \brief Free-stream viscosity of the fluid.  */
  Tke_FreeStream,     /*!< \brief Total turbulent kinetic energy of the fluid.  */
  Intermittency_FreeStream,     /*!< \brief Freestream intermittency (for sagt transition model) of the fluid.  */
  TurbulenceIntensity_FreeStream,     /*!< \brief Freestream turbulent intensity (for sagt transition model) of the fluid.  */
  Turb2LamViscRatio_FreeStream,          /*!< \brief Ratio of turbulent to laminar viscosity. */
  NuFactor_FreeStream,  /*!< \brief Ratio of turbulent to laminar viscosity. */
  NuFactor_Engine,  /*!< \brief Ratio of turbulent to laminar viscosity at the engine. */
  SecondaryFlow_ActDisk,  /*!< \brief Ratio of turbulent to laminar viscosity at the actuator disk. */
  Initial_BCThrust,  /*!< \brief Ratio of turbulent to laminar viscosity at the actuator disk. */
  Pressure_FreeStream,     /*!< \brief Total pressure of the fluid. */
  Pressure_Thermodynamic,     /*!< \brief Thermodynamic pressure of the fluid. */
  Temperature_FreeStream,  /*!< \brief Total temperature of the fluid.  */
  Temperature_ve_FreeStream,  /*!< \brief Total vibrational-electronic temperature of the fluid.  */
  *MassFrac_FreeStream, /*!< \brief Mixture mass fractions of the fluid. */
  Prandtl_Lam,      /*!< \brief Laminar Prandtl number for the gas.  */
  Prandtl_Turb,     /*!< \brief Turbulent Prandtl number for the gas.  */
  Length_Ref,       /*!< \brief Reference length for non-dimensionalization. */
  Pressure_Ref,     /*!< \brief Reference pressure for non-dimensionalization.  */
  Temperature_Ref,  /*!< \brief Reference temperature for non-dimensionalization.*/
  Density_Ref,      /*!< \brief Reference density for non-dimensionalization.*/
  Velocity_Ref,     /*!< \brief Reference velocity for non-dimensionalization.*/
  Time_Ref,                  /*!< \brief Reference time for non-dimensionalization. */
  Viscosity_Ref,              /*!< \brief Reference viscosity for non-dimensionalization. */
  Conductivity_Ref,           /*!< \brief Reference conductivity for non-dimensionalization. */
  Energy_Ref,                 /*!< \brief Reference viscosity for non-dimensionalization. */
  Wall_Temperature,           /*!< \brief Temperature at an isotropic wall in Kelvin. */
  Omega_Ref,                  /*!< \brief Reference angular velocity for non-dimensionalization. */
  Force_Ref,                  /*!< \brief Reference body force for non-dimensionalization. */
  Pressure_FreeStreamND,      /*!< \brief Farfield pressure value (external flow). */
  Pressure_ThermodynamicND,   /*!< \brief Farfield thermodynamic pressure value. */
  Temperature_FreeStreamND,   /*!< \brief Farfield temperature value (external flow). */
  Density_FreeStreamND,       /*!< \brief Farfield density value (external flow). */
  Velocity_FreeStreamND[3],   /*!< \brief Farfield velocity values (external flow). */
  Energy_FreeStreamND,        /*!< \brief Farfield energy value (external flow). */
  Viscosity_FreeStreamND,     /*!< \brief Farfield viscosity value (external flow). */
  Tke_FreeStreamND,           /*!< \brief Farfield kinetic energy (external flow). */
  Omega_FreeStreamND,         /*!< \brief Specific dissipation (external flow). */
  Omega_FreeStream;           /*!< \brief Specific dissipation (external flow). */
  unsigned short nElectric_Constant; /*!< \brief Number of different electric constants. */
  su2double *Electric_Constant;   /*!< \brief Dielectric constant modulus. */
  su2double Knowles_B,      /*!< \brief Knowles material model constant B. */
  Knowles_N;                /*!< \brief Knowles material model constant N. */
  bool DE_Effects; 						/*!< Application of DE effects to FE analysis */
  bool RefGeom; 						/*!< Read a reference geometry for optimization purposes. */
  unsigned long refNodeID;     /*!< \brief Global ID for the reference node (optimization). */
  string RefGeom_FEMFileName;    			/*!< \brief File name for reference geometry. */
  unsigned short RefGeom_FileFormat;	/*!< \brief Mesh input format. */
  unsigned short Kind_2DElasForm;			/*!< \brief Kind of bidimensional elasticity solver. */
  unsigned short nIterFSI;	  /*!< \brief Number of maximum number of subiterations in a FSI problem. */
  unsigned short nIterFSI_Ramp;  /*!< \brief Number of FSI subiterations during which a ramp is applied. */
  unsigned short iInst;       /*!< \brief Current instance value */
  su2double AitkenStatRelax;	/*!< \brief Aitken's relaxation factor (if set as static) */
  su2double AitkenDynMaxInit;	/*!< \brief Aitken's maximum dynamic relaxation factor for the first iteration */
  su2double AitkenDynMinInit;	/*!< \brief Aitken's minimum dynamic relaxation factor for the first iteration */
  bool RampAndRelease;        /*!< \brief option for ramp load and release */
  bool Sine_Load;             /*!< \brief option for sine load */
  su2double *SineLoad_Coeff;  /*!< \brief Stores the load coefficient */
  su2double Thermal_Diffusivity;			/*!< \brief Thermal diffusivity used in the heat solver. */
  su2double Cyclic_Pitch,     /*!< \brief Cyclic pitch for rotorcraft simulations. */
  Collective_Pitch;           /*!< \brief Collective pitch for rotorcraft simulations. */
  su2double Mach_Motion;			/*!< \brief Mach number based on mesh velocity and freestream quantities. */
  
  su2double *Motion_Origin, /*!< \brief Mesh motion origin. */
  *Translation_Rate,        /*!< \brief Translational velocity of the mesh. */
  *Rotation_Rate,           /*!< \brief Angular velocity of the mesh . */
  *Pitching_Omega,          /*!< \brief Angular frequency of the mesh pitching. */
  *Pitching_Ampl,           /*!< \brief Pitching amplitude. */ 
  *Pitching_Phase,          /*!< \brief Pitching phase offset. */ 
  *Plunging_Omega,          /*!< \brief Angular frequency of the mesh plunging. */ 
  *Plunging_Ampl;           /*!< \brief Plunging amplitude. */
  su2double *MarkerMotion_Origin, /*!< \brief Mesh motion origin of marker. */
  *MarkerTranslation_Rate,        /*!< \brief Translational velocity of marker. */
  *MarkerRotation_Rate,           /*!< \brief Angular velocity of marker. */
  *MarkerPitching_Omega,          /*!< \brief Angular frequency of marker. */
  *MarkerPitching_Ampl,           /*!< \brief Pitching amplitude of marker. */ 
  *MarkerPitching_Phase,          /*!< \brief Pitching phase offset of marker. */ 
  *MarkerPlunging_Omega,          /*!< \brief Angular frequency of marker.. */ 
  *MarkerPlunging_Ampl;           /*!< \brief Plunging amplitude of marker. */
  
  unsigned short nMarkerMotion_Origin, /*!< \brief Number of values provided for mesh motion origin of marker. */
  nMarkerTranslation,        /*!< \brief Number of values provided for translational velocity of marker. */
  nMarkerRotation_Rate,           /*!< \brief Number of values provided for angular velocity of marker. */
  nMarkerPitching_Omega,          /*!< \brief Number of values provided for angular frequency of marker. */
  nMarkerPitching_Ampl,           /*!< \brief Number of values provided for pitching amplitude of marker. */ 
  nMarkerPitching_Phase,          /*!< \brief Number of values provided for pitching phase offset of marker. */ 
  nMarkerPlunging_Omega,          /*!< \brief Number of values provided for angular frequency of marker. */ 
  nMarkerPlunging_Ampl;           /*!< \brief Number of values provided for plunging amplitude of marker. */
  su2double  *Omega_HB;                  /*!< \brief Frequency for Harmonic Balance Operator (in rad/s). */
  unsigned short
  nOmega_HB,                /*!< \brief Number of frequencies in Harmonic Balance Operator. */
  nMoveMotion_Origin,         /*!< \brief Number of motion origins. */
  *MoveMotion_Origin;         /*!< \brief Keeps track if we should move moment origin. */
  vector<vector<vector<su2double> > > Aeroelastic_np1, /*!< \brief Aeroelastic solution at time level n+1. */
  Aeroelastic_n,              /*!< \brief Aeroelastic solution at time level n. */
  Aeroelastic_n1;             /*!< \brief Aeroelastic solution at time level n-1. */
  su2double FlutterSpeedIndex,/*!< \brief The flutter speed index. */
  PlungeNaturalFrequency,     /*!< \brief Plunging natural frequency for Aeroelastic. */
  PitchNaturalFrequency,      /*!< \brief Pitch natural frequency for Aeroelastic. */
  AirfoilMassRatio,           /*!< \brief The airfoil mass ratio for Aeroelastic. */
  CG_Location,                /*!< \brief Center of gravity location for Aeroelastic. */
  RadiusGyrationSquared;      /*!< \brief The radius of gyration squared for Aeroelastic. */
  su2double *Aeroelastic_plunge, /*!< \brief Value of plunging coordinate at the end of an external iteration. */
  *Aeroelastic_pitch;         /*!< \brief Value of pitching coordinate at the end of an external iteration. */
  unsigned short AeroelasticIter; /*!< \brief Solve the aeroelastic equations every given number of internal iterations. */
  unsigned short Gust_Type,	  /*!< \brief Type of Gust. */
  Gust_Dir;                   /*!< \brief Direction of the gust */
  su2double Gust_WaveLength,  /*!< \brief The gust wavelength. */
  Gust_Periods,               /*!< \brief Number of gust periods. */
  Gust_Ampl,                  /*!< \brief Gust amplitude. */
  Gust_Begin_Time,            /*!< \brief Time at which to begin the gust. */
  Gust_Begin_Loc;             /*!< \brief Location at which the gust begins. */
  long Visualize_CV;          /*!< \brief Node number for the CV to be visualized */
  bool ExtraOutput;
  bool Wall_Functions;         /*!< \brief Use wall functions with the turbulence model */
  long ExtraHeatOutputZone;   /*!< \brief Heat solver zone with extra screen output */
  bool DeadLoad; 	          	/*!< Application of dead loads to the FE analysis */
  bool PseudoStatic;    /*!< Application of dead loads to the FE analysis */
  bool SteadyRestart; 	      /*!< Restart from a steady state for FSI problems. */
  su2double Newmark_beta,		/*!< \brief Parameter alpha for Newmark method. */
  Newmark_gamma;				      /*!< \brief Parameter delta for Newmark method. */
  unsigned short nIntCoeffs;	/*!< \brief Number of integration coeffs for structural calculations. */
  su2double *Int_Coeffs;		  /*!< \brief Time integration coefficients for structural method. */
  unsigned short nElasticityMod,  /*!< \brief Number of different values for the elasticity modulus. */
  nPoissonRatio,                    /*!< \brief Number of different values for the Poisson ratio modulus. */
  nMaterialDensity;                 /*!< \brief Number of different values for the Material density. */
  su2double *ElasticityMod,         /*!< \brief Value of the elasticity moduli. */
  *PoissonRatio,                    /*!< \brief Value of the Poisson ratios. */
  *MaterialDensity;                 /*!< \brief Value of the Material densities. */
  unsigned short nElectric_Field,	/*!< \brief Number of different values for the electric field in the membrane. */
  nDim_Electric_Field;				/*!< \brief Dimensionality of the problem. */
  unsigned short nDim_RefNode;   /*!< \brief Dimensionality of the vector . */
  su2double *Electric_Field_Mod, 	/*!< \brief Values of the modulus of the electric field. */
  *Electric_Field_Dir;				/*!< \brief Direction of the electric field. */
  su2double *RefNode_Displacement;  /*!< \brief Displacement of the reference node. */
  bool Ramp_Load;				          /*!< \brief Apply the load with linear increases. */
  unsigned short Dynamic_LoadTransfer;  /*!< \brief Method for dynamic load transferring. */
  bool IncrementalLoad;		    /*!< \brief Apply the load in increments (for nonlinear structural analysis). */
  unsigned long IncLoad_Nincrements; /*!< \brief Number of increments. */
  su2double *IncLoad_Criteria;/*!< \brief Criteria for the application of incremental loading. */
  su2double Ramp_Time;			  /*!< \brief Time until the maximum load is applied. */
  bool Predictor,             /*!< \brief Determines whether a predictor step is used. */
  Relaxation;                 /*!< \brief Determines whether a relaxation step is used. */
  unsigned short Pred_Order;  /*!< \brief Order of the predictor for FSI applications. */
  unsigned short Kind_Interpolation; /*!\brief type of interpolation to use for FSI applications. */
  bool ConservativeInterpolation; /*!\brief Conservative approach for non matching mesh interpolation. */
  unsigned short Kind_RadialBasisFunction; /*!\brief type of radial basis function to use for radial basis FSI. */
  bool RadialBasisFunction_PolynomialOption; /*!\brief Option of whether to include polynomial terms in Radial Basis Function Interpolation or not. */
  su2double RadialBasisFunction_Parameter; /*!\brief Radial basis function parameter. */
  bool Prestretch;            /*!< Read a reference geometry for optimization purposes. */
  string Prestretch_FEMFileName;         /*!< \brief File name for reference geometry. */
  string FEA_FileName;         /*!< \brief File name for element-based properties. */
  su2double RefGeom_Penalty,        /*!< \brief Penalty weight value for the reference geometry objective function. */
  RefNode_Penalty,            /*!< \brief Penalty weight value for the reference node objective function. */
  DV_Penalty;                 /*!< \brief Penalty weight to add a constraint to the total amount of stiffness. */
  bool addCrossTerm;          /*!< \brief Evaluates the need to add the cross term when setting the adjoint output. */
  unsigned long Nonphys_Points, /*!< \brief Current number of non-physical points in the solution. */
  Nonphys_Reconstr;      /*!< \brief Current number of non-physical reconstructions for 2nd-order upwinding. */
  bool ParMETIS;      /*!< \brief Boolean for activating ParMETIS mode (while testing). */
  unsigned short DirectDiff; /*!< \brief Direct Differentation mode. */
  bool DiscreteAdjoint; /*!< \brief AD-based discrete adjoint mode. */
  unsigned long Wrt_Surf_Freq_DualTime;	/*!< \brief Writing surface solution frequency for Dual Time. */
  su2double Const_DES;   /*!< \brief Detached Eddy Simulation Constant. */
  unsigned short Kind_HybridRANSLES; /*!< \brief Kind of Hybrid RANS/LES. */
  unsigned short Kind_RoeLowDiss;    /*!< \brief Kind of Roe scheme with low dissipation for unsteady flows. */
  bool QCR;                   /*!< \brief Spalart-Allmaras with Quadratic Constitutive Relation, 2000 version (SA-QCR2000) . */
  su2double *default_vel_inf, /*!< \brief Default freestream velocity array for the COption class. */
  *default_eng_cyl,           /*!< \brief Default engine box array for the COption class. */
  *default_eng_val,           /*!< \brief Default engine box array values for the COption class. */
  *default_cfl_adapt,         /*!< \brief Default CFL adapt param array for the COption class. */
  *default_jst_coeff,         /*!< \brief Default artificial dissipation (flow) array for the COption class. */
  *default_ffd_coeff,         /*!< \brief Default artificial dissipation (flow) array for the COption class. */
  *default_mixedout_coeff,    /*!< \brief Default default mixedout algorithm coefficients for the COption class. */
  *default_rampRotFrame_coeff,/*!< \brief Default ramp rotating frame coefficients for the COption class. */
  *default_rampOutPres_coeff, /*!< \brief Default ramp outlet pressure coefficients for the COption class. */
  *default_jst_adj_coeff,      /*!< \brief Default artificial dissipation (adjoint) array for the COption class. */
  *default_ad_coeff_heat,     /*!< \brief Default artificial dissipation (heat) array for the COption class. */  
  *default_obj_coeff,         /*!< \brief Default objective array for the COption class. */
  *default_geo_loc,           /*!< \brief Default SU2_GEO section locations array for the COption class. */
  *default_distortion,        /*!< \brief Default SU2_GEO section locations array for the COption class. */
  *default_ea_lim,            /*!< \brief Default equivalent area limit array for the COption class. */
  *default_grid_fix,          /*!< \brief Default fixed grid (non-deforming region) array for the COption class. */
  *default_htp_axis,          /*!< \brief Default HTP axis for the COption class. */
  *default_ffd_axis,          /*!< \brief Default FFD axis for the COption class. */
  *default_inc_crit,          /*!< \brief Default incremental criteria array for the COption class. */
  *default_extrarelfac,       /*!< \brief Default extra relaxation factor for Giles BC in the COption class. */
  *default_sineload_coeff;    /*!< \brief Default values for a sine load. */
  unsigned short nSpanWiseSections; /*!< \brief number of span-wise sections */
  unsigned short nSpanMaxAllZones; /*!< \brief number of maximum span-wise sections for all zones */
  unsigned short *nSpan_iZones;  /*!< \brief number of span-wise sections for each zones */
  bool turbMixingPlane;   /*!< \brief option for turbulent mixingplane */
  bool SpatialFourier; /*!< \brief option for computing the fourier transforms for subsonic non-reflecting BC. */
  bool RampRotatingFrame;   /*!< \brief option for ramping up or down the Rotating Frame values */
  bool RampOutletPressure;  /*!< \brief option for ramping up or down the outlet pressure */
  su2double *Mixedout_Coeff; /*!< \brief coefficient for the  */
  su2double *RampRotatingFrame_Coeff; /*!< \brief coefficient for Rotating frame ramp */
  su2double *RampOutletPressure_Coeff; /*!< \brief coefficient for outlet pressure ramp */
  su2double AverageMachLimit;       /*!< \brief option for turbulent mixingplane */
  su2double FinalRotation_Rate_Z; /*!< \brief Final rotation rate Z if Ramp rotating frame is activated. */
  su2double FinalOutletPressure; /*!< \brief Final outlet pressure if Ramp outlet pressure is activated. */
  su2double MonitorOutletPressure; /*!< \brief Monitor outlet pressure if Ramp outlet pressure is activated. */
  su2double *default_body_force;        /*!< \brief Default body force vector for the COption class. */
  su2double *default_nacelle_location;        /*!< \brief Location of the nacelle. */
  su2double *default_cp_polycoeffs;        /*!< \brief Array for specific heat polynomial coefficients. */
  su2double *default_mu_polycoeffs;        /*!< \brief Array for viscosity polynomial coefficients. */
  su2double *default_kt_polycoeffs;        /*!< \brief Array for thermal conductivity polynomial coefficients. */
  su2double *ExtraRelFacGiles; /*!< \brief coefficient for extra relaxation factor for Giles BC*/
  bool Body_Force;            /*!< \brief Flag to know if a body force is included in the formulation. */
  su2double *Body_Force_Vector;  /*!< \brief Values of the prescribed body force vector. */

  unsigned short Kind_Streamwise_Periodic; /*!< \brief Flag to know if a body force is included in the formulation, used for periodic BC as inlet & outlet. */
  su2double Streamwise_Periodic_PressureDrop;  /*!< \brief Value of prescribed pressure drop which results in an artificial body force vector. */
  su2double Streamwise_Periodic_TargetMassFlow;  /*!< \brief Value of prescribed massflow which results in an delta p and therefore an artificial body force vector. */
  su2double Streamwise_Periodic_MassFlow; /*!< \brief Value of current massflow which results in an delta p and therefore an artificial body force vector. */
  su2double Streamwise_Periodic_IntegratedHeatFlow; /*!< \brief Value of of the net sum of heatflow [W] into the domain. */
  su2double *Streamwise_Periodic_RefNode; /*!< \brief Coordinates of the reference node on the receiving periodic marker, for recovered pressure computation only. Size nDim.*/

  su2double *FreeStreamTurboNormal; /*!< \brief Direction to initialize the flow in turbomachinery computation */
  su2double Restart_Bandwidth_Agg; /*!< \brief The aggregate of the bandwidth for writing binary restarts (to be averaged later). */
  su2double Max_Vel2; /*!< \brief The maximum velocity^2 in the domain for the incompressible preconditioner. */
  bool topology_optimization; /*!< \brief If the structural solver should consider a variable density field to penalize element stiffness. */
  string top_optim_output_file; /*!< \brief File to where the derivatives w.r.t. element densities will be written to. */
  su2double simp_exponent; /*!< \brief Exponent for the density-based stiffness penalization of the SIMP method. */
  su2double simp_minimum_stiffness; /*!< \brief Lower bound for the stiffness penalization of the SIMP method. */
  unsigned short top_optim_nKernel, /*!< \brief Number of kernels specified. */
                *top_optim_kernels, /*!< \brief The kernels to use. */
                 top_optim_nKernelParams, /*!< \brief Number of kernel parameters specified. */
                 top_optim_nRadius; /*!< \brief Number of radius values specified. */
  su2double *top_optim_kernel_params, /*!< \brief The kernel parameters. */
            *top_optim_filter_radius; /*!< \brief Radius of the filter(s) used on the design density for topology optimization. */
  unsigned short top_optim_proj_type; /*!< \brief The projection function used in topology optimization. */
  su2double top_optim_proj_param;  /*!< \brief The value of the parameter for the projection function. */

  unsigned short Riemann_Solver_FEM;         /*!< \brief Riemann solver chosen for the DG method. */
  su2double Quadrature_Factor_Straight;      /*!< \brief Factor applied during quadrature of elements with a constant Jacobian. */
  su2double Quadrature_Factor_Curved;        /*!< \brief Factor applied during quadrature of elements with a non-constant Jacobian. */
  su2double Quadrature_Factor_Time_ADER_DG;  /*!< \brief Factor applied during quadrature in time for ADER-DG. */
  su2double Theta_Interior_Penalty_DGFEM;    /*!< \brief Factor for the symmetrizing terms in the DG discretization of the viscous fluxes. */
  unsigned short byteAlignmentMatMul;        /*!< \brief Number of bytes in the vectorization direction for the matrix multiplication. Multipe of 64. */
  unsigned short sizeMatMulPadding;          /*!< \brief The matrix size in the vectorization direction padded to a multiple of 8. Computed from byteAlignmentMatMul. */
  bool Compute_Entropy;                      /*!< \brief Whether or not to compute the entropy in the fluid model. */
  bool Use_Lumped_MassMatrix_DGFEM;          /*!< \brief Whether or not to use the lumped mass matrix for DGFEM. */
  bool Jacobian_Spatial_Discretization_Only; /*!< \brief Flag to know if only the exact Jacobian of the spatial discretization must be computed. */
  bool Compute_Average;                      /*!< \brief Whether or not to compute averages for unsteady simulations in FV or DG solver. */
  unsigned short Comm_Level;                 /*!< \brief Level of MPI communications to be performed. */
  unsigned short Kind_Verification_Solution;  /*!< \brief Verification solution for accuracy assessment. */

  ofstream *ConvHistFile;       /*!< \brief Store the pointer to each history file */
  bool Time_Domain;             /*!< \brief Determines if the multizone problem is solved in time-domain */
  unsigned long Outer_Iter,    /*!< \brief Determines the number of outer iterations in the multizone problem */
  Inner_Iter,                   /*!< \brief Determines the number of inner iterations in each multizone block */
  Time_Iter,                    /*!< \brief Determines the number of time iterations in the multizone problem */
  Iter,                         /*!< \brief Determines the number of pseudo-time iterations in a single-zone problem */
  Restart_Iter;                 /*!< \brief Determines the restart iteration in the multizone problem */
  su2double Time_Step;          /*!< \brief Determines the time step for the multizone problem */
  su2double Max_Time;           /*!< \brief Determines the maximum time for the time-domain problems */
  bool Multizone_Mesh;          /*!< \brief Determines if the mesh contains multiple zones. */
  bool SinglezoneDriver;        /*!< \brief Determines if the single-zone driver is used. (TEMPORARY) */
  bool SpecialOutput,           /*!< \brief Determines if the special output is written. */
  Wrt_ForcesBreakdown;          /*!< \brief Determines if the forces breakdown file is written. */
  bool Multizone_Residual;      /*!< \brief Determines if memory should be allocated for the multizone residual. */
  
  bool using_uq;                /*!< \brief Using uncertainty quantification with SST model */
  su2double uq_delta_b;            /*!< \brief Parameter used to perturb eigenvalues of Reynolds Stress Matrix */
  unsigned short eig_val_comp;  /*!< \brief Parameter used to determine type of eigenvalue perturbation */
  su2double uq_urlx;            /*!< \brief Under-relaxation factor */
  bool uq_permute;              /*!< \brief Permutation of eigenvectors */

  
  /*!
   * \brief Set the default values of config options not set in the config file using another config object.
   * \param config - Config object to use the default values from.
   */
  void SetDefaultFromConfig(CConfig *config);
  
  /*!
   * \brief Set default values for all options not yet set.
   */
  void SetDefault();
  
  /*--- all_options is a map containing all of the options. This is used during config file parsing
   to track the options which have not been set (so the default values can be used). Without this map
   there would be no list of all the config file options. ---*/
  
  map<string, bool> all_options;
  
  /*--- brief param is a map from the option name (config file string) to its decoder (the specific child
   class of COptionBase that turns the string into a value) ---*/
  
  map<string, COptionBase*> option_map;
  
  
  // All of the addXxxOptions take in the name of the option, and a refernce to the field of that option
  // in the option structure. Depending on the specific type, it may take in a default value, and may
  // take in extra options. The addXxxOptions mostly follow the same pattern, so please see addDoubleOption
  // for detailed comments.
  //
  // List options are those that can be an unknown number of elements, and also take in a reference to
  // an integer. This integer will be populated with the number of elements of that type unmarshaled.
  //
  // Array options are those with a fixed number of elements.
  //
  // List and Array options should also be able to be specified with the string "NONE" indicating that there
  // are no elements. This allows the option to be present in a config file but left blank.
  
  /*!<\brief addDoubleOption creates a config file parser for an option with the given name whose
   value can be represented by a su2double.*/
  
  void addDoubleOption(const string name, su2double & option_field, su2double default_value) {
    // Check if the key is already in the map. If this fails, it is coder error
    // and not user error, so throw.
    assert(option_map.find(name) == option_map.end());
    
    // Add this option to the list of all the options
    all_options.insert(pair<string, bool>(name, true));
    
    // Create the parser for a su2double option with a reference to the option_field and the desired
    // default value. This will take the string in the config file, convert it to a su2double, and
    // place that su2double in the memory location specified by the reference.
    COptionBase* val = new COptionDouble(name, option_field, default_value);
    
    // Create an association between the option name ("CFL") and the parser generated above.
    // During configuration, the parsing script will get the option name, and use this map
    // to find how to parse that option.
    option_map.insert(pair<string, COptionBase *>(name, val));
  }
  
  void addStringOption(const string name, string & option_field, string default_value) {
    assert(option_map.find(name) == option_map.end());
    all_options.insert(pair<string, bool>(name, true));
    COptionBase* val = new COptionString(name, option_field, default_value);
    option_map.insert(pair<string, COptionBase *>(name, val));
  }
  
  void addIntegerOption(const string name, int & option_field, int default_value) {
    assert(option_map.find(name) == option_map.end());
    all_options.insert(pair<string, bool>(name, true));
    COptionBase* val = new COptionInt(name, option_field, default_value);
    option_map.insert(pair<string, COptionBase *>(name, val));
  }
  
  void addUnsignedLongOption(const string name, unsigned long & option_field, unsigned long default_value) {
    assert(option_map.find(name) == option_map.end());
    all_options.insert(pair<string, bool>(name, true));
    COptionBase* val = new COptionULong(name, option_field, default_value);
    option_map.insert(pair<string, COptionBase *>(name, val));
  }
  
  void addUnsignedShortOption(const string name, unsigned short & option_field, unsigned short default_value) {
    assert(option_map.find(name) == option_map.end());
    all_options.insert(pair<string, bool>(name, true));
    COptionBase* val = new COptionUShort(name, option_field, default_value);
    option_map.insert(pair<string, COptionBase *>(name, val));
  }
  
  void addLongOption(const string name, long & option_field, long default_value) {
    assert(option_map.find(name) == option_map.end());
    all_options.insert(pair<string, bool>(name, true));
    COptionBase* val = new COptionLong(name, option_field, default_value);
    option_map.insert(pair<string, COptionBase *>(name, val));
  }
  
  void addBoolOption(const string name, bool & option_field, bool default_value) {
    assert(option_map.find(name) == option_map.end());
    all_options.insert(pair<string, bool>(name, true));
    COptionBase* val = new COptionBool(name, option_field, default_value);
    option_map.insert(pair<string, COptionBase *>(name, val));
  }
  
  // enum types work differently than all of the others because there are a small number of valid
  // string entries for the type. One must also provide a list of all the valid strings of that type.
  template <class Tenum>
  void addEnumOption(const string name, unsigned short & option_field, const map<string, Tenum> & enum_map, Tenum default_value) {
    assert(option_map.find(name) == option_map.end());
    all_options.insert(pair<string, bool>(name, true));
    COptionBase* val = new COptionEnum<Tenum>(name, enum_map, option_field, default_value);
    option_map.insert(pair<string, COptionBase *>(name, val));
    return;
  }
  
  
  // input_size is the number of options read in from the config file
  template <class Tenum>
  void addEnumListOption(const string name, unsigned short & input_size, unsigned short * & option_field, const map<string, Tenum> & enum_map) {
    input_size = 0;
    assert(option_map.find(name) == option_map.end());
    all_options.insert(pair<string, bool>(name, true));
    COptionBase* val = new COptionEnumList<Tenum>(name, enum_map, option_field, input_size);
    option_map.insert( pair<string, COptionBase*>(name, val) );
  }
  
  void addDoubleArrayOption(const string name, const int size, su2double * & option_field, su2double * default_value) {
    
    //  su2double * def = new su2double [size];
    //  for (int i = 0; i < size; i++) {
    //    def[i] = default_value[i];
    //  }
    
    assert(option_map.find(name) == option_map.end());
    all_options.insert(pair<string, bool>(name, true));
    COptionBase* val = new COptionDoubleArray(name, size, option_field, default_value);
    option_map.insert(pair<string, COptionBase *>(name, val));
  }
  
  void addDoubleListOption(const string name, unsigned short & size, su2double * & option_field) {
    assert(option_map.find(name) == option_map.end());
    all_options.insert(pair<string, bool>(name, true));
    COptionBase* val = new COptionDoubleList(name, size, option_field);
    option_map.insert(pair<string, COptionBase *>(name, val));
  }
  
  void addShortListOption(const string name, unsigned short & size, short * & option_field) {
    assert(option_map.find(name) == option_map.end());
    all_options.insert(pair<string, bool>(name, true));
    COptionBase* val = new COptionShortList(name, size, option_field);
    option_map.insert(pair<string, COptionBase *>(name, val));
  }
  
  void addUShortListOption(const string name, unsigned short & size, unsigned short * & option_field) {
    assert(option_map.find(name) == option_map.end());
    all_options.insert(pair<string, bool>(name, true));
    COptionBase* val = new COptionUShortList(name, size, option_field);
    option_map.insert(pair<string, COptionBase *>(name, val));
  }
  
  void addStringListOption(const string name, unsigned short & num_marker, string* & option_field) {
    assert(option_map.find(name) == option_map.end());
    all_options.insert(pair<string, bool>(name, true));
    COptionBase* val = new COptionStringList(name, num_marker, option_field);
    option_map.insert(pair<string, COptionBase *>(name, val));
  }
  
  void addConvectOption(const string name, unsigned short & space_field, unsigned short & centered_field, unsigned short & upwind_field) {
    assert(option_map.find(name) == option_map.end());
    all_options.insert(pair<string, bool>(name, true));
    COptionBase* val = new COptionConvect(name, space_field, centered_field, upwind_field);
    option_map.insert(pair<string, COptionBase *>(name, val));
  }
  
  void addConvectFEMOption(const string name, unsigned short & space_field, unsigned short & fem_field) {
    assert(option_map.find(name) == option_map.end());
    all_options.insert(pair<string, bool>(name, true));
    COptionBase* val = new COptionFEMConvect(name, space_field, fem_field);
    option_map.insert(pair<string, COptionBase *>(name, val));
  }
  
  void addMathProblemOption(const string name, bool & ContinuousAdjoint, const bool & ContinuousAdjoint_default,
                            bool & DiscreteAdjoint, const bool & DiscreteAdjoint_default,
                            bool & Restart_Flow, const bool & Restart_Flow_default) {
    assert(option_map.find(name) == option_map.end());
    all_options.insert(pair<string, bool>(name, true));
    COptionBase* val = new COptionMathProblem(name, ContinuousAdjoint, ContinuousAdjoint_default, DiscreteAdjoint, DiscreteAdjoint_default, Restart_Flow, Restart_Flow_default);
    option_map.insert(pair<string, COptionBase *>(name, val));
  }
  
  void addDVParamOption(const string name, unsigned short & nDV_field, su2double** & paramDV, string* & FFDTag,
                        unsigned short* & design_variable) {
    assert(option_map.find(name) == option_map.end());
    all_options.insert(pair<string, bool>(name, true));
    COptionBase* val = new COptionDVParam(name, nDV_field, paramDV, FFDTag, design_variable);
    option_map.insert(pair<string, COptionBase *>(name, val));
  }
  
  void addDVValueOption(const string name, unsigned short* & nDVValue_field, su2double** & valueDV, unsigned short & nDV_field,  su2double** & paramDV,
                        unsigned short* & design_variable) {
    assert(option_map.find(name) == option_map.end());
    all_options.insert(pair<string, bool>(name, true));
    COptionBase* val = new COptionDVValue(name, nDVValue_field, valueDV, nDV_field, paramDV, design_variable);
    option_map.insert(pair<string, COptionBase *>(name, val));
  }
  
  void addFFDDefOption(const string name, unsigned short & nFFD_field, su2double** & coordFFD, string* & FFDTag) {
    assert(option_map.find(name) == option_map.end());
    all_options.insert(pair<string, bool>(name, true));
    COptionBase* val = new COptionFFDDef(name, nFFD_field, coordFFD, FFDTag);
    option_map.insert(pair<string, COptionBase *>(name, val));
  }
  
  void addFFDDegreeOption(const string name, unsigned short & nFFD_field, unsigned short** & degreeFFD) {
    assert(option_map.find(name) == option_map.end());
    all_options.insert(pair<string, bool>(name, true));
    COptionBase* val = new COptionFFDDegree(name, nFFD_field, degreeFFD);
    option_map.insert(pair<string, COptionBase *>(name, val));
  }
  
  void addStringDoubleListOption(const string name, unsigned short & list_size, string * & string_field,
                                 su2double* & double_field) {
    assert(option_map.find(name) == option_map.end());
    all_options.insert(pair<string, bool>(name, true));
    COptionBase* val = new COptionStringDoubleList(name, list_size, string_field, double_field);
    option_map.insert(pair<string, COptionBase *>(name, val));
  }
  
  void addInletOption(const string name, unsigned short & nMarker_Inlet, string * & Marker_Inlet,
                      su2double* & Ttotal, su2double* & Ptotal, su2double** & FlowDir) {
    assert(option_map.find(name) == option_map.end());
    all_options.insert(pair<string, bool>(name, true));
    COptionBase* val = new COptionInlet(name, nMarker_Inlet, Marker_Inlet, Ttotal, Ptotal, FlowDir);
    option_map.insert(pair<string, COptionBase *>(name, val));
  }
  
  template <class Tenum>
  void addRiemannOption(const string name, unsigned short & nMarker_Riemann, string * & Marker_Riemann, unsigned short* & option_field, const map<string, Tenum> & enum_map,
                        su2double* & var1, su2double* & var2, su2double** & FlowDir) {
    assert(option_map.find(name) == option_map.end());
    all_options.insert(pair<string, bool>(name, true));
    COptionBase* val = new COptionRiemann<Tenum>(name, nMarker_Riemann, Marker_Riemann, option_field, enum_map, var1, var2, FlowDir);
    option_map.insert(pair<string, COptionBase *>(name, val));
  }
  
  template <class Tenum>
  void addGilesOption(const string name, unsigned short & nMarker_Giles, string * & Marker_Giles, unsigned short* & option_field, const map<string, Tenum> & enum_map,
                     su2double* & var1, su2double* & var2, su2double** & FlowDir, su2double* & relaxfactor1, su2double* & relaxfactor2) {
    assert(option_map.find(name) == option_map.end());
    all_options.insert(pair<string, bool>(name, true));
    COptionBase* val = new COptionGiles<Tenum>(name, nMarker_Giles, Marker_Giles, option_field, enum_map, var1, var2, FlowDir, relaxfactor1, relaxfactor2);
    option_map.insert(pair<string, COptionBase *>(name, val));
  }
  
  void addExhaustOption(const string name, unsigned short & nMarker_Exhaust, string * & Marker_Exhaust,
                        su2double* & Ttotal, su2double* & Ptotal) {
    assert(option_map.find(name) == option_map.end());
    all_options.insert(pair<string, bool>(name, true));
    COptionBase* val = new COptionExhaust(name, nMarker_Exhaust, Marker_Exhaust, Ttotal, Ptotal);
    option_map.insert(pair<string, COptionBase *>(name, val));
  }
  
  void addPeriodicOption(const string & name, unsigned short & nMarker_PerBound,
                         string* & Marker_PerBound, string* & Marker_PerDonor,
                         su2double** & RotCenter, su2double** & RotAngles, su2double** & Translation) {
    assert(option_map.find(name) == option_map.end());
    all_options.insert(pair<string, bool>(name, true));
    COptionBase* val = new COptionPeriodic(name, nMarker_PerBound, Marker_PerBound, Marker_PerDonor, RotCenter, RotAngles, Translation);
    option_map.insert(pair<string, COptionBase *>(name, val));
  }
 
  void addTurboPerfOption(const string & name, unsigned short & nMarker_TurboPerf,
                    string* & Marker_TurboBoundIn, string* & Marker_TurboBoundOut) {
    assert(option_map.find(name) == option_map.end());
    all_options.insert(pair<string, bool>(name, true));
    COptionBase* val = new COptionTurboPerformance(name, nMarker_TurboPerf, Marker_TurboBoundIn, Marker_TurboBoundOut);
    option_map.insert(pair<string, COptionBase *>(name, val));
  }
  
  void addActDiskOption(const string & name,
                        unsigned short & nMarker_ActDiskInlet, unsigned short & nMarker_ActDiskOutlet, string* & Marker_ActDiskInlet, string* & Marker_ActDiskOutlet,
                        su2double** & ActDisk_PressJump, su2double** & ActDisk_TempJump, su2double** & ActDisk_Omega) {
    assert(option_map.find(name) == option_map.end());
    all_options.insert(pair<string, bool>(name, true));
    COptionBase* val = new COptionActDisk(name,
                                          nMarker_ActDiskInlet, nMarker_ActDiskOutlet, Marker_ActDiskInlet, Marker_ActDiskOutlet,
                                          ActDisk_PressJump, ActDisk_TempJump, ActDisk_Omega);
    option_map.insert(pair<string, COptionBase *>(name, val));
  }

  void addWallFunctionOption(const string &name,               unsigned short &list_size,
                             string* &string_field,            unsigned short* &val_Kind_WF,
                             unsigned short** &val_IntInfo_WF, su2double** &val_DoubleInfo_WF) {
    assert(option_map.find(name) == option_map.end());
    all_options.insert(pair<string, bool>(name, true));
    COptionBase* val = new COptionWallFunction(name, list_size, string_field, val_Kind_WF,
                                               val_IntInfo_WF, val_DoubleInfo_WF);
    option_map.insert(pair<string, COptionBase *>(name, val));
  }
  
  void addPythonOption(const string name) {
    assert(option_map.find(name) == option_map.end());
    all_options.insert(pair<string, bool>(name, true));
    COptionBase* val = new COptionPython(name);
    option_map.insert(pair<string, COptionBase *>(name, val));
  }
  
public:
  
  vector<string> fields; /*!< \brief Tags for the different fields in a restart file. */
  
  /*!
   * \brief Constructor of the class which reads the input file.
   */
  CConfig(char case_filename[MAX_STRING_SIZE], unsigned short val_software, unsigned short val_nZone, bool verb_high);
  
  /*!
   * \brief Constructor of the class which reads the input file and uses default options from another config.
   */
  CConfig(CConfig * config, char case_filename[MAX_STRING_SIZE], unsigned short val_software, unsigned short val_iZone, unsigned short val_nZone, bool verb_high);
  
  /*!
   * \brief Constructor of the class which reads the input file.
   */
  CConfig(char case_filename[MAX_STRING_SIZE], unsigned short val_software);
  
  /*!
   * \brief Constructor of the class which reads the input file.
   */
  CConfig(char case_filename[MAX_STRING_SIZE], CConfig *config);
  
  /*!
   * \brief Destructor of the class.
   */
  ~CConfig(void);
  
 void SetnZone();
 
 void SetnDim();
 
 void SetHeader(unsigned short val_software);
  /*!
   * \brief Get the MPI communicator of SU2.
   * \return MPI communicator of SU2.
   */
  SU2_MPI::Comm GetMPICommunicator();

  /*!
   * \brief Set the MPI communicator for SU2.
   * \param[in] Communicator - MPI communicator for SU2.
   */
  void SetMPICommunicator(SU2_MPI::Comm Communicator);

  /*!
   * \brief Gets the number of zones in the mesh file.
   * \param[in] val_mesh_filename - Name of the file with the grid information.
   * \param[in] val_format - Format of the file with the grid information.
   * \return Total number of zones in the grid file.
   */
  static unsigned short GetnZone(string val_mesh_filename, unsigned short val_format);
  
  /*!
   * \brief Gets the number of dimensions in the mesh file
   * \param[in] val_mesh_filename - Name of the file with the grid information.
   * \param[in] val_format - Format of the file with the grid information.
   * \return Total number of domains in the grid file.
   */
  static unsigned short GetnDim(string val_mesh_filename, unsigned short val_format);
  
  /*!
   * \brief Initializes pointers to null
   */
  void SetPointersNull(void);
  
  /*!
   * \brief breaks an input line from the config file into a set of tokens
   * \param[in] str - the input line string
   * \param[out] option_name - the name of the option found at the beginning of the line
   * \param[out] option_value - the tokens found after the "=" sign on the line
   * \returns false if the line is empty or a commment, true otherwise
   */
  bool TokenizeString(string & str, string & option_name,
                      vector<string> & option_value);
  
  /*!
   * \brief Get reference origin for moment computation.
   * \param[in] val_marker - the marker we are monitoring.
   * \return Reference origin (in cartesians coordinates) for moment computation.
   */
  su2double *GetRefOriginMoment(unsigned short val_marker);
  
  /*!
   * \brief Get reference origin x-coordinate for moment computation.
   * \param[in] val_marker - the marker we are monitoring.
   * \return Reference origin x-coordinate (in cartesians coordinates) for moment computation.
   */
  su2double GetRefOriginMoment_X(unsigned short val_marker);
  
  /*!
   * \brief Get reference origin y-coordinate for moment computation.
   * \param[in] val_marker - the marker we are monitoring.
   * \return Reference origin y-coordinate (in cartesians coordinates) for moment computation.
   */
  su2double GetRefOriginMoment_Y(unsigned short val_marker);
  
  /*!
   * \brief Get reference origin z-coordinate for moment computation.
   * \param[in] val_marker - the marker we are monitoring.
   * \return Reference origin z-coordinate (in cartesians coordinates) for moment computation.
   */
  su2double GetRefOriginMoment_Z(unsigned short val_marker);
  
  /*!
   * \brief Set reference origin x-coordinate for moment computation.
   * \param[in] val_marker - the marker we are monitoring.
   * \param[in] val_origin - New x-coordinate of the mesh motion origin.
   */
  void SetRefOriginMoment_X(unsigned short val_marker, su2double val_origin);
  
  /*!
   * \brief Set reference origin y-coordinate for moment computation.
   * \param[in] val_marker - the marker we are monitoring.
   * \param[in] val_origin - New y-coordinate of the mesh motion origin.
   */
  void SetRefOriginMoment_Y(unsigned short val_marker, su2double val_origin);
  
  /*!
   * \brief Set reference origin z-coordinate for moment computation.
   * \param[in] val_marker - the marker we are monitoring.
   * \param[in] val_origin - New z-coordinate of the mesh motion origin.
   */
  void SetRefOriginMoment_Z(unsigned short val_marker, su2double val_origin);
  
  /*!
   * \brief Get index of the upper and lower horizontal plane.
   * \param[in] index - 0 means upper surface, and 1 means lower surface.
   * \return Index of the upper and lower surface.
   */
  string GetPlaneTag(unsigned short index);
  
  /*!
   * \brief Get the integration limits for the equivalent area computation.
   * \param[in] index - 0 means x_min, and 1 means x_max.
   * \return Integration limits for the equivalent area computation.
   */
  su2double GetEA_IntLimit(unsigned short index);
  
  /*!
   * \brief Get the integration limits for the equivalent area computation.
   * \param[in] index - 0 means x_min, and 1 means x_max.
   * \return Integration limits for the equivalent area computation.
   */
  su2double GetEA_ScaleFactor(void);
  
  /*!
   * \brief Get the limit value for the adjoint variables.
   * \return Limit value for the adjoint variables.
   */
  su2double GetAdjointLimit(void);
  
  /*!
   * \brief Get the the coordinates where of the box where the grid is going to be deformed.
   * \return Coordinates where of the box where the grid is going to be deformed.
   */
  su2double *GetHold_GridFixed_Coord(void);
  
  /*!
   * \brief Get the the coordinates where of the box where a subsonic region is imposed.
   * \return Coordinates where of the box where the grid is going to be a subsonic region.
   */
  su2double *GetSubsonicEngine_Values(void);
  
  /*!
   * \brief Get the the coordinates where of the box where a subsonic region is imposed.
   * \return Coordinates where of the box where the grid is going to be a subsonic region.
   */
  su2double *GetSubsonicEngine_Cyl(void);
  
  /*!
   * \brief Get the the coordinates where of the box where a subsonic region is imposed.
   * \return Coordinates where of the box where the grid is going to be a subsonic region.
   */
  su2double *GetDistortionRack(void);
  
  /*!
   * \brief Get the power of the dual volume in the grid adaptation sensor.
   * \return Power of the dual volume in the grid adaptation sensor.
   */
  su2double GetDualVol_Power(void);
  
  /*!
   * \brief Get Information about if there is an analytical definition of the surface for doing the
   *        grid adaptation.
   * \return Definition of the surfaces. NONE implies that there isn't any analytical definition
   *         and it will use and interpolation.
   */
  unsigned short GetAnalytical_Surface(void);
  
  /*!
   * \brief Get Description of the geometry to be analyzed
   */
  unsigned short GetGeo_Description(void);
  
  /*!
   * \brief Creates a tecplot file to visualize the partition made by the DDC software.
   * \return <code>TRUE</code> if the partition is going to be plotted; otherwise <code>FALSE</code>.
   */
  bool GetExtraOutput(void);

  /*!
   * \brief Heat solver zone with extra screen output.
   * \return Heat solver zone with extra screen output.
   */
  long GetExtraHeatOutputZone(void);
  
  /*!
   * \brief Get the value of the Mach number (velocity divided by speed of sound).
   * \return Value of the Mach number.
   */
  su2double GetMach(void);
  
  /*!
   * \brief Get the value of the Gamma of fluid (ratio of specific heats).
   * \return Value of the constant: Gamma
   */
  su2double GetGamma(void);
  
  /*!
   * \brief Get the values of the CFL adapation.
   * \return Value of CFL adapation
   */
  su2double GetCFL_AdaptParam(unsigned short val_index);
  
  /*!
   * \brief Get the values of the CFL adapation.
   * \return Value of CFL adapation
   */
  bool GetCFL_Adapt(void);
  
  /*!
   * \brief Get the values of the CFL adapation.
   * \return Value of CFL adapation
   */
  su2double GetHTP_Axis(unsigned short val_index);
  
  /*!
   * \brief Get the value of the limits for the sections.
   * \return Value of the limits for the sections.
   */
  su2double GetStations_Bounds(unsigned short val_var);
  
  /*!
   * \brief Get the value of the vector that connects the cartesian axis with a sherical or cylindrical one.
   * \return Coordinate of the Axis.
   */
  su2double GetFFD_Axis(unsigned short val_var);
  
  /*!
   * \brief Get the value of the bulk modulus.
   * \return Value of the bulk modulus.
   */
  su2double GetBulk_Modulus(void);
  
  /*!
   * \brief Get the epsilon^2 multiplier for Beta in the incompressible preconditioner.
   * \return Value of the epsilon^2 multiplier for Beta in the incompressible preconditioner.
   */
  su2double GetBeta_Factor(void);
  
  /*!
   * \brief Get the value of specific gas constant.
   * \return Value of the constant: Gamma
   */
  su2double GetGas_Constant(void);
  
  /*!
   * \brief Get the value of specific gas constant.
   * \return Value of the constant: Gamma
   */
  su2double GetGas_ConstantND(void);
  
  /*!
   * \brief Get the value of the molecular weight for an incompressible ideal gas (g/mol).
   * \return Value of the molecular weight for an incompressible ideal gas (g/mol).
   */
  su2double GetMolecular_Weight(void);
  
  /*!
   * \brief Get the value of specific heat at constant pressure.
   * \return Value of the constant: Cp
   */
  su2double GetSpecific_Heat_Cp(void);

  /*!
   * \brief Get the value of the specific heat for solids.
   * \return Specific heat number (solid).
   */
  su2double GetSpecific_Heat_Cp_Solid(void);
  
  /*!
   * \brief Get the non-dimensional value of specific heat at constant pressure.
   * \return Value of the non-dim. constant: Cp
   */
  su2double GetSpecific_Heat_CpND(void);

  /*!
   * \brief Get the value of specific heat at constant volume.
   * \return Value of the constant: Cv
   */
  su2double GetSpecific_Heat_Cv(void);
  
  /*!
   * \brief Get the non-dimensional value of specific heat at constant volume.
   * \return Value of the non-dim. constant: Cv
   */
  su2double GetSpecific_Heat_CvND(void);

  /*!
   * \brief Get the coefficients of the Blottner viscosity model
   * \param[in] val_Species - Index of the species
   * \param[in] val_Coeff - Index of the coefficient (As, Bs, Cs)
   * \return Value of the Blottner coefficient
   */
  su2double GetBlottnerCoeff(unsigned short val_Species, unsigned short val_Coeff);
  
  /*!
   * \brief Get the p-norm for heat-flux objective functions (adjoint problem).
   * \return Value of the heat flux p-norm
   */
  su2double GetPnormHeat(void);
  
  /*!
   * \brief Get the value of wall temperature.
   * \return Value of the constant: Temperature
   */
  su2double GetWallTemperature(void);
  
  /*!
   * \brief Get the reference value for the specific gas constant.
   * \return Reference value for the specific gas constant.
   */
  su2double GetGas_Constant_Ref(void);
  
  /*!
   * \brief Get the reference value for the heat flux.
   * \return Reference value for the heat flux.
   */
  su2double GetHeat_Flux_Ref(void);

  /*!
   * \brief Get the value of the frestream temperature.
   * \return Freestream temperature.
   */
  su2double GetTemperature_FreeStream(void);
  
  /*!
   * \brief Get the value of the frestream temperature.
   * \return Freestream temperature.
   */
  su2double GetEnergy_FreeStream(void);
  
  /*!
   * \brief Get the value of the frestream temperature.
   * \return Freestream temperature.
   */
  su2double GetViscosity_FreeStream(void);
  
  /*!
   * \brief Get the value of the frestream temperature.
   * \return Freestream temperature.
   */
  su2double GetDensity_FreeStream(void);

  /*!
   * \brief Get the value of the solid density.
   * \return Solid density.
   */
  su2double GetDensity_Solid(void);
  
  /*!
   * \brief Get the value of the frestream temperature.
   * \return Freestream temperature.
   */
  su2double GetModVel_FreeStream(void);
  
  /*!
   * \brief Get the value of the frestream temperature.
   * \return Freestream temperature.
   */
  su2double GetModVel_FreeStreamND(void);
  
  /*!
   * \brief Get the value of the frestream vibrational-electronic temperature.
   * \return Freestream temperature.
   */
  su2double GetTemperature_ve_FreeStream(void);
  
  /*!
   * \brief Get the value of the laminar Prandtl number.
   * \return Laminar Prandtl number.
   */
  su2double GetPrandtl_Lam(void);
  
  /*!
   * \brief Get the value of the turbulent Prandtl number.
   * \return Turbulent Prandtl number.
   */
  su2double GetPrandtl_Turb(void);

  /*!
   * \brief Get the value of the thermal conductivity for solids.
   * \return Thermal conductivity (solid).
   */
  su2double GetThermalConductivity_Solid(void);

  /*!
   * \brief Get the value of the thermal diffusivity for solids.
   * \return Thermal conductivity (solid).
   */
  su2double GetThermalDiffusivity_Solid(void);

  /*!
   * \brief Get the temperature in solids at freestream conditions.
   * \return Freestream temperature (solid).
   */
  su2double GetTemperature_Freestream_Solid(void);
  
  /*!
   * \brief Get the value of the reference length for non-dimensionalization.
   *        This value should always be 1 internally, and is not user-specified.
   * \return Reference length for non-dimensionalization.
   */
  su2double GetLength_Ref(void);
  
  /*!
   * \brief Get the value of the reference pressure for non-dimensionalization.
   * \return Reference pressure for non-dimensionalization.
   */
  su2double GetPressure_Ref(void);
  
  /*!
   * \brief Get the value of the reference pressure for non-dimensionalization.
   * \return Reference pressure for non-dimensionalization.
   */
  su2double GetEnergy_Ref(void);
  
  /*!
   * \brief Get the value of the reference temperature for non-dimensionalization.
   * \return Reference temperature for non-dimensionalization.
   */
  su2double GetTemperature_Ref(void);
  
  /*!
   * \brief Get the value of the reference density for non-dimensionalization.
   * \return Reference density for non-dimensionalization.
   */
  su2double GetDensity_Ref(void);
  
  /*!
   * \brief Get the value of the reference velocity for non-dimensionalization.
   * \return Reference velocity for non-dimensionalization.
   */
  su2double GetVelocity_Ref(void);
  
  /*!
   * \brief Get the value of the reference time for non-dimensionalization.
   * \return Reference time for non-dimensionalization.
   */
  su2double GetTime_Ref(void);
  
  /*!
   * \brief Get the value of the reference viscosity for non-dimensionalization.
   * \return Reference viscosity for non-dimensionalization.
   */
  su2double GetViscosity_Ref(void);
  
  /*!
   * \brief Get the value of the reference viscosity for non-dimensionalization.
   * \return Reference viscosity for non-dimensionalization.
   */
  su2double GetHighlite_Area(void);
  
  /*!
   * \brief Get the value of the reference viscosity for non-dimensionalization.
   * \return Reference viscosity for non-dimensionalization.
   */
  su2double GetFan_Poly_Eff(void);
  
  /*!
   * \brief Get the value of the reference conductivity for non-dimensionalization.
   * \return Reference conductivity for non-dimensionalization.
   */
  su2double GetConductivity_Ref(void);
  
  /*!
   * \brief Get the value of the reference angular velocity for non-dimensionalization.
   * \return Reference angular velocity for non-dimensionalization.
   */
  su2double GetOmega_Ref(void);
  
  /*!
   * \brief Get the value of the reference force for non-dimensionalization.
   * \return Reference force for non-dimensionalization.
   */
  su2double GetForce_Ref(void);
  
  /*!
   * \brief Get the value of the non-dimensionalized freestream pressure.
   * \return Non-dimensionalized freestream pressure.
   */
  su2double GetPressure_FreeStream(void);
  
  /*!
   * \brief Get the value of the non-dimensionalized freestream pressure.
   * \return Non-dimensionalized freestream pressure.
   */
  su2double GetPressure_FreeStreamND(void);
  
  /*!
   * \brief Get the value of the thermodynamic pressure.
   * \return Thermodynamic pressure.
   */
  su2double GetPressure_Thermodynamic(void);
  
  /*!
   * \brief Get the value of the non-dimensionalized thermodynamic pressure.
   * \return Non-dimensionalized thermodynamic pressure.
   */
  su2double GetPressure_ThermodynamicND(void);

  /*!
   * \brief Get the vector of the dimensionalized freestream velocity.
   * \return Dimensionalized freestream velocity vector.
   */
  su2double* GetVelocity_FreeStream(void);
  
  /*!
   * \brief Get the value of the non-dimensionalized freestream temperature.
   * \return Non-dimensionalized freestream temperature.
   */
  su2double GetTemperature_FreeStreamND(void);
  
  /*!
   * \brief Get the value of the non-dimensionalized freestream density.
   * \return Non-dimensionalized freestream density.
   */
  su2double GetDensity_FreeStreamND(void);
  
  /*!
   * \brief Get the vector of the non-dimensionalized freestream velocity.
   * \return Non-dimensionalized freestream velocity vector.
   */
  su2double* GetVelocity_FreeStreamND(void);
  
  /*!
   * \brief Get the value of the non-dimensionalized freestream energy.
   * \return Non-dimensionalized freestream energy.
   */
  su2double GetEnergy_FreeStreamND(void);
  
  /*!
   * \brief Get the value of the non-dimensionalized freestream viscosity.
   * \return Non-dimensionalized freestream viscosity.
   */
  su2double GetViscosity_FreeStreamND(void);
  
  /*!
   * \brief Get the value of the non-dimensionalized freestream viscosity.
   * \return Non-dimensionalized freestream viscosity.
   */
  su2double GetTke_FreeStreamND(void);
  
  /*!
   * \brief Get the value of the non-dimensionalized freestream viscosity.
   * \return Non-dimensionalized freestream viscosity.
   */
  su2double GetOmega_FreeStreamND(void);
  
  /*!
   * \brief Get the value of the non-dimensionalized freestream viscosity.
   * \return Non-dimensionalized freestream viscosity.
   */
  su2double GetTke_FreeStream(void);
  
  /*!
   * \brief Get the value of the non-dimensionalized freestream viscosity.
   * \return Non-dimensionalized freestream viscosity.
   */
  su2double GetOmega_FreeStream(void);
  
  /*!
   * \brief Get the value of the non-dimensionalized freestream intermittency.
   * \return Non-dimensionalized freestream intermittency.
   */
  su2double GetIntermittency_FreeStream(void);
  
  /*!
   * \brief Get the value of the non-dimensionalized freestream turbulence intensity.
   * \return Non-dimensionalized freestream intensity.
   */
  su2double GetTurbulenceIntensity_FreeStream(void);
  
  /*!
   * \brief Get the value of the non-dimensionalized freestream turbulence intensity.
   * \return Non-dimensionalized freestream intensity.
   */
  su2double GetNuFactor_FreeStream(void);
  
  /*!
   * \brief Get the value of the non-dimensionalized engine turbulence intensity.
   * \return Non-dimensionalized engine intensity.
   */
  su2double GetNuFactor_Engine(void);
  
  /*!
   * \brief Get the value of the non-dimensionalized actuator disk turbulence intensity.
   * \return Non-dimensionalized actuator disk intensity.
   */
  su2double GetSecondaryFlow_ActDisk(void);
  
  /*!
   * \brief Get the value of the non-dimensionalized actuator disk turbulence intensity.
   * \return Non-dimensionalized actuator disk intensity.
   */
  su2double GetInitial_BCThrust(void);
  
  /*!
   * \brief Get the value of the non-dimensionalized actuator disk turbulence intensity.
   * \return Non-dimensionalized actuator disk intensity.
   */
  void SetInitial_BCThrust(su2double val_bcthrust);
  
  /*!
   * \brief Get the value of the turbulent to laminar viscosity ratio.
   * \return Ratio of turbulent to laminar viscosity ratio.
   */
  su2double GetTurb2LamViscRatio_FreeStream(void);
  
  /*!
   * \brief Get the vector of free stream mass fraction values.
   * \return Ratio of species mass to mixture mass.
   */
  su2double* GetMassFrac_FreeStream(void);
  
  /*!
   * \brief Get the value of the Reynolds length.
   * \return Reynolds length.
   */
  su2double GetLength_Reynolds(void);
  
  /*!
   * \brief Get the start up iterations using the fine grid, this works only for multigrid problems.
   * \return Start up iterations using the fine grid.
   */
  unsigned short GetnStartUpIter(void);
  
  /*!
   * \brief Get the reference area for non dimensional coefficient computation. If the value from the
   *        is 0 then, the code will compute the reference area using the projection of the shape into
   *        the z plane (3D) or the x plane (2D).
   * \return Value of the reference area for coefficient computation.
   */
  su2double GetRefArea(void);
  
  /*!
   * \brief Get the wave speed.
   * \return Value of the wave speed.
   */
  su2double GetThermalDiffusivity(void);
  
  /*!
   * \brief Get the thermal expansion coefficient.
   * \return Value of the thermal expansion coefficient.
   */
  su2double GetThermal_Expansion_Coeff(void);

  /*!
   * \brief Get the non-dim. thermal expansion coefficient.
   * \return Value of the non-dim. thermal expansion coefficient.
   */
  su2double GetThermal_Expansion_CoeffND(void);

  /*!
   * \brief Set the thermal expansion coefficient.
   * \param[in] val_thermal_expansion - thermal expansion coefficient
   */
  void SetThermal_Expansion_Coeff(su2double val_thermal_expansion);

  /*!
   * \brief Set the non-dim. thermal expansion coefficient.
   * \param[in] val_thermal_expansion - non-dim. thermal expansion coefficient
   */
  void SetThermal_Expansion_CoeffND(su2double val_thermal_expansionnd);

  /*!
   * \brief Get the value of the reference density for custom incompressible non-dimensionalization.
   * \return Reference density for custom incompressible non-dimensionalization.
   */
  su2double GetInc_Density_Ref(void);

  /*!
   * \brief Get the value of the reference velocity for custom incompressible non-dimensionalization.
   * \return Reference velocity for custom incompressible non-dimensionalization.
   */
  su2double GetInc_Velocity_Ref(void);

  /*!
   * \brief Get the value of the reference temperature for custom incompressible non-dimensionalization.
   * \return Reference temperature for custom incompressible non-dimensionalization.
   */
  su2double GetInc_Temperature_Ref(void);

  /*!
   * \brief Get the value of the initial density for incompressible flows.
   * \return Initial density for incompressible flows.
   */
  su2double GetInc_Density_Init(void);

  /*!
   * \brief Get the value of the initial velocity for incompressible flows.
   * \return Initial velocity for incompressible flows.
   */
  su2double* GetInc_Velocity_Init(void);

  /*!
   * \brief Get the value of the initial temperature for incompressible flows.
   * \return Initial temperature for incompressible flows.
   */
  su2double GetInc_Temperature_Init(void);

  /*!
   * \brief Get the Young's modulus of elasticity.
   * \return Value of the Young's modulus of elasticity.
   */
  su2double GetElasticyMod(unsigned short id_val);
  
  /*!
    * \brief Decide whether to apply DE effects to the model.
    * \return <code>TRUE</code> if the DE effects are to be applied, <code>FALSE</code> otherwise.
    */
  
  bool GetDE_Effects(void);
  
  /*!
    * \brief Decide whether to predict the DE effects for the next time step.
    * \return <code>TRUE</code> if the DE effects are to be applied, <code>FALSE</code> otherwise.
    */
  
  bool GetDE_Predicted(void);
  
  /*!
   * \brief Get the number of different electric constants.
   * \return Value of the DE modulus.
   */
  unsigned short GetnElectric_Constant(void);

  /*!
   * \brief Get the value of the DE modulus.
   * \return Value of the DE modulus.
   */
  su2double GetElectric_Constant(unsigned short iVar);

  /*!
   * \brief Get the value of the B constant in the Knowles material model.
   * \return Value of the B constant in the Knowles material model.
   */
  su2double GetKnowles_B(void);

  /*!
   * \brief Get the value of the N constant in the Knowles material model.
   * \return Value of the N constant in the Knowles material model.
   */
  su2double GetKnowles_N(void);

  /*!
   * \brief Get the kind of design variable for FEA.
   * \return Value of the DE voltage.
   */
  unsigned short GetDV_FEA(void);

  /*!
   * \brief Get the ID of the reference node.
   * \return Number of FSI subiters.
   */
  unsigned long GetRefNode_ID(void);

  /*!
   * \brief Get the values for the reference node displacement.
   * \param[in] val_coeff - Index of the displacement.
   */
  su2double GetRefNode_Displacement(unsigned short val_coeff);

  /*!
   * \brief Get the penalty weight value for the objective function.
   * \return  Penalty weight value for the reference geometry objective function.
   */
  su2double GetRefNode_Penalty(void);

  /*!
    * \brief Decide whether it's necessary to read a reference geometry.
    * \return <code>TRUE</code> if it's necessary to read a reference geometry, <code>FALSE</code> otherwise.
    */

  bool GetRefGeom(void);

  /*!
   * \brief Get the name of the file with the reference geometry of the structural problem.
   * \return Name of the file with the reference geometry of the structural problem.
   */
  string GetRefGeom_FEMFileName(void);

  /*!
   * \brief Get the format of the reference geometry file.
   * \return Format of the reference geometry file.
   */
  unsigned short GetRefGeom_FileFormat(void);

    /*!
   * \brief Formulation for 2D elasticity (plane stress - strain)
   * \return Flag to 2D elasticity model.
   */
  unsigned short GetElas2D_Formulation(void);
  
  /*!
   * \brief Decide whether it's necessary to read a reference geometry.
   * \return <code>TRUE</code> if it's necessary to read a reference geometry, <code>FALSE</code> otherwise.
   */
  
  bool GetPrestretch(void);
  
  /*!
    * \brief Decide whether it's necessary to add the cross term for adjoint FSI.
    * \return <code>TRUE</code> if it's necessary to add the cross term, <code>FALSE</code> otherwise.
    */
  
  bool Add_CrossTerm(void);
  
  /*!
    * \brief Set the boolean addCrossTerm to true or false.
    */
  
  void Set_CrossTerm(bool needCrossTerm);

  /*!
   * \brief Get the name of the file with the element properties for structural problems.
   * \return Name of the file with the element properties of the structural problem.
   */
  string GetFEA_FileName(void);

  /*!
   * \brief Get the name of the file with the reference geometry of the structural problem.
   * \return Name of the file with the reference geometry of the structural problem.
   */
  string GetPrestretch_FEMFileName(void);
  
  /*!
   * \brief Get the Poisson's ratio.
   * \return Value of the Poisson's ratio.
   */
  su2double GetPoissonRatio(unsigned short id_val);
  
  /*!
   * \brief Get the Material Density.
   * \return Value of the Material Density.
   */
  su2double GetMaterialDensity(unsigned short id_val);
  
  /*!
   * \brief Compressibility/incompressibility of the solids analysed using the structural solver.
   * \return Compressible or incompressible.
   */
  unsigned short GetMaterialCompressibility(void);
  
  /*!
   * \brief Compressibility/incompressibility of the solids analysed using the structural solver.
   * \return Compressible or incompressible.
   */
  unsigned short GetMaterialModel(void);
  
  /*!
   * \brief Geometric conditions for the structural solver.
   * \return Small or large deformation structural analysis.
   */
  unsigned short GetGeometricConditions(void);
  
  /*!
   * \brief Get the reference length for computing moment (the default value is 1).
   * \return Reference length for moment computation.
   */
  su2double GetRefLength(void);
  
  /*!
   * \brief Get the reference element length for computing the slope limiting epsilon.
   * \return Reference element length for slope limiting epsilon.
   */
  su2double GetRefElemLength(void);
  
  /*!
   * \brief Get the reference coefficient for detecting sharp edges.
   * \return Reference coefficient for detecting sharp edges.
   */
  su2double GetRefSharpEdges(void);
  
  /*!
   * \brief Get the volume of the whole domain using the fine grid, this value is common for all the grids
   *        in the multigrid method.
   * \return Volume of the whole domain.
   */
  su2double GetDomainVolume(void);
  
  /*!
   * \brief In case the <i>RefArea</i> is equal to 0 then, it is necessary to compute a reference area,
   *        with this function we set the value of the reference area.
   * \param[in] val_area - Value of the reference area for non dimensional coefficient computation.
   */
  void SetRefArea(su2double val_area);
  
  /*!
   * \brief In case the <i>SemiSpan</i> is equal to 0 then, it is necessary to compute the max y distance,
   *        with this function we set the value of the semi span.
   * \param[in] val_semispan - Value of the semispan.
   */
  void SetSemiSpan(su2double val_semispan);
  
  /*!
   * \brief Set the value of the domain volume computed on the finest grid.
   * \note This volume do not include the volume of the body that is being simulated.
   * \param[in] val_volume - Value of the domain volume computed on the finest grid.
   */
  void SetDomainVolume(su2double val_volume);
  
  /*!
   * \brief Set the finest mesh in a multigrid strategy.
   * \note If we are using a Full Multigrid Strategy or a start up with finest grid, it is necessary
   *       to change several times the finest grid.
   * \param[in] val_finestmesh - Index of the finest grid.
   */
  void SetFinestMesh(unsigned short val_finestmesh);
  
  /*!
   * \brief Set the kind of time integration scheme.
   * \note If we are solving different equations it will be necessary to change several
   *       times the kind of time integration, to choose the right scheme.
   * \param[in] val_kind_timeintscheme - Kind of time integration scheme.
   */
  void SetKind_TimeIntScheme(unsigned short val_kind_timeintscheme);
  
  /*!
   * \brief Set the parameters of the convective numerical scheme.
   * \note The parameters will change because we are solving different kind of equations.
   * \param[in] val_kind_convnumscheme - Center or upwind scheme.
   * \param[in] val_kind_centered - If centered scheme, kind of centered scheme (JST, etc.).
   * \param[in] val_kind_upwind - If upwind scheme, kind of upwind scheme (Roe, etc.).
   * \param[in] val_kind_slopelimit - If upwind scheme, kind of slope limit.
   * \param[in] val_muscl - Define if we apply a MUSCL scheme or not.
   * \param[in] val_kind_fem - If FEM, what kind of FEM discretization.
   */
  void SetKind_ConvNumScheme(unsigned short val_kind_convnumscheme, unsigned short val_kind_centered,
                             unsigned short val_kind_upwind,        unsigned short val_kind_slopelimit,
                             bool val_muscl,                        unsigned short val_kind_fem);

  /*!
   * \brief Get the value of limiter coefficient.
   * \return Value of the limiter coefficient.
   */
  su2double GetVenkat_LimiterCoeff(void);
  
  /*!
   * \brief Freeze the value of the limiter after a number of iterations.
   * \return Number of iterations.
   */
  unsigned long GetLimiterIter(void);
  
  /*!
   * \brief Get the value of sharp edge limiter.
   * \return Value of the sharp edge limiter coefficient.
   */
  su2double GetAdjSharp_LimiterCoeff(void);
  
  /*!
   * \brief Get the Reynolds number. Dimensionless number that gives a measure of the ratio of inertial forces
   *        to viscous forces and consequently quantifies the relative importance of these two types of forces
   *        for given flow condition.
   * \return Value of the Reynolds number.
   */
  su2double GetReynolds(void);
  
  /*!
   * \brief Get the Froude number for free surface problems.
   * \return Value of the Froude number.
   */
  su2double GetFroude(void);
  
  /*!
   * \brief Set the Froude number for free surface problems.
   * \return Value of the Froude number.
   */
  void SetFroude(su2double val_froude);
  
  /*!
   * \brief Set the Froude number for free surface problems.
   * \return Value of the Froude number.
   */
  void SetMach(su2double val_mach);
  
  /*!
   * \brief Set the Froude number for free surface problems.
   * \return Value of the Froude number.
   */
  void SetReynolds(su2double val_reynolds);
  
  /*!
   * \brief Set the Froude number for free surface problems.
   * \return Value of the Froude number.
   */
  void SetLength_Ref(su2double val_length_ref);
  
  /*!
   * \brief Set the Froude number for free surface problems.
   * \return Value of the Froude number.
   */
  void SetVelocity_Ref(su2double val_velocity_ref);
  
  /*!
   * \brief Set the Froude number for free surface problems.
   * \return Value of the Froude number.
   */
  void SetPressure_Ref(su2double val_pressure_ref);
  
  /*!
   * \brief Set the Froude number for free surface problems.
   * \return Value of the Froude number.
   */
  void SetDensity_Ref(su2double val_density_ref);
  
  /*!
   * \brief Set the reference temperature.
   * \return Value of the Froude number.
   */
  void SetTemperature_Ref(su2double val_temperature_ref);
  
  /*!
   * \brief Set the Froude number for free surface problems.
   * \return Value of the Froude number.
   */
  void SetTime_Ref(su2double val_time_ref);
  
  /*!
   * \brief Set the Froude number for free surface problems.
   * \return Value of the Froude number.
   */
  void SetEnergy_Ref(su2double val_energy_ref);
  
  /*!
   * \brief Set the Froude number for free surface problems.
   * \return Value of the Froude number.
   */
  void SetOmega_Ref(su2double val_omega_ref);
  
  /*!
   * \brief Set the Froude number for free surface problems.
   * \return Value of the Froude number.
   */
  void SetForce_Ref(su2double val_force_ref);
  
  /*!
   * \brief Set the Froude number for free surface problems.
   * \return Value of the Froude number.
   */
  void SetGas_Constant_Ref(su2double val_gas_constant_ref);
  
  /*!
   * \brief Set the Froude number for free surface problems.
   * \return Value of the Froude number.
   */
  void SetGas_Constant(su2double val_gas_constant);
  
  /*!
   * \brief Set the value of the specific heat at constant pressure (incompressible fluids with energy equation).
   * \param[in] val_specific_heat_cp - specific heat at constant pressure.
   */
  void SetSpecific_Heat_Cp(su2double val_specific_heat_cp);

  /*!
   * \brief Set the non-dimensional value of the specific heat at constant pressure (incompressible fluids with energy equation).
   * \param[in] val_specific_heat_cpnd - non-dim. specific heat at constant pressure.
   */
  void SetSpecific_Heat_CpND(su2double val_specific_heat_cpnd);

  /*!
   * \brief Set the value of the specific heat at constant volume (incompressible fluids with energy equation).
   * \param[in] val_specific_heat_cv - specific heat at constant volume.
   */
  void SetSpecific_Heat_Cv(su2double val_specific_heat_cv);

  /*!
   * \brief Set the non-dimensional value of the specific heat at constant volume (incompressible fluids with energy equation).
   * \param[in] val_specific_heat_cvnd - non-dim. specific heat at constant pressure.
   */
  void SetSpecific_Heat_CvND(su2double val_specific_heat_cvnd);

  /*!
   * \brief Set the heat flux reference value.
   * \return Value of the reference heat flux.
   */
  void SetHeat_Flux_Ref(su2double val_heat_flux_ref);

  /*!
   * \brief Set the Froude number for free surface problems.
   * \return Value of the Froude number.
   */
  void SetViscosity_Ref(su2double val_viscosity_ref);
  
  /*!
   * \brief Set the Froude number for free surface problems.
   * \return Value of the Froude number.
   */
  void SetConductivity_Ref(su2double val_conductivity_ref);
  
  /*!
   * \brief Set the Froude number for free surface problems.
   * \return Value of the Froude number.
   */
  void SetPressure_FreeStreamND(su2double val_pressure_freestreamnd);
  
  /*!
   * \brief Set the Froude number for free surface problems.
   * \return Value of the Froude number.
   */
  void SetPressure_FreeStream(su2double val_pressure_freestream);
  
  /*!
   * \brief Set the non-dimensionalized thermodynamic pressure for low Mach problems.
   * \return Value of the non-dimensionalized thermodynamic pressure.
   */
  void SetPressure_ThermodynamicND(su2double val_pressure_thermodynamicnd);
  
  /*!
   * \brief Set the thermodynamic pressure for low Mach problems.
   * \return Value of the thermodynamic pressure.
   */
  void SetPressure_Thermodynamic(su2double val_pressure_thermodynamic);

  /*!
   * \brief Set the Froude number for free surface problems.
   * \return Value of the Froude number.
   */
  void SetDensity_FreeStreamND(su2double val_density_freestreamnd);
  
  /*!
   * \brief Set the Froude number for free surface problems.
   * \return Value of the Froude number.
   */
  void SetDensity_FreeStream(su2double val_density_freestream);
  
  /*!
   * \brief Set the Froude number for free surface problems.
   * \return Value of the Froude number.
   */
  void SetViscosity_FreeStream(su2double val_viscosity_freestream);
  
  /*!
   * \brief Set the Froude number for free surface problems.
   * \return Value of the Froude number.
   */
  void SetModVel_FreeStream(su2double val_modvel_freestream);
  
  /*!
   * \brief Set the Froude number for free surface problems.
   * \return Value of the Froude number.
   */
  void SetModVel_FreeStreamND(su2double val_modvel_freestreamnd);
  
  /*!
   * \brief Set the Froude number for free surface problems.
   * \return Value of the Froude number.
   */
  void SetTemperature_FreeStream(su2double val_temperature_freestream);
  
  /*!
   * \brief Set the Froude number for free surface problems.
   * \return Value of the Froude number.
   */
  void SetTemperature_FreeStreamND(su2double val_temperature_freestreamnd);
  
  /*!
   * \brief Set the Froude number for free surface problems.
   * \return Value of the Froude number.
   */
  void SetGas_ConstantND(su2double val_gas_constantnd);
  
  /*!
   * \brief Set the free-stream velocity.
   * \param[in] val_velocity_freestream - Value of the free-stream velocity component.
   * \param[in] val_dim - Value of the current dimension.
   */
  void SetVelocity_FreeStream(su2double val_velocity_freestream, unsigned short val_dim);

  /*!
   * \brief Set the Froude number for free surface problems.
   * \return Value of the Froude number.
   */
  void SetVelocity_FreeStreamND(su2double val_velocity_freestreamnd, unsigned short val_dim);
  
  /*!
   * \brief Set the Froude number for free surface problems.
   * \return Value of the Froude number.
   */
  void SetViscosity_FreeStreamND(su2double val_viscosity_freestreamnd);
  
  /*!
   * \brief Set the Froude number for free surface problems.
   * \return Value of the Froude number.
   */
  void SetTke_FreeStreamND(su2double val_tke_freestreamnd);
  
  /*!
   * \brief Set the Froude number for free surface problems.
   * \return Value of the Froude number.
   */
  void SetOmega_FreeStreamND(su2double val_omega_freestreamnd);
  
  /*!
   * \brief Set the Froude number for free surface problems.
   * \return Value of the Froude number.
   */
  void SetTke_FreeStream(su2double val_tke_freestream);
  
  /*!
   * \brief Set the Froude number for free surface problems.
   * \return Value of the Froude number.
   */
  void SetOmega_FreeStream(su2double val_omega_freestream);
  
  /*!
   * \brief Set the Froude number for free surface problems.
   * \return Value of the Froude number.
   */
  void SetEnergy_FreeStreamND(su2double val_energy_freestreamnd);
  
  /*!
   * \brief Set the Froude number for free surface problems.
   * \return Value of the Froude number.
   */
  void SetEnergy_FreeStream(su2double val_energy_freestream);

  /*!
   * \brief Set the thermal diffusivity for solids.
   * \return Value of the Froude number.
   */
  void SetThermalDiffusivity_Solid(su2double val_thermal_diffusivity);
  
  /*!
   * \brief Set the Froude number for free surface problems.
   * \return Value of the Froude number.
   */
  void SetTotal_UnstTimeND(su2double val_total_unsttimend);
  
  /*!
   * \brief Get the angle of attack of the body. This is the angle between a reference line on a lifting body
   *        (often the chord line of an airfoil) and the vector representing the relative motion between the
   *        lifting body and the fluid through which it is moving.
   * \return Value of the angle of attack.
   */
  su2double GetAoA(void);
  
  /*!
   * \brief Get the off set angle of attack of the body. The solution and the geometry
   *        file are able to modifity the angle of attack in the config file
   * \return Value of the off set angle of attack.
   */
  su2double GetAoA_Offset(void);
  
  /*!
   * \brief Get the off set sideslip angle of the body. The solution and the geometry
   *        file are able to modifity the angle of attack in the config file
   * \return Value of the off set sideslip angle.
   */
  su2double GetAoS_Offset(void);
  
  /*!
   * \brief Get the functional sensitivity with respect to changes in the angle of attack.
   * \return Value of the angle of attack.
   */
  su2double GetAoA_Sens(void);
  
  /*!
   * \brief Set the angle of attack.
   * \param[in] val_AoA - Value of the angle of attack.
   */
  void SetAoA(su2double val_AoA);
  
  /*!
   * \brief Set the off set angle of attack.
   * \param[in] val_AoA - Value of the angle of attack.
   */
  void SetAoA_Offset(su2double val_AoA_offset);
  
  /*!
   * \brief Set the off set sideslip angle.
   * \param[in] val_AoA - Value of the off set sideslip angle.
   */
  void SetAoS_Offset(su2double val_AoS_offset);
  
  /*!
   * \brief Set the angle of attack.
   * \param[in] val_AoA - Value of the angle of attack.
   */
  void SetAoA_Sens(su2double val_AoA_sens);
  
  /*!
   * \brief Set the angle of attack.
   * \param[in] val_AoA - Value of the angle of attack.
   */
  void SetAoS(su2double val_AoS);
  
  /*!
   * \brief Get the angle of sideslip of the body. It relates to the rotation of the aircraft centerline from
   *        the relative wind.
   * \return Value of the angle of sideslip.
   */
  su2double GetAoS(void);
  
  /*!
   * \brief Get the charge coefficient that is used in the poissonal potential simulation.
   * \return Value of the charge coefficient.
   */
  su2double GetChargeCoeff(void);
  
  /*!
   * \brief Get the number of multigrid levels.
   * \return Number of multigrid levels (without including the original grid).
   */
  unsigned short GetnMGLevels(void);
  
  /*!
   * \brief Set the number of multigrid levels.
   * \param[in] val_nMGLevels - Index of the mesh were the CFL is applied
   */
  void SetMGLevels(unsigned short val_nMGLevels);
  
  /*!
   * \brief Get the index of the finest grid.
   * \return Index of the finest grid in a multigrid strategy, this is 0 unless we are
   performing a Full multigrid.
   */
  unsigned short GetFinestMesh(void);
  
  /*!
   * \brief Get the kind of multigrid (V or W).
   * \note This variable is used in a recursive way to perform the different kind of cycles
   * \return 0 or 1 depending of we are dealing with a V or W cycle.
   */
  unsigned short GetMGCycle(void);
  
  /*!
   * \brief Get the king of evaluation in the geometrical module.
   * \return 0 or 1 depending of we are dealing with a V or W cycle.
   */
  unsigned short GetGeometryMode(void);
  
  /*!
   * \brief Get the Courant Friedrich Levi number for each grid.
   * \param[in] val_mesh - Index of the mesh were the CFL is applied.
   * \return CFL number for each grid.
   */
  su2double GetCFL(unsigned short val_mesh);

  /*!
   * \brief Get the Courant Friedrich Levi number for solid solvers.
   * \param[in] val_mesh - Index of the mesh were the CFL is applied.
   * \return CFL number for each grid.
   */
  su2double GetCFL_Solid(void);
  
  /*!
   * \brief Get the Courant Friedrich Levi number for each grid.
   * \param[in] val_mesh - Index of the mesh were the CFL is applied.
   * \return CFL number for each grid.
   */
  void SetCFL(unsigned short val_mesh, su2double val_cfl);

  /*!
   * \brief Get the Courant Friedrich Levi number for unsteady simulations.
   * \return CFL number for unsteady simulations.
   */
  su2double GetUnst_CFL(void);

  /*!
   * \brief Get information about element reorientation
   * \return 	<code>TRUE</code> means that elements can be reoriented if suspected unhealthy
   */
  bool GetReorientElements(void);
  
  /*!
   * \brief Get the Courant Friedrich Levi number for unsteady simulations.
   * \return CFL number for unsteady simulations.
   */
  su2double GetMax_DeltaTime(void);
  
  /*!
   * \brief Get a parameter of the particular design variable.
   * \param[in] val_dv - Number of the design variable that we want to read.
   * \param[in] val_param - Index of the parameter that we want to read.
   * \return Design variable parameter.
   */
  su2double GetParamDV(unsigned short val_dv, unsigned short val_param);
  
  /*!
   * \brief Get the coordinates of the FFD corner points.
   * \param[in] val_ffd - Index of the FFD box.
   * \param[in] val_coord - Index of the coordinate that we want to read.
   * \return Value of the coordinate.
   */
  su2double GetCoordFFDBox(unsigned short val_ffd, unsigned short val_index);
  
  /*!
   * \brief Get the degree of the FFD corner points.
   * \param[in] val_ffd - Index of the FFD box.
   * \param[in] val_degree - Index (I,J,K) to obtain the degree.
   * \return Value of the degree in a particular direction.
   */
  unsigned short GetDegreeFFDBox(unsigned short val_ffd, unsigned short val_index);
  
  /*!
   * \brief Get the FFD Tag of a particular design variable.
   * \param[in] val_dv - Number of the design variable that we want to read.
   * \return Name of the FFD box.
   */
  string GetFFDTag(unsigned short val_dv);
  
  /*!
   * \brief Get the FFD Tag of a particular FFD box.
   * \param[in] val_ffd - Number of the FFD box that we want to read.
   * \return Name of the FFD box.
   */
  string GetTagFFDBox(unsigned short val_ffd);
  
  /*!
   * \brief Get the number of design variables.
   * \return Number of the design variables.
   */
  unsigned short GetnDV(void);
  
  /*!
   * \brief Get the number of design variables.
   * \return Number of the design variables.
   */
  unsigned short GetnDV_Value(unsigned short iDV);
  
  /*!
   * \brief Get the number of FFD boxes.
   * \return Number of FFD boxes.
   */
  unsigned short GetnFFDBox(void);
  
  /*!
   * \brief Get the required continuity level at the surface intersection with the FFD
   * \return Continuity level at the surface intersection.
   */
  unsigned short GetFFD_Continuity(void);
  
  /*!
   * \brief Get the coordinate system that we are going to use to define the FFD
   * \return Coordinate system (cartesian, spherical, etc).
   */
  unsigned short GetFFD_CoordSystem(void);
  
  /*!
   * \brief Get the kind of FFD Blending function.
   * \return Kind of FFD Blending function.
   */
  unsigned short GetFFD_Blending(void);
  
  /*!
   * \brief Get the kind BSpline Order in i,j,k direction.
   * \return The kind BSpline Order in i,j,k direction.
   */
  su2double* GetFFD_BSplineOrder();
  
  /*!
   * \brief Get the number of Runge-Kutta steps.
   * \return Number of Runge-Kutta steps.
   */
  unsigned short GetnRKStep(void);

  /*!
   * \brief Get the number of time levels for time accurate local time stepping.
   * \return Number of time levels.
   */
  unsigned short GetnLevels_TimeAccurateLTS(void);

  /*!
   * \brief Set the number of time levels for time accurate local time stepping.
   * \param[in] val_nLevels - The number of time levels to be set.
   */
  void SetnLevels_TimeAccurateLTS(unsigned short val_nLevels);

  /*!
   * \brief Get the number time DOFs for ADER-DG.
   * \return Number of time DOFs used in ADER-DG.
   */
  unsigned short GetnTimeDOFsADER_DG(void);

  /*!
   * \brief Get the location of the time DOFs for ADER-DG on the interval [-1..1].
   * \return The location of the time DOFs used in ADER-DG.
   */
  su2double *GetTimeDOFsADER_DG(void);

  /*!
   * \brief Get the number time integration points for ADER-DG.
   * \return Number of time integration points used in ADER-DG.
   */
  unsigned short GetnTimeIntegrationADER_DG(void);

  /*!
   * \brief Get the location of the time integration points for ADER-DG on the interval [-1..1].
   * \return The location of the time integration points used in ADER-DG.
   */
  su2double *GetTimeIntegrationADER_DG(void);

  /*!
   * \brief Get the weights of the time integration points for ADER-DG.
   * \return The weights of the time integration points used in ADER-DG.
   */
  su2double *GetWeightsIntegrationADER_DG(void);

  /*!
   * \brief Get the total number of boundary markers of the local process.
   * \return Total number of boundary markers.
   */
  unsigned short GetnMarker_All(void);
  
  /*!
   * \brief Get the total number of boundary markers in the cfg plus the possible send/receive domains.
   * \return Total number of boundary markers.
   */
  unsigned short GetnMarker_Max(void);

<<<<<<< HEAD
  /*!
   * \brief Get the total number of boundary markers in the cfg file.
   * \return Total number of boundary markers.
   */
  unsigned short GetnMarker_CfgFile(void);
  
=======
>>>>>>> 99ca2740
  /*!
   * \brief Get the total number of boundary markers in the cfg file.
   * \return Total number of boundary markers.
   */
  unsigned short GetnMarker_CfgFile(void);
  
  /*!
   * \brief Get the total number of boundary markers.
   * \return Total number of boundary markers.
   */
  unsigned short GetnMarker_EngineInflow(void);
  
  /*!
   * \brief Get the total number of boundary markers.
   * \return Total number of boundary markers.
   */
  unsigned short GetnMarker_EngineExhaust(void);
  
  /*!
   * \brief Get the total number of boundary markers.
   * \return Total number of boundary markers.
   */
  unsigned short GetnMarker_NearFieldBound(void);
  
  /*!
   * \brief Get the total number of boundary markers.
   * \return Total number of boundary markers.
   */
  unsigned short GetnMarker_Fluid_InterfaceBound(void);
  
  /*!
   * \brief Get the total number of boundary markers.
   * \return Total number of boundary markers.
   */
  unsigned short GetnMarker_ActDiskInlet(void);
  
  /*!
   * \brief Get the total number of boundary markers.
   * \return Total number of boundary markers.
   */
  unsigned short GetnMarker_ActDiskOutlet(void);
  
  /*!
   * \brief Get the total number of boundary markers.
   * \return Total number of boundary markers.
   */
  unsigned short GetnMarker_Outlet(void);
  
  /*!
   * \brief Get the total number of monitoring markers.
   * \return Total number of monitoring markers.
   */
  unsigned short GetnMarker_Monitoring(void);
  
  /*!
   * \brief Get the total number of DV markers.
   * \return Total number of DV markers.
   */
  unsigned short GetnMarker_DV(void);
  
  /*!
   * \brief Get the total number of moving markers.
   * \return Total number of moving markers.
   */
  unsigned short GetnMarker_Moving(void);

  /*!
   * \brief Get the total number of Python customizable markers.
   * \return Total number of Python customizable markers.
   */
  unsigned short GetnMarker_PyCustom(void);
  
  /*!
   * \brief Get the total number of moving markers.
   * \return Total number of moving markers.
   */
  unsigned short GetnMarker_Analyze(void);

  /*!
   * \brief Get the total number of periodic markers.
   * \return Total number of periodic markers.
   */
  unsigned short GetnMarker_Periodic(void);

  /*!
   * \brief Get the total number of heat flux markers. (per partition or globally)
   * \return Total number of heat flux markers.
   */
  unsigned short GetnMarker_HeatFlux(void);
  
  /*!
   * \brief Get the total number of objectives in kind_objective list
   * \return Total number of objectives in kind_objective list
   */
  unsigned short GetnObj(void);
  
  /*!
   * \brief Stores the number of marker in the simulation.
   * \param[in] val_nmarker - Number of markers of the problem.
   */
  void SetnMarker_All(unsigned short val_nmarker);
  
  /*!
   * \brief Get the number of external iterations.
   * \return Number of external iterations.
   */
  unsigned long GetnExtIter(void);
  
  /*!
   * \brief Get the number of internal iterations.
   * \return Number of internal iterations.
   */
  unsigned long GetUnst_nIntIter(void);
  
  /*!
   * \brief Get the number of internal iterations for the Newton-Raphson Method in nonlinear structural applications.
   * \return Number of internal iterations.
   */
  unsigned long GetDyn_nIntIter(void);
  
  /*!
   * \brief Get the restart iteration number for unsteady simulations.
   * \return Restart iteration number for unsteady simulations.
   */
  long GetUnst_RestartIter(void);
  
  /*!
   * \brief Get the starting direct iteration number for the unsteady adjoint (reverse time integration).
   * \return Starting direct iteration number for the unsteady adjoint.
   */
  long GetUnst_AdjointIter(void);
  
  /*!
   * \brief Number of iterations to average (reverse time integration).
   * \return Starting direct iteration number for the unsteady adjoint.
   */
  unsigned long GetIter_Avg_Objective(void);
  
  /*!
   * \brief Get the restart iteration number for dynamic structural simulations.
   * \return Restart iteration number for dynamic structural simulations.
   */
  long GetDyn_RestartIter(void);

  /*!
   * \brief Retrieves the number of periodic time instances for Harmonic Balance.
   * \return: Number of periodic time instances for Harmonic Balance.
   */
  unsigned short GetnTimeInstances(void);
  
  /*!
   * \brief Retrieves the period of oscillations to be used with Harmonic Balance.
   * \return: Period for Harmonic Balance.
   */
  su2double GetHarmonicBalance_Period(void);
  
  /*!
   * \brief Set the number of external iterations.
   * \note This is important in no time depending methods, where only
   *       one external iteration is needed.
   * \param[in] val_niter - Set the number of external iterations.
   */
  void SetnExtIter(unsigned long val_niter);
  
  /*!
   * \brief Set the current external iteration number.
   * \param[in] val_iter - Current external iteration number.
   */
  void SetExtIter(unsigned long val_iter);
  
  /*!
   * \brief Set the current external iteration number.
   * \param[in] val_iter - Current external iteration number.
   */
  void SetExtIter_OffSet(unsigned long val_iter);
  
  /*!
   * \brief Set the current FSI iteration number.
   * \param[in] val_iter - Current FSI iteration number.
   */
  void SetOuterIter(unsigned long val_iter);
  
  /*!
   * \brief Set the current internal iteration number.
   * \param[in] val_iter - Current external iteration number.
   */
  void SetIntIter(unsigned long val_iter);
  
  /*!
   * \brief Get the current external iteration number.
   * \return Current external iteration.
   */
  unsigned long GetExtIter(void);
  
  /*!
   * \brief Get the current internal iteration number.
   * \return Current external iteration.
   */
  unsigned long GetExtIter_OffSet(void);
  
  /*!
   * \brief Get the current FSI iteration number.
   * \return Current FSI iteration.
   */
  unsigned long GetOuterIter(void);
  
  /*!
   * \brief Get the current internal iteration number.
   * \return Current internal iteration.
   */
  unsigned long GetIntIter(void);

  /*!
   * \brief Set the current physical time.
   * \param[in] val_t - Current physical time.
   */
  void SetPhysicalTime(su2double val_t);
  
  /*!
   * \brief Get the current physical time.
   * \return Current physical time.
   */
  su2double GetPhysicalTime(void);
  
  /*!
   * \brief Get the frequency for writing the solution file.
   * \return It writes the solution file with this frequency.
   */
  unsigned long GetWrt_Sol_Freq(void);
  
  /*!
   * \brief Get the frequency for writing the solution file in Dual Time.
   * \return It writes the solution file with this frequency.
   */
  unsigned long GetWrt_Sol_Freq_DualTime(void);
  
  /*!
   * \brief Get the frequency for writing the convergence file.
   * \return It writes the convergence file with this frequency.
   */
  unsigned long GetWrt_Con_Freq(void);
  
  /*!
   * \brief Set the frequency for writing the convergence file.
   * \return It writes the convergence file with this frequency.
   */
  void SetWrt_Con_Freq(unsigned long val_freq);

  /*!
   * \brief Get the frequency for writing the convergence file in Dual Time.
   * \return It writes the convergence file with this frequency.
   */
  unsigned long GetWrt_Con_Freq_DualTime(void);
  
  /*!
   * \brief Get information about writing unsteady headers and file extensions.
   * \return 	<code>TRUE</code> means that unsteady solution files will be written.
   */
  bool GetWrt_Unsteady(void);

  /*!
   * \brief Get information about writing output files.
   * \return <code>TRUE</code> means that output files will be written.
   */
  bool GetWrt_Output(void);

  /*!
   * \brief Get information about writing a volume solution file.
   * \return <code>TRUE</code> means that a volume solution file will be written.
   */
  bool GetWrt_Vol_Sol(void);
  
  /*!
   * \brief Get information about writing a volume solution file.
   * \return <code>TRUE</code> means that a volume solution file will be written.
   */
  bool GetLow_MemoryOutput(void);
  
  /*!
   * \brief Get information about writing a surface solution file.
   * \return <code>TRUE</code> means that a surface solution file will be written.
   */
  bool GetWrt_Srf_Sol(void);
  
  /*!
   * \brief Get information about writing a surface comma-separated values (CSV) solution file.
   * \return <code>TRUE</code> means that a surface comma-separated values (CSV) solution file will be written.
   */
  bool GetWrt_Csv_Sol(void);
  
  /*!
   * \brief Get information about writing a binary coordinates file.
   * \return <code>TRUE</code> means that a binary coordinates file will be written.
   */
  bool GetWrt_Crd_Sol(void);
  
  /*!
   * \brief Get information about writing residuals to volume solution file.
   * \return <code>TRUE</code> means that residuals will be written to the solution file.
   */
  bool GetWrt_Residuals(void);
  
  /*!
   * \brief Get information about writing residuals to volume solution file.
   * \return <code>TRUE</code> means that residuals will be written to the solution file.
   */
  bool GetWrt_Limiters(void);
  
  /*!
   * \brief Write solution at each surface.
   * \return <code>TRUE</code> means that the solution at each surface will be written.
   */
  bool GetWrt_Surface(void);
  
  /*!
   * \brief Get information about writing residuals to volume solution file.
   * \return <code>TRUE</code> means that residuals will be written to the solution file.
   */
  bool GetWrt_SharpEdges(void);
  
  /*!
   * \brief Get information about writing rind layers to the solution files.
   * \return <code>TRUE</code> means that rind layers will be written to the solution file.
   */
  bool GetWrt_Halo(void);

  /*!
   * \brief Get information about writing the performance summary at the end of a calculation.
   * \return <code>TRUE</code> means that the performance summary will be written at the end of a calculation.
   */
  bool GetWrt_Performance(void);
  
  /*!
   * \brief Get information about writing a template inlet profile file.
   * \return <code>TRUE</code> means that a template inlet profile file will be written.
   */
  bool GetWrt_InletFile(void);

  /*!
   * \brief Set information about writing a template inlet profile file.
   * \param[in] val_wrt_inletfile - flag for whether to write a template inlet profile file.
   */
  void SetWrt_InletFile(bool val_wrt_inletfile);

  /*!
   * \brief Get information about writing a 1D slice of a 2D cartesian solution.
   * \return <code>TRUE</code> means that a 1D slice of a 2D cartesian solution will be written.
   */
  bool GetWrt_Slice(void);

  /*!
   * \brief Get information about writing projected sensitivities on surfaces to an ASCII file with rows as x, y, z, dJ/dx, dJ/dy, dJ/dz for each vertex.
   * \return <code>TRUE</code> means that projected sensitivities on surfaces in an ASCII file with rows as x, y, z, dJ/dx, dJ/dy, dJ/dz for each vertex will be written.
   */
  bool GetWrt_Projected_Sensitivity(void);
  
  /*!
   * \brief Get information about the format for the input volume sensitvities.
   * \return Format of the input volume sensitivities.
   */
  unsigned short GetSensitivity_Format(void);
  
  /*!
   * \brief Get information about writing sectional force files.
   * \return <code>TRUE</code> means that sectional force files will be written for specified markers.
   */
  bool GetPlot_Section_Forces(void);
  
  /*!
   * \brief Get the alpha (convective) coefficients for the Runge-Kutta integration scheme.
   * \param[in] val_step - Index of the step.
   * \return Alpha coefficient for the Runge-Kutta integration scheme.
   */
  su2double Get_Alpha_RKStep(unsigned short val_step);
  
  /*!
   * \brief Get the index of the surface defined in the geometry file.
   * \param[in] val_marker - Value of the marker in which we are interested.
   * \return Value of the index that is in the geometry file for the surface that
   *         has the marker <i>val_marker</i>.
   */
  string GetMarker_All_TagBound(unsigned short val_marker);
  
  /*!
   * \brief Get the index of the surface defined in the geometry file.
   * \param[in] val_marker - Value of the marker in which we are interested.
   * \return Value of the index that is in the geometry file for the surface that
   *         has the marker <i>val_marker</i>.
   */
  string GetMarker_ActDiskInlet_TagBound(unsigned short val_marker);
  
  /*!
   * \brief Get the index of the surface defined in the geometry file.
   * \param[in] val_marker - Value of the marker in which we are interested.
   * \return Value of the index that is in the geometry file for the surface that
   *         has the marker <i>val_marker</i>.
   */
  string GetMarker_ActDiskOutlet_TagBound(unsigned short val_marker);
  
  /*!
   * \brief Get the index of the surface defined in the geometry file.
   * \param[in] val_marker - Value of the marker in which we are interested.
   * \return Value of the index that is in the geometry file for the surface that
   *         has the marker <i>val_marker</i>.
   */
  string GetMarker_Outlet_TagBound(unsigned short val_marker);
  
  /*!
   * \brief Get the index of the periodic surface defined in the geometry file.
   * \param[in] val_marker - Value of the marker in which we are interested.
   * \return Value of the index that is in the geometry file for the surface that
   *         has the marker <i>val_marker</i>.
   */
  string GetMarker_Periodic_TagBound(unsigned short val_marker);
  
  /*!
   * \brief Get the index of the surface defined in the geometry file.
   * \param[in] val_marker - Value of the marker in which we are interested.
   * \return Value of the index that is in the geometry file for the surface that
   *         has the marker <i>val_marker</i>.
   */
  string GetMarker_EngineInflow_TagBound(unsigned short val_marker);
  
  /*!
   * \brief Get the index of the surface defined in the geometry file.
   * \param[in] val_marker - Value of the marker in which we are interested.
   * \return Value of the index that is in the geometry file for the surface that
   *         has the marker <i>val_marker</i>.
   */
  string GetMarker_EngineExhaust_TagBound(unsigned short val_marker);
  
  /*!
   * \brief Get the name of the surface defined in the geometry file.
   * \param[in] val_marker - Value of the marker in which we are interested.
   * \return Name that is in the geometry file for the surface that
   *         has the marker <i>val_marker</i>.
   */
  string GetMarker_Monitoring_TagBound(unsigned short val_marker);

  /*!
   * \brief Get the name of the surface defined in the geometry file.
   * \param[in] val_marker - Value of the marker in which we are interested.
   * \return Name that is in the geometry file for the surface that
   *         has the marker <i>val_marker</i>.
   */
  string GetMarker_HeatFlux_TagBound(unsigned short val_marker);
  
  /*!
   * \brief Get the tag if the iMarker defined in the geometry file.
   * \param[in] val_tag - Value of the tag in which we are interested.
   * \return Value of the marker <i>val_marker</i> that is in the geometry file
   *         for the surface that has the tag.
   */
  short GetMarker_All_TagBound(string val_tag);
  
  /*!
   * \brief Get the kind of boundary for each marker.
   * \param[in] val_marker - Index of the marker in which we are interested.
   * \return Kind of boundary for the marker <i>val_marker</i>.
   */
  unsigned short GetMarker_All_KindBC(unsigned short val_marker);
  
  /*!
   * \brief Set the value of the boundary <i>val_boundary</i> (read from the config file)
   *        for the marker <i>val_marker</i>.
   * \param[in] val_marker - Index of the marker in which we are interested.
   * \param[in] val_boundary - Kind of boundary read from config file.
   */
  void SetMarker_All_KindBC(unsigned short val_marker, unsigned short val_boundary);
  
  /*!
   * \brief Set the value of the index <i>val_index</i> (read from the geometry file) for
   *        the marker <i>val_marker</i>.
   * \param[in] val_marker - Index of the marker in which we are interested.
   * \param[in] val_index - Index of the surface read from geometry file.
   */
  void SetMarker_All_TagBound(unsigned short val_marker, string val_index);
  
  /*!
   * \brief Set if a marker <i>val_marker</i> is going to be monitored <i>val_monitoring</i>
   *        (read from the config file).
   * \note This is important for non dimensional coefficient computation.
   * \param[in] val_marker - Index of the marker in which we are interested.
   * \param[in] val_monitoring - 0 or 1 depending if the the marker is going to be monitored.
   */
  void SetMarker_All_Monitoring(unsigned short val_marker, unsigned short val_monitoring);
  
  /*!
   * \brief Set if a marker <i>val_marker</i> is going to be monitored <i>val_monitoring</i>
   *        (read from the config file).
   * \note This is important for non dimensional coefficient computation.
   * \param[in] val_marker - Index of the marker in which we are interested.
   * \param[in] val_monitoring - 0 or 1 depending if the the marker is going to be monitored.
   */
  void SetMarker_All_GeoEval(unsigned short val_marker, unsigned short val_geoeval);
  
  /*!
   * \brief Set if a marker <i>val_marker</i> is going to be designed <i>val_designing</i>
   *        (read from the config file).
   * \note This is important for non dimensional coefficient computation.
   * \param[in] val_marker - Index of the marker in which we are interested.
   * \param[in] val_monitoring - 0 or 1 depending if the the marker is going to be designed.
   */
  void SetMarker_All_Designing(unsigned short val_marker, unsigned short val_designing);
  
  /*!
   * \brief Set if a marker <i>val_marker</i> is going to be plot <i>val_plotting</i>
   *        (read from the config file).
   * \param[in] val_marker - Index of the marker in which we are interested.
   * \param[in] val_plotting - 0 or 1 depending if the the marker is going to be plot.
   */
  void SetMarker_All_Plotting(unsigned short val_marker, unsigned short val_plotting);
  
  /*!
   * \brief Set if a marker <i>val_marker</i> is going to be plot <i>val_plotting</i>
   *        (read from the config file).
   * \param[in] val_marker - Index of the marker in which we are interested.
   * \param[in] val_plotting - 0 or 1 depending if the the marker is going to be plot.
   */
  void SetMarker_All_Analyze(unsigned short val_marker, unsigned short val_analyze);
  
  /*!
   * \brief Set if a marker <i>val_marker</i> is part of the FSI interface <i>val_plotting</i>
   *        (read from the config file).
   * \param[in] val_marker - Index of the marker in which we are interested.
   * \param[in] val_plotting - 0 or 1 depending if the the marker is part of the FSI interface.
   */
  void SetMarker_All_ZoneInterface(unsigned short val_marker, unsigned short val_fsiinterface);
 
  /*!
   * \brief Set if a marker <i>val_marker</i> is part of the Turbomachinery (read from the config file).
   * \param[in] val_marker - Index of the marker in which we are interested.
   * \param[in] val_turboperf - 0 if not part of Turbomachinery or greater than 1 if it is part.
   */
  void SetMarker_All_Turbomachinery(unsigned short val_marker, unsigned short val_turbo);

  /*!
   * \brief Set a flag to the marker <i>val_marker</i> part of the Turbomachinery (read from the config file).
   * \param[in] val_marker - Index of the marker in which we are interested.
   * \param[in] val_turboperflag - 0 if is not part of the Turbomachinery, flag INFLOW or OUTFLOW if it is part.
   */
  void SetMarker_All_TurbomachineryFlag(unsigned short val_marker, unsigned short val_turboflag);

  /*!
   * \brief Set if a marker <i>val_marker</i> is part of the MixingPlane interface (read from the config file).
   * \param[in] val_marker - Index of the marker in which we are interested.
   * \param[in] val_turboperf - 0 if not part of the MixingPlane interface or greater than 1 if it is part.
   */
  void SetMarker_All_MixingPlaneInterface(unsigned short val_marker, unsigned short val_mixplan_interface);
   
  /*!
   * \brief Set if a marker <i>val_marker</i> is going to be affected by design variables <i>val_moving</i>
   *        (read from the config file).
   * \param[in] val_marker - Index of the marker in which we are interested.
   * \param[in] val_DV - 0 or 1 depending if the the marker is affected by design variables.
   */
  void SetMarker_All_DV(unsigned short val_marker, unsigned short val_DV);
  
  /*!
   * \brief Set if a marker <i>val_marker</i> is going to be moved <i>val_moving</i>
   *        (read from the config file).
   * \param[in] val_marker - Index of the marker in which we are interested.
   * \param[in] val_moving - 0 or 1 depending if the the marker is going to be moved.
   */
  void SetMarker_All_Moving(unsigned short val_marker, unsigned short val_moving);

  /*!
   * \brief Set if a marker <i>val_marker</i> is going to be customized in Python <i>val_PyCustom</i>
   *        (read from the config file).
   * \param[in] val_marker - Index of the marker in which we are interested.
   * \param[in] val_PyCustom - 0 or 1 depending if the the marker is going to be customized in Python.
   */
  void SetMarker_All_PyCustom(unsigned short val_marker, unsigned short val_PyCustom);
  
  /*!
   * \brief Set if a marker <i>val_marker</i> is going to be periodic <i>val_perbound</i>
   *        (read from the config file).
   * \param[in] val_marker - Index of the marker in which we are interested.
   * \param[in] val_perbound - Index of the surface with the periodic boundary.
   */
  void SetMarker_All_PerBound(unsigned short val_marker, short val_perbound);
  
  /*!
   * \brief Set if a marker <i>val_marker</i> is going to be sent or receive <i>val_index</i>
   *        from another domain.
   * \param[in] val_marker - 0 or 1 depending if the the marker is going to be moved.
   * \param[in] val_index - Index of the surface read from geometry file.
   */
  void SetMarker_All_SendRecv(unsigned short val_marker, short val_index);
  
  /*!
   * \brief Get the send-receive information for a marker <i>val_marker</i>.
   * \param[in] val_marker - 0 or 1 depending if the the marker is going to be moved.
   * \return If positive, the information is sended to that domain, in case negative
   *         the information is receive from that domain.
   */
  short GetMarker_All_SendRecv(unsigned short val_marker);
  
  /*!
   * \brief Get an internal index that identify the periodic boundary conditions.
   * \param[in] val_marker - Value of the marker that correspond with the periodic boundary.
   * \return The internal index of the periodic boundary condition.
   */
  short GetMarker_All_PerBound(unsigned short val_marker);
  
  /*!
   * \brief Get the monitoring information for a marker <i>val_marker</i>.
   * \param[in] val_marker - 0 or 1 depending if the the marker is going to be monitored.
   * \return 0 or 1 depending if the marker is going to be monitored.
   */
  unsigned short GetMarker_All_Monitoring(unsigned short val_marker);
  
  /*!
   * \brief Get the monitoring information for a marker <i>val_marker</i>.
   * \param[in] val_marker - 0 or 1 depending if the the marker is going to be monitored.
   * \return 0 or 1 depending if the marker is going to be monitored.
   */
  unsigned short GetMarker_All_GeoEval(unsigned short val_marker);
  
  /*!
   * \brief Get the design information for a marker <i>val_marker</i>.
   * \param[in] val_marker - 0 or 1 depending if the the marker is going to be monitored.
   * \return 0 or 1 depending if the marker is going to be monitored.
   */
  unsigned short GetMarker_All_Designing(unsigned short val_marker);
  
  /*!
   * \brief Get the plotting information for a marker <i>val_marker</i>.
   * \param[in] val_marker - 0 or 1 depending if the the marker is going to be moved.
   * \return 0 or 1 depending if the marker is going to be plotted.
   */
  unsigned short GetMarker_All_Plotting(unsigned short val_marker);
  
  /*!
   * \brief Get the plotting information for a marker <i>val_marker</i>.
   * \param[in] val_marker - 0 or 1 depending if the the marker is going to be moved.
   * \return 0 or 1 depending if the marker is going to be plotted.
   */
  unsigned short GetMarker_All_Analyze(unsigned short val_marker);
  
  /*!
   * \brief Get the FSI interface information for a marker <i>val_marker</i>.
   * \param[in] val_marker - 0 or 1 depending if the the marker is going to be moved.
   * \return 0 or 1 depending if the marker is part of the FSI interface.
   */
  unsigned short GetMarker_All_ZoneInterface(unsigned short val_marker);
  
  /*!
	 * \brief Get the MixingPlane interface information for a marker <i>val_marker</i>.
	 * \param[in] val_marker value of the marker on the grid.
	 * \return 0 if is not part of the MixingPlane Interface and greater than 1 if it is part.
	 */
	unsigned short GetMarker_All_MixingPlaneInterface(unsigned short val_marker);

	/*!
	 * \brief Get the Turbomachinery information for a marker <i>val_marker</i>.
	 * \param[in] val_marker value of the marker on the grid.
	 * \return 0 if is not part of the Turbomachinery and greater than 1 if it is part.
	 */
	unsigned short GetMarker_All_Turbomachinery(unsigned short val_marker);

	/*!
	 * \brief Get the Turbomachinery flag information for a marker <i>val_marker</i>.
	 * \param[in] val_marker value of the marker on the grid.
	 * \return 0 if is not part of the Turbomachinery, flag INFLOW or OUTFLOW if it is part.
	 */
	unsigned short GetMarker_All_TurbomachineryFlag(unsigned short val_marker);

	/*!
   * \brief Get the number of FSI interface markers <i>val_marker</i>.
   * \param[in] void.
   * \return Number of markers belonging to the FSI interface.
   */
  unsigned short GetMarker_n_ZoneInterface(void);
  
  /*!
   * \brief Get the DV information for a marker <i>val_marker</i>.
   * \param[in] val_marker - 0 or 1 depending if the the marker is going to be affected by design variables.
   * \return 0 or 1 depending if the marker is going to be affected by design variables.
   */
  unsigned short GetMarker_All_DV(unsigned short val_marker);
  
  /*!
   * \brief Get the motion information for a marker <i>val_marker</i>.
   * \param[in] val_marker - 0 or 1 depending if the the marker is going to be moved.
   * \return 0 or 1 depending if the marker is going to be moved.
   */
  unsigned short GetMarker_All_Moving(unsigned short val_marker);

  /*!
   * \brief Get the Python customization for a marker <i>val_marker</i>.
   * \param[in] val_marker - Index of the marker in which we are interested.
   * \return 0 or 1 depending if the marker is going to be customized in Python.
   */
  unsigned short GetMarker_All_PyCustom(unsigned short val_marker);
  
  /*!
   * \brief Get the airfoil sections in the slicing process.
   * \param[in] val_section - Index of the section.
   * \return Coordinate of the airfoil to slice.
   */
  su2double GetLocationStations(unsigned short val_section);
  
  /*!
   * \brief Get the defintion of the nacelle location.
   * \param[in] val_index - Index of the section.
   * \return Coordinate of the nacelle location.
   */
  su2double GetNacelleLocation(unsigned short val_index);
  
  /*!
   * \brief Get the number of pre-smoothings in a multigrid strategy.
   * \param[in] val_mesh - Index of the grid.
   * \return Number of smoothing iterations.
   */
  unsigned short GetMG_PreSmooth(unsigned short val_mesh);
  
  /*!
   * \brief Get the number of post-smoothings in a multigrid strategy.
   * \param[in] val_mesh - Index of the grid.
   * \return Number of smoothing iterations.
   */
  unsigned short GetMG_PostSmooth(unsigned short val_mesh);
  
  /*!
   * \brief Get the number of implicit Jacobi smoothings of the correction in a multigrid strategy.
   * \param[in] val_mesh - Index of the grid.
   * \return Number of implicit smoothing iterations.
   */
  unsigned short GetMG_CorrecSmooth(unsigned short val_mesh);
  
  /*!
   * \brief plane of the FFD (I axis) that should be fixed.
   * \param[in] val_index - Index of the arrray with all the planes in the I direction that should be fixed.
   * \return Index of the plane that is going to be freeze.
   */
  short GetFFD_Fix_IDir(unsigned short val_index);
  
  /*!
   * \brief plane of the FFD (J axis) that should be fixed.
   * \param[in] val_index - Index of the arrray with all the planes in the J direction that should be fixed.
   * \return Index of the plane that is going to be freeze.
   */
  short GetFFD_Fix_JDir(unsigned short val_index);
  
  /*!
   * \brief plane of the FFD (K axis) that should be fixed.
   * \param[in] val_index - Index of the arrray with all the planes in the K direction that should be fixed.
   * \return Index of the plane that is going to be freeze.
   */
  short GetFFD_Fix_KDir(unsigned short val_index);
  
  /*!
   * \brief Get the number of planes to fix in the I direction.
   * \return Number of planes to fix in the I direction.
   */
  unsigned short GetnFFD_Fix_IDir(void);
  
  /*!
   * \brief Get the number of planes to fix in the J direction.
   * \return Number of planes to fix in the J direction.
   */
  unsigned short GetnFFD_Fix_JDir(void);
  
  /*!
   * \brief Get the number of planes to fix in the K direction.
   * \return Number of planes to fix in the K direction.
   */
  unsigned short GetnFFD_Fix_KDir(void);
  
  /*!
   * \brief Governing equations of the flow (it can be different from the run time equation).
   * \param[in] val_zone - Zone where the soler is applied.
   * \return Governing equation that we are solving.
   */
  unsigned short GetKind_Solver(void);
  
  /*!
   * \brief Governing equations of the flow (it can be different from the run time equation).
   * \param[in] val_zone - Zone where the soler is applied.
   * \return Governing equation that we are solving.
   */
  void SetKind_Solver(unsigned short val_solver);
  
  /*!
   * \brief Kind of Multizone Solver.
   * \return Governing equation that we are solving.
   */
  unsigned short GetKind_MZSolver(void);

  
  /*!
   * \brief Governing equations of the flow (it can be different from the run time equation).
   * \param[in] val_zone - Zone where the soler is applied.
   * \return Governing equation that we are solving.
   */
  unsigned short GetKind_Regime(void);
  
  /*!
   * \brief Governing equations of the flow (it can be different from the run time equation).
   * \param[in] val_zone - Zone where the soler is applied.
   * \return Governing equation that we are solving.
   */
  unsigned short GetSystemMeasurements(void);
  
  /*!
   * \brief Gas model that we are using.
   * \return Gas model that we are using.
   */
  unsigned short GetKind_GasModel(void);
  
  /*!
   * \brief Fluid model that we are using.
   * \return Fluid model that we are using.
   */
  unsigned short GetKind_FluidModel(void);
  
  /*!
   * \brief Option to define the density model for incompressible flows.
   * \return Density model option
   */
  unsigned short GetKind_DensityModel(void);
  
  /*!
   * \brief Flag for whether to solve the energy equation for incompressible flows.
   * \return Flag for energy equation
   */
  bool GetEnergy_Equation(void);

  /*!
   * \brief free stream option to initialize the solution
   * \return free stream option
   */
  unsigned short GetKind_FreeStreamOption(void);
  
  /*!
   * \brief free stream option to initialize the solution
   * \return free stream option
   */
  unsigned short GetKind_InitOption(void);
  /*!
   * \brief Get the value of the critical pressure.
   * \return Critical pressure.
   */
  su2double GetPressure_Critical(void);
  
  /*!
   * \brief Get the value of the critical temperature.
   * \return Critical temperature.
   */
  su2double GetTemperature_Critical(void);
  
  /*!
   * \brief Get the value of the critical pressure.
   * \return Critical pressure.
   */
  su2double GetAcentric_Factor(void);
  
  /*!
   * \brief Get the value of the viscosity model.
   * \return Viscosity model.
   */
  unsigned short GetKind_ViscosityModel(void);
  
  /*!
   * \brief Get the value of the thermal conductivity model.
   * \return Conductivity model.
   */
  unsigned short GetKind_ConductivityModel(void);
  
  /*!
   * \brief Get the value of the turbulent thermal conductivity model.
   * \return Turbulent conductivity model.
   */
  unsigned short GetKind_ConductivityModel_Turb(void);
  
  /*!
   * \brief Get the value of the constant viscosity.
   * \return Constant viscosity.
   */
  su2double GetMu_Constant(void);

  /*!
   * \brief Get the value of the non-dimensional constant viscosity.
   * \return Non-dimensional constant viscosity.
   */
  su2double GetMu_ConstantND(void);

  /*!
   * \brief Get the value of the thermal conductivity.
   * \return Thermal conductivity.
   */
  su2double GetKt_Constant(void);
  
  /*!
   * \brief Get the value of the non-dimensional thermal conductivity.
   * \return Non-dimensional thermal conductivity.
   */
  su2double GetKt_ConstantND(void);
  
  /*!
   * \brief Get the value of the reference viscosity for Sutherland model.
   * \return The reference viscosity.
   */
  su2double GetMu_Ref(void);

  /*!
   * \brief Get the value of the non-dimensional reference viscosity for Sutherland model.
   * \return The non-dimensional reference viscosity.
   */
  su2double GetMu_RefND(void);
  
  /*!
   * \brief Get the value of the reference temperature for Sutherland model.
   * \return The reference temperature.
   */
  su2double GetMu_Temperature_Ref(void);

  /*!
   * \brief Get the value of the non-dimensional reference temperature for Sutherland model.
   * \return The non-dimensional reference temperature.
   */
  su2double GetMu_Temperature_RefND(void);
  
  /*!
   * \brief Get the value of the reference S for Sutherland model.
   * \return The reference S.
   */
  su2double GetMu_S(void);

  /*!
   * \brief Get the value of the non-dimensional reference S for Sutherland model.
   * \return The non-dimensional reference S.
   */
  su2double GetMu_SND(void);
  
  /*!
   * \brief Get the number of coefficients in the temperature polynomial models.
   * \return The the number of coefficients in the temperature polynomial models.
   */
  unsigned short GetnPolyCoeffs(void);
  
  /*!
   * \brief Get the temperature polynomial coefficient for specific heat Cp.
   * \param[in] val_index - Index of the array with all polynomial coefficients.
   * \return Temperature polynomial coefficient for specific heat Cp.
   */
  su2double GetCp_PolyCoeff(unsigned short val_index);

  /*!
   * \brief Get the temperature polynomial coefficient for specific heat Cp.
   * \param[in] val_index - Index of the array with all polynomial coefficients.
   * \return Temperature polynomial coefficient for specific heat Cp.
   */
  su2double GetCp_PolyCoeffND(unsigned short val_index);
  
  /*!
   * \brief Get the temperature polynomial coefficient for viscosity.
   * \param[in] val_index - Index of the array with all polynomial coefficients.
   * \return Temperature polynomial coefficient for viscosity.
   */
  su2double GetMu_PolyCoeff(unsigned short val_index);
  
  /*!
   * \brief Get the temperature polynomial coefficient for viscosity.
   * \param[in] val_index - Index of the array with all polynomial coefficients.
   * \return Non-dimensional temperature polynomial coefficient for viscosity.
   */
  su2double GetMu_PolyCoeffND(unsigned short val_index);
  
  /*!
   * \brief Get the temperature polynomial coefficients for viscosity.
   * \return Non-dimensional temperature polynomial coefficients for viscosity.
   */
  su2double* GetMu_PolyCoeffND(void);
  
  /*!
   * \brief Get the temperature polynomial coefficient for thermal conductivity.
   * \param[in] val_index - Index of the array with all polynomial coefficients.
   * \return Temperature polynomial coefficient for thermal conductivity.
   */
  su2double GetKt_PolyCoeff(unsigned short val_index);
  
  /*!
   * \brief Get the temperature polynomial coefficient for thermal conductivity.
   * \param[in] val_index - Index of the array with all polynomial coefficients.
   * \return Non-dimensional temperature polynomial coefficient for thermal conductivity.
   */
  su2double GetKt_PolyCoeffND(unsigned short val_index);
  
  /*!
   * \brief Get the temperature polynomial coefficients for thermal conductivity.
   * \return Non-dimensional temperature polynomial coefficients for thermal conductivity.
   */
  su2double* GetKt_PolyCoeffND(void);
  
  /*!
   * \brief Set the value of the non-dimensional constant viscosity.
   */
  void SetMu_ConstantND(su2double mu_const);
  
  /*!
   * \brief Set the value of the non-dimensional thermal conductivity.
   */
  void SetKt_ConstantND(su2double kt_const);
  
  /*!
   * \brief Set the value of the non-dimensional reference viscosity for Sutherland model.
   */
  void SetMu_RefND(su2double mu_ref);
  
  /*!
   * \brief Set the value of the non-dimensional reference temperature for Sutherland model.
   */
  void SetMu_Temperature_RefND(su2double mu_Tref);
  
  /*!
   * \brief Set the value of the non-dimensional S for Sutherland model.
   */
  void SetMu_SND(su2double mu_s);
  
  /*!
   * \brief Set the temperature polynomial coefficient for specific heat Cp.
   * \param[in] val_coeff - Temperature polynomial coefficient for specific heat Cp.
   * \param[in] val_index - Index of the array with all polynomial coefficients.
   */
  void SetCp_PolyCoeffND(su2double val_coeff, unsigned short val_index);
  
  /*!
   * \brief Set the temperature polynomial coefficient for viscosity.
   * \param[in] val_coeff - Non-dimensional temperature polynomial coefficient for viscosity.
   * \param[in] val_index - Index of the array with all polynomial coefficients.
   */
  void SetMu_PolyCoeffND(su2double val_coeff, unsigned short val_index);
  
  /*!
   * \brief Set the temperature polynomial coefficient for thermal conductivity.
   * \param[in] val_coeff - Non-dimensional temperature polynomial coefficient for thermal conductivity.
   * \param[in] val_index - Index of the array with all polynomial coefficients.
   */
  void SetKt_PolyCoeffND(su2double val_coeff, unsigned short val_index);
  
  /*!
   * \brief Get the kind of method for computation of spatial gradients.
   * \return Numerical method for computation of spatial gradients.
   */
  unsigned short GetKind_Gradient_Method(void);
  
  /*!
   * \brief Get the kind of solver for the implicit solver.
   * \return Numerical solver for implicit formulation (solving the linear system).
   */
  unsigned short GetKind_Linear_Solver(void);
  
  
  /*!
   * \brief Get the kind of preconditioner for the implicit solver.
   * \return Numerical preconditioner for implicit formulation (solving the linear system).
   */
  unsigned short GetKind_Linear_Solver_Prec(void);
  
  /*!
   * \brief Get the kind of solver for the implicit solver.
   * \return Numerical solver for implicit formulation (solving the linear system).
   */
  unsigned short GetKind_Deform_Linear_Solver(void);
  
  /*!
   * \brief Set the kind of preconditioner for the implicit solver.
   * \return Numerical preconditioner for implicit formulation (solving the linear system).
   */
  void SetKind_Deform_Linear_Solver_Prec(unsigned short val_kind_prec);
  
  /*!
   * \brief Set the kind of preconditioner for the implicit solver.
   * \return Numerical preconditioner for implicit formulation (solving the linear system).
   */
  void SetKind_Linear_Solver_Prec(unsigned short val_kind_prec);
  
  /*!
   * \brief Get min error of the linear solver for the implicit formulation.
   * \return Min error of the linear solver for the implicit formulation.
   */
  su2double GetLinear_Solver_Error(void);
  
  /*!
   * \brief Get min error of the linear solver for the implicit formulation.
   * \return Min error of the linear solver for the implicit formulation.
   */
  su2double GetDeform_Linear_Solver_Error(void);
  
  /*!
   * \brief Get max number of iterations of the linear solver for the implicit formulation.
   * \return Max number of iterations of the linear solver for the implicit formulation.
   */
  unsigned long GetLinear_Solver_Iter(void);
  
  /*!
   * \brief Get max number of iterations of the linear solver for the implicit formulation.
   * \return Max number of iterations of the linear solver for the implicit formulation.
   */
  unsigned long GetDeform_Linear_Solver_Iter(void);
  
  /*!
   * \brief Get the ILU fill-in level for the linear solver.
   * \return Fill in level of the ILU preconditioner for the linear solver.
   */
  unsigned short GetLinear_Solver_ILU_n(void);

  /*!
   * \brief Get restart frequency of the linear solver for the implicit formulation.
   * \return Restart frequency of the linear solver for the implicit formulation.
   */
  unsigned long GetLinear_Solver_Restart_Frequency(void);
  
  /*!
   * \brief Get the relaxation factor for iterative linear smoothers.
   * \return Relaxation factor.
   */
  su2double GetLinear_Solver_Smoother_Relaxation(void) const;
  
  /*!
   * \brief Get the relaxation coefficient of the linear solver for the implicit formulation.
   * \return relaxation coefficient of the linear solver for the implicit formulation.
   */
  su2double GetRelaxation_Factor_Flow(void);
  
  /*!
   * \brief Get the relaxation coefficient of the linear solver for the implicit formulation.
   * \return relaxation coefficient of the linear solver for the implicit formulation.
   */
  su2double GetRelaxation_Factor_AdjFlow(void);
  
  /*!
   * \brief Get the relaxation coefficient of the linear solver for the implicit formulation.
   * \return relaxation coefficient of the linear solver for the implicit formulation.
   */
  su2double GetRelaxation_Factor_Turb(void);

  /*!
   * \brief Get the relaxation coefficient of the CHT coupling.
   * \return relaxation coefficient of the CHT coupling.
   */
  su2double GetRelaxation_Factor_CHT(void);
  
  /*!
   * \brief Get the relaxation coefficient of the linear solver for the implicit formulation.
   * \return relaxation coefficient of the linear solver for the implicit formulation.
   */
  su2double GetRoe_Kappa(void);
  
  /*!
   * \brief Get the wing semi span.
   * \return value of the wing semi span.
   */
  su2double GetSemiSpan(void);
  
  /*!
   * \brief Get the kind of solver for the implicit solver.
   * \return Numerical solver for implicit formulation (solving the linear system).
   */
  unsigned short GetKind_AdjTurb_Linear_Solver(void);
  
  /*!
   * \brief Get the kind of preconditioner for the implicit solver.
   * \return Numerical preconditioner for implicit formulation (solving the linear system).
   */
  unsigned short GetKind_AdjTurb_Linear_Prec(void);
  
  /*!
   * \brief Get the kind of solver for the implicit solver.
   * \return Numerical solver for implicit formulation (solving the linear system).
   */
  unsigned short GetKind_DiscAdj_Linear_Solver(void);
  
  /*!
   * \brief Get the kind of preconditioner for the implicit solver.
   * \return Numerical preconditioner for implicit formulation (solving the linear system).
   */
  unsigned short GetKind_DiscAdj_Linear_Prec(void);
  
  /*!
   * \brief Get the kind of preconditioner for the implicit solver.
   * \return Numerical preconditioner for implicit formulation (solving the linear system).
   */
  unsigned short GetKind_Deform_Linear_Solver_Prec(void);
  
  /*!
   * \brief Set the kind of preconditioner for the implicit solver.
   * \return Numerical preconditioner for implicit formulation (solving the linear system).
   */
  void SetKind_AdjTurb_Linear_Prec(unsigned short val_kind_prec);
  
  /*!
   * \brief Get min error of the linear solver for the implicit formulation.
   * \return Min error of the linear solver for the implicit formulation.
   */
  su2double GetAdjTurb_Linear_Error(void);
  
  /*!
   * \brief Get the entropy fix.
   * \return Vaule of the entropy fix.
   */
  su2double GetEntropyFix_Coeff(void);
  
  /*!
   * \brief Get max number of iterations of the linear solver for the implicit formulation.
   * \return Max number of iterations of the linear solver for the implicit formulation.
   */
  unsigned short GetAdjTurb_Linear_Iter(void);
  
  /*!
   * \brief Get CFL reduction factor for adjoint turbulence model.
   * \return CFL reduction factor.
   */
  su2double GetCFLRedCoeff_AdjTurb(void);
  
  /*!
   * \brief Get the number of linear smoothing iterations for mesh deformation.
   * \return Number of linear smoothing iterations for mesh deformation.
   */
  unsigned long GetGridDef_Linear_Iter(void);
  
  /*!
   * \brief Get the number of nonlinear increments for mesh deformation.
   * \return Number of nonlinear increments for mesh deformation.
   */
  unsigned long GetGridDef_Nonlinear_Iter(void);
  
  /*!
   * \brief Get information about writing grid deformation residuals to the console.
   * \return <code>TRUE</code> means that grid deformation residuals will be written to the console.
   */
  bool GetDeform_Output(void);
  
  /*!
   * \brief Get factor to multiply smallest volume for deform tolerance.
   * \return Factor to multiply smallest volume for deform tolerance.
   */
  su2double GetDeform_Coeff(void);
  
  /*!
   * \brief Get limit for the volumetric deformation.
   * \return Distance to the surface to be deformed.
   */
  su2double GetDeform_Limit(void);
  
  /*!
   * \brief Get Young's modulus for deformation (constant stiffness deformation)
   */
  su2double GetDeform_ElasticityMod(void);
  
  /*!
   * \brief Get Poisson's ratio for deformation (constant stiffness deformation)
   * \
   */
  su2double GetDeform_PoissonRatio(void);
  
  /*!
   * \brief Get the type of stiffness to impose for FEA mesh deformation.
   * \return type of stiffness to impose for FEA mesh deformation.
   */
  unsigned short GetDeform_Stiffness_Type(void);
  
  /*!
   * \brief Creates a tecplot file to visualize the volume deformation deformation made by the DEF software.
   * \return <code>TRUE</code> if the deformation is going to be plotted; otherwise <code>FALSE</code>.
   */
  bool GetVisualize_Volume_Def(void);
  
  /*!
   * \brief Creates a teot file to visualize the surface deformation deformation made by the DEF software.
   * \return <code>TRUE</code> if the deformation is going to be plotted; otherwise <code>FALSE</code>.
   */
  bool GetVisualize_Surface_Def(void);
  
  /*!
   * \brief Define the FFD box with a symetry plane.
   * \return <code>TRUE</code> if there is a symmetry plane in the FFD; otherwise <code>FALSE</code>.
   */
  bool GetFFD_Symmetry_Plane(void);
  
  /*!
   * \brief Get the kind of SU2 software component.
   * \return Kind of the SU2 software component.
   */
  unsigned short GetKind_SU2(void);
  
  /*!
   * \brief Get the kind of non-dimensionalization.
   * \return Kind of non-dimensionalization.
   */
  unsigned short GetRef_NonDim(void);
  
  /*!
   * \brief Get the kind of incompressible non-dimensionalization.
   * \return Kind of incompressible non-dimensionalization.
   */
  unsigned short GetRef_Inc_NonDim(void);

  /*!
   * \brief Get the kind of SU2 software component.
   * \return Kind of the SU2 software component.
   */
  void SetKind_SU2(unsigned short val_kind_su2);
  
  /*!
   * \brief Get the kind of the turbulence model.
   * \return Kind of the turbulence model.
   */
  unsigned short GetKind_Turb_Model(void);
  
  /*!
   * \brief Get the kind of the transition model.
   * \return Kind of the transion model.
   */
  unsigned short GetKind_Trans_Model(void);

  /*!
   * \brief Get the kind of the subgrid scale model.
   * \return Kind of the subgrid scale model.
   */
  unsigned short GetKind_SGS_Model(void);

  /*!
   * \brief Get the kind of adaptation technique.
   * \return Kind of adaptation technique.
   */
  unsigned short GetKind_Adaptation(void);
  
  /*!
   * \brief Get the number of new elements added in the adaptation process.
   * \return percentage of new elements that are going to be added in the adaptation.
   */
  su2double GetNew_Elem_Adapt(void);
  
  /*!
   * \brief Get the kind of time integration method.
   * \note This is the information that the code will use, the method will
   *       change in runtime depending of the specific equation (direct, adjoint,
   *       linearized) that is being solved.
   * \return Kind of time integration method.
   */
  unsigned short GetKind_TimeIntScheme(void);
  
  /*!
   * \brief Get the kind of convective numerical scheme.
   * \note This is the information that the code will use, the method will
   *       change in runtime depending of the specific equation (direct, adjoint,
   *       linearized) that is being solved.
   * \return Kind of the convective scheme.
   */
  unsigned short GetKind_ConvNumScheme(void);
  
  /*!
   * \brief Get kind of center scheme for the convective terms.
   * \note This is the information that the code will use, the method will
   *       change in runtime depending of the specific equation (direct, adjoint,
   *       linearized) that is being solved.
   * \return Kind of center scheme for the convective terms.
   */
  unsigned short GetKind_Centered(void);
  
  /*!
   * \brief Get kind of upwind scheme for the convective terms.
   * \note This is the information that the code will use, the method will
   *       change in runtime depending of the specific equation (direct, adjoint,
   *       linearized) that is being solved.
   * \return Kind of upwind scheme for the convective terms.
   */
  unsigned short GetKind_Upwind(void);
  
  /*!
   * \brief Get if the upwind scheme used MUSCL or not.
   * \note This is the information that the code will use, the method will
   *       change in runtime depending of the specific equation (direct, adjoint,
   *       linearized) that is being solved.
   * \return MUSCL scheme.
   */
  bool GetMUSCL(void);
  
  /*!
   * \brief Get if the upwind scheme used MUSCL or not.
   * \note This is the information that the code will use, the method will
   *       change in runtime depending of the specific equation (direct, adjoint,
   *       linearized) that is being solved.
   * \return MUSCL scheme.
   */
  bool GetMUSCL_Flow(void);
  
  /*!
   * \brief Get if the upwind scheme used MUSCL or not.
   * \note This is the information that the code will use, the method will
   *       change in runtime depending of the specific equation (direct, adjoint,
   *       linearized) that is being solved.
   * \return MUSCL scheme.
   */
  bool GetMUSCL_Heat(void);

  /*!
   * \brief Get if the upwind scheme used MUSCL or not.
   * \note This is the information that the code will use, the method will
   *       change in runtime depending of the specific equation (direct, adjoint,
   *       linearized) that is being solved.
   * \return MUSCL scheme.
   */
  bool GetMUSCL_Turb(void);
  
  /*!
   * \brief Get if the upwind scheme used MUSCL or not.
   * \note This is the information that the code will use, the method will
   *       change in runtime depending of the specific equation (direct, adjoint,
   *       linearized) that is being solved.
   * \return MUSCL scheme.
   */
  bool GetMUSCL_AdjFlow(void);
  
  /*!
   * \brief Get if the upwind scheme used MUSCL or not.
   * \note This is the information that the code will use, the method will
   *       change in runtime depending of the specific equation (direct, adjoint,
   *       linearized) that is being solved.
   * \return MUSCL scheme.
   */
  bool GetMUSCL_AdjTurb(void);
  
  /*!
   * \brief Get whether to "Use Accurate Jacobians" for AUSM+up(2) and SLAU(2).
   * \return yes/no.
   */
  inline bool GetUse_Accurate_Jacobians(void) { return Use_Accurate_Jacobians; }

  /*!
   * \brief Get the kind of integration scheme (explicit or implicit)
   *        for the flow equations.
   * \note This value is obtained from the config file, and it is constant
   *       during the computation.
   * \return Kind of integration scheme for the flow equations.
   */
  unsigned short GetKind_TimeIntScheme_Flow(void);

  /*!
   * \brief Get the kind of scheme (aliased or non-aliased) to be used in the
   *        predictor step of ADER-DG.
   * \return Kind of scheme used in the predictor step of ADER-DG.
   */
  unsigned short GetKind_ADER_Predictor(void);

  /*!
   * \brief Get the kind of integration scheme (explicit or implicit)
   *        for the flow equations.
   * \note This value is obtained from the config file, and it is constant
   *       during the computation.
   * \return Kind of integration scheme for the plasma equations.
   */
  unsigned short GetKind_TimeIntScheme_Heat(void);
  
  /*!
   * \brief Get the kind of time stepping
   *        for the heat equation.
   * \note This value is obtained from the config file, and it is constant
   *       during the computation.
   * \return Kind of time stepping for the heat equation.
   */
  unsigned short GetKind_TimeStep_Heat(void);
  
  /*!
   * \brief Get the kind of integration scheme (explicit or implicit)
   *        for the flow equations.
   * \note This value is obtained from the config file, and it is constant
   *       during the computation.
   * \return Kind of integration scheme for the plasma equations.
   */
  unsigned short GetKind_TimeIntScheme_FEA(void);
  
  /*!
   * \brief Get the kind of integration scheme (explicit or implicit)
   *        for the template equations.
   * \note This value is obtained from the config file, and it is constant
   *       during the computation.
   * \return Kind of integration scheme for the plasma equations.
   */
  unsigned short GetKind_TimeIntScheme_Template(void);
  
  /*!
   * \brief Get the kind of integration scheme (explicit or implicit)
   *        for the flow equations.
   * \note This value is obtained from the config file, and it is constant
   *       during the computation.
   * \return Kind of integration scheme for the plasma equations.
   */
  unsigned short GetKind_SpaceIteScheme_FEA(void);
  
  /*!
   * \brief Get the kind of convective numerical scheme for the flow
   *        equations (centered or upwind).
   * \note This value is obtained from the config file, and it is constant
   *       during the computation.
   * \return Kind of convective numerical scheme for the flow equations.
   */
  unsigned short GetKind_ConvNumScheme_Flow(void);

  /*!
   * \brief Get the kind of convective numerical scheme for the flow
   *        equations (finite element).
   * \note This value is obtained from the config file, and it is constant
   *       during the computation.
   * \return Kind of convective numerical scheme for the flow equations.
   */
  unsigned short GetKind_ConvNumScheme_FEM_Flow(void);

  /*!
   * \brief Get the kind of convective numerical scheme for the template
   *        equations (centered or upwind).
   * \note This value is obtained from the config file, and it is constant
   *       during the computation.
   * \return Kind of convective numerical scheme for the flow equations.
   */
  unsigned short GetKind_ConvNumScheme_Template(void);
  
  /*!
   * \brief Get the kind of center convective numerical scheme for the flow equations.
   * \note This value is obtained from the config file, and it is constant
   *       during the computation.
   * \return Kind of center convective numerical scheme for the flow equations.
   */
  unsigned short GetKind_Centered_Flow(void);
  
  /*!
   * \brief Get the kind of center convective numerical scheme for the plasma equations.
   * \note This value is obtained from the config file, and it is constant
   *       during the computation.
   * \return Kind of center convective numerical scheme for the flow equations.
   */
  unsigned short GetKind_Centered_Template(void);
  
  /*!
   * \brief Get the kind of upwind convective numerical scheme for the flow equations.
   * \note This value is obtained from the config file, and it is constant
   *       during the computation.
   * \return Kind of upwind convective numerical scheme for the flow equations.
   */
  unsigned short GetKind_Upwind_Flow(void);

  /*!
   * \brief Get the kind of finite element convective numerical scheme for the flow equations.
   * \note This value is obtained from the config file, and it is constant
   *       during the computation.
   * \return Kind of finite element convective numerical scheme for the flow equations.
   */
  unsigned short GetKind_FEM_Flow(void);

  /*!
   * \brief Get the kind of shock capturing method in FEM DG solver.
   * \note This value is obtained from the config file, and it is constant
   *       during the computation.
   * \return Kind of shock capturing method in FEM DG solver.
   */
  unsigned short GetKind_FEM_DG_Shock(void);

  /*!
   * \brief Get the kind of matrix coloring used for the sparse Jacobian computation.
   * \note This value is obtained from the config file, and it is constant
   *       during the computation.
   * \return Kind of matrix coloring used.
   */
  unsigned short GetKind_Matrix_Coloring(void);

  /*!
   * \brief Get the method for limiting the spatial gradients.
   * \return Method for limiting the spatial gradients.
   */
  unsigned short GetKind_SlopeLimit(void);
  
  /*!
   * \brief Get the method for limiting the spatial gradients.
   * \return Method for limiting the spatial gradients solving the flow equations.
   */
  unsigned short GetKind_SlopeLimit_Flow(void);
  
  /*!
   * \brief Get the method for limiting the spatial gradients.
   * \return Method for limiting the spatial gradients solving the turbulent equation.
   */
  unsigned short GetKind_SlopeLimit_Turb(void);
  
  /*!
   * \brief Get the method for limiting the spatial gradients.
   * \return Method for limiting the spatial gradients solving the adjoint turbulent equation.
   */
  unsigned short GetKind_SlopeLimit_AdjTurb(void);
  
  /*!
   * \brief Get the method for limiting the spatial gradients.
   * \return Method for limiting the spatial gradients solving the adjoint flow equation.
   */
  unsigned short GetKind_SlopeLimit_AdjFlow(void);
  
  /*!
   * \brief Value of the calibrated constant for the Lax method (center scheme).
   * \note This constant is used in coarse levels and with first order methods.
   * \return Calibrated constant for the Lax method.
   */
  su2double GetKappa_1st_Flow(void);
  
  /*!
   * \brief Value of the calibrated constant for the JST method (center scheme).
   * \return Calibrated constant for the JST method for the flow equations.
   */
  su2double GetKappa_2nd_Flow(void);
  
  /*!
   * \brief Value of the calibrated constant for the JST method (center scheme).
   * \return Calibrated constant for the JST method for the flow equations.
   */
  su2double GetKappa_4th_Flow(void);

  /*!
   * \brief Value of the calibrated constant for the JST method (center scheme).
   * \return Calibrated constant for the JST-like method for the heat equations.
   */
  su2double GetKappa_2nd_Heat(void);

  /*!
   * \brief Value of the calibrated constant for the JST-like method (center scheme).
   * \return Calibrated constant for the JST-like method for the heat equation.
   */
  su2double GetKappa_4th_Heat(void);
  
  /*!
   * \brief Factor by which to multiply the dissipation contribution to Jacobians of central schemes.
   * \return The factor.
   */
  inline su2double GetCent_Jac_Fix_Factor(void) { return Cent_Jac_Fix_Factor; }
  
  /*!
   * \brief Get the kind of integration scheme (explicit or implicit)
   *        for the adjoint flow equations.
   * \note This value is obtained from the config file, and it is constant
   *       during the computation.
   * \return Kind of integration scheme for the adjoint flow equations.
   */
  unsigned short GetKind_TimeIntScheme_AdjFlow(void);
  
  /*!
   * \brief Get the kind of convective numerical scheme for the adjoint flow
   *        equations (centered or upwind).
   * \note This value is obtained from the config file, and it is constant
   *       during the computation.
   * \return Kind of convective numerical scheme for the adjoint flow equations.
   */
  unsigned short GetKind_ConvNumScheme_AdjFlow(void);
  
  /*!
   * \brief Get the kind of center convective numerical scheme for the adjoint flow equations.
   * \note This value is obtained from the config file, and it is constant
   *       during the computation.
   * \return Kind of center convective numerical scheme for the adjoint flow equations.
   */
  unsigned short GetKind_Centered_AdjFlow(void);
  
  /*!
   * \brief Get the kind of upwind convective numerical scheme for the adjoint flow equations.
   * \note This value is obtained from the config file, and it is constant
   *       during the computation.
   * \return Kind of upwind convective numerical scheme for the adjoint flow equations.
   */
  unsigned short GetKind_Upwind_AdjFlow(void);
  
  /*!
   * \brief Value of the calibrated constant for the high order method (center scheme).
   * \return Calibrated constant for the high order center method for the adjoint flow equations.
   */
  su2double GetKappa_2nd_AdjFlow(void);
  
  /*!
   * \brief Value of the calibrated constant for the high order method (center scheme).
   * \return Calibrated constant for the high order center method for the adjoint flow equations.
   */
  su2double GetKappa_4th_AdjFlow(void);
  
  /*!
   * \brief Value of the calibrated constant for the low order method (center scheme).
   * \return Calibrated constant for the low order center method for the adjoint flow equations.
   */
  su2double GetKappa_1st_AdjFlow(void);
  
  /*!
   * \brief Get the kind of integration scheme (implicit)
   *        for the turbulence equations.
   * \note This value is obtained from the config file, and it is constant
   *       during the computation.
   * \return Kind of integration scheme for the turbulence equations.
   */
  unsigned short GetKind_TimeIntScheme_Turb(void);
  
  /*!
   * \brief Get the kind of convective numerical scheme for the turbulence
   *        equations (upwind).
   * \note This value is obtained from the config file, and it is constant
   *       during the computation.
   * \return Kind of convective numerical scheme for the turbulence equations.
   */
  unsigned short GetKind_ConvNumScheme_Turb(void);
  
  /*!
   * \brief Get the kind of center convective numerical scheme for the turbulence equations.
   * \note This value is obtained from the config file, and it is constant
   *       during the computation.
   * \return Kind of center convective numerical scheme for the turbulence equations.
   */
  unsigned short GetKind_Centered_Turb(void);
  
  /*!
   * \brief Get the kind of upwind convective numerical scheme for the turbulence equations.
   * \note This value is obtained from the config file, and it is constant
   *       during the computation.
   * \return Kind of upwind convective numerical scheme for the turbulence equations.
   */
  unsigned short GetKind_Upwind_Turb(void);
  
  /*!
   * \brief Get the kind of integration scheme (explicit or implicit)
   *        for the adjoint turbulence equations.
   * \note This value is obtained from the config file, and it is constant
   *       during the computation.
   * \return Kind of integration scheme for the adjoint turbulence equations.
   */
  unsigned short GetKind_TimeIntScheme_AdjTurb(void);
  
  /*!
   * \brief Get the kind of convective numerical scheme for the adjoint turbulence
   *        equations (centered or upwind).
   * \note This value is obtained from the config file, and it is constant
   *       during the computation.
   * \return Kind of convective numerical scheme for the adjoint turbulence equations.
   */
  unsigned short GetKind_ConvNumScheme_AdjTurb(void);
  
  /*!
   * \brief Get the kind of convective numerical scheme for the heat equation.
   * \note This value is obtained from the config file, and it is constant
   *       during the computation.
   * \return Kind of convective numerical scheme for the heat equation.
   */
  unsigned short GetKind_ConvNumScheme_Heat(void);

  /*!
   * \brief Get the kind of center convective numerical scheme for the adjoint turbulence equations.
   * \note This value is obtained from the config file, and it is constant
   *       during the computation.
   * \return Kind of center convective numerical scheme for the adjoint turbulence equations.
   */
  unsigned short GetKind_Centered_AdjTurb(void);
  
  /*!
   * \brief Get the kind of upwind convective numerical scheme for the adjoint turbulence equations.
   * \note This value is obtained from the config file, and it is constant
   *       during the computation.
   * \return Kind of upwind convective numerical scheme for the adjoint turbulence equations.
   */
  unsigned short GetKind_Upwind_AdjTurb(void);
  
  /*!
   * \brief Provides information about the way in which the turbulence will be treated by the
   *        cont. adjoint method.
   * \return <code>FALSE</code> means that the adjoint turbulence equations will be used.
   */
  bool GetFrozen_Visc_Cont(void);
  
  /*!
   * \brief Provides information about the way in which the turbulence will be treated by the
   *        disc. adjoint method.
   * \return <code>FALSE</code> means that the adjoint turbulence equations will be used.
   */
  bool GetFrozen_Visc_Disc(void);
  
  /*!
   * \brief Provides information about using an inconsistent (primal/dual) discrete adjoint formulation
   * \return <code>FALSE</code> means that the adjoint use the same numerical methods than the primal problem.
   */
  bool GetInconsistent_Disc(void);

  /*!
   * \brief Provides information about the way in which the limiter will be treated by the
   *        disc. adjoint method.
   * \return <code>FALSE</code> means that the limiter computation is included.
   */
  bool GetFrozen_Limiter_Disc(void);
  
  /*!
   * \brief Write convergence file for FSI problems
   * \return <code>FALSE</code> means no file is written.
   */
  bool GetWrite_Conv_FSI(void);
  
  /*!
   * \brief Provides information about if the sharp edges are going to be removed from the sensitivity.
   * \return <code>FALSE</code> means that the sharp edges will be removed from the sensitivity.
   */
  bool GetSens_Remove_Sharp(void);
  
  /*!
   * \brief Get the kind of inlet boundary condition treatment (total conditions or mass flow).
   * \return Kind of inlet boundary condition.
   */
  unsigned short GetKind_Inlet(void);
  
  /*!
   * \brief Check if the inlet profile(s) are specified in an input file
   * \return True if an input file is to be used for the inlet profile(s)
   */
  bool GetInlet_Profile_From_File(void);

  /*!
   * \brief Get name of the input file for the specified inlet profile.
   * \return Name of the input file for the specified inlet profile.
   */
  string GetInlet_FileName(void);

  /*!
   * \brief Get the tolerance used for matching two points on a specified inlet
   * \return Tolerance used for matching a point to a specified inlet
   */
  su2double GetInlet_Profile_Matching_Tolerance(void);
  
  /*!
   * \brief Get the type of incompressible inlet from the list.
   * \return Kind of the incompressible inlet.
   */
  unsigned short GetKind_Inc_Inlet(string val_marker);

  /*!
   * \brief Get the total number of types in Kind_Inc_Inlet list
   * \return Total number of types in Kind_Inc_Inlet list
   */
  unsigned short GetnInc_Inlet(void);

  /*!
   * \brief Flag for whether the local boundary normal is used as the flow direction for an incompressible pressure inlet.
   * \return <code>FALSE</code> means the prescribed flow direction is used.
   */
  bool GetInc_Inlet_UseNormal(void);

  /*!
   * \brief Get the type of incompressible outlet from the list.
   * \return Kind of the incompressible outlet.
   */
  unsigned short GetKind_Inc_Outlet(string val_marker);
  
  /*!
   * \brief Get the damping factor applied to velocity updates at incompressible pressure inlets.
   * \return Damping factor applied to velocity updates at incompressible pressure inlets.
   */
  su2double GetInc_Inlet_Damping(void);
  
  /*!
   * \brief Get the damping factor applied to pressure updates at incompressible mass flow outlet.
   * \return Damping factor applied to pressure updates at incompressible mass flow outlet.
   */
  su2double GetInc_Outlet_Damping(void);
  
  /*!
   * \brief Get the kind of mixing process for averaging quantities at the boundaries.
   * \return Kind of mixing process.
   */
  unsigned short GetKind_AverageProcess(void);

  /*!
   * \brief Get the kind of mixing process for averaging quantities at the boundaries.
   * \return Kind of mixing process.
   */
  unsigned short GetKind_PerformanceAverageProcess(void);

  /*!
   * \brief Set the kind of mixing process for averaging quantities at the boundaries.
   * \return Kind of mixing process.
   */
  void SetKind_AverageProcess(unsigned short new_AverageProcess);

  /*!
   * \brief Set the kind of mixing process for averaging quantities at the boundaries.
   * \return Kind of mixing process.
   */
  void SetKind_PerformanceAverageProcess(unsigned short new_AverageProcess);

  /*!
   * \brief Get coeff for Rotating Frame Ramp.
   * \return coeff Ramp Rotating Frame.
   */
  su2double GetRampRotatingFrame_Coeff(unsigned short iCoeff);

  /*!
   * \brief Get Rotating Frame Ramp option.
   * \return Ramp Rotating Frame option.
   */
  bool GetRampRotatingFrame(void);

  /*!
   * \brief Get coeff for Outlet Pressure Ramp.
   * \return coeff Ramp Outlet Pressure.
   */
  su2double GetRampOutletPressure_Coeff(unsigned short iCoeff);

  /*!
   * \brief Get final Outlet Pressure value for the ramp.
   * \return final Outlet Pressure value.
   */
  su2double GetFinalOutletPressure(void);

  /*!
   * \brief Get final Outlet Pressure value for the ramp.
   * \return Monitor Outlet Pressure value.
   */
  su2double GetMonitorOutletPressure(void);

  /*!
   * \brief Set Monitor Outlet Pressure value for the ramp.
   */
  void SetMonitotOutletPressure(su2double newMonPres);

  /*!
   * \brief Get Outlet Pressure Ramp option.
   * \return Ramp Outlet pressure option.
   */
  bool GetRampOutletPressure(void);

  /*!
   * \brief Get mixedout coefficients.
   * \return mixedout coefficient.
   */
  su2double GetMixedout_Coeff(unsigned short iCoeff);

  /*!
   * \brief Get extra relaxation factor coefficients for the Giels BC.
   * \return mixedout coefficient.
   */
  su2double GetExtraRelFacGiles(unsigned short iCoeff);

  /*!
   * \brief Get mach limit for average massflow-based procedure .
   * \return mach limit.
   */
  su2double GetAverageMachLimit(void);

  /*!
   * \brief Get the kind of mixing process for averaging quantities at the boundaries.
   * \return Kind of mixing process.
   */
  unsigned short GetKind_MixingPlaneInterface(void);

  /*!
   * \brief Get the kind of turbomachinery architecture.
   * \return Kind of turbomachinery architecture.
   */
  unsigned short GetKind_TurboMachinery(unsigned short val_iZone);

  /*!
   * \brief Get the kind of turbomachinery architecture.
   * \return Kind of turbomachinery architecture.
   */
  unsigned short GetKind_SpanWise(void);
  
  /*!
   * \brief Verify if there is mixing plane interface specified from config file.
   * \return boolean.
   */
  bool GetBoolMixingPlaneInterface(void);

  /*!
   * \brief Verify if there is mixing plane interface specified from config file.
   * \return boolean.
   */
  bool GetBoolTurbMixingPlane(void);

  /*!
   * \brief Verify if there is mixing plane interface specified from config file.
   * \return boolean.
   */
  bool GetSpatialFourier(void);

  /*!
   * \brief number mixing plane interface specified from config file.
   * \return number of bound.
   */
  unsigned short GetnMarker_MixingPlaneInterface(void);
  
  /*!
   * \brief Verify if there is Turbomachinery performance option specified from config file.
   * \return boolean.
   */
  bool GetBoolTurbomachinery(void);

  /*!
   * \brief Verify if there are zone specific solvers entered in the config file.
   * \return boolean.
   */
  bool GetBoolZoneSpecific(void);
  
  /*!
   * \brief number Turbomachinery blades computed using the pitch information.
   * \return nBlades.
   */
  su2double GetnBlades(unsigned short val_iZone);

  /*!
   * \brief number Turbomachinery blades computed using the pitch information.
   * \return nBlades.
   */
  void SetnBlades(unsigned short val_iZone, su2double nblades);

  /*!
   * \brief Verify if there is any Giles Boundary Condition option specified from config file.
   * \return boolean.
   */
  bool GetBoolGiles(void);
  
  /*!
   * \brief Verify if there is any Riemann Boundary Condition option specified from config file.
   * \return boolean.
   */
  bool GetBoolRiemann(void);

  /*!
   * \brief number Turbomachinery performance option specified from config file.
   * \return number of bound.
   */
  unsigned short GetnMarker_Turbomachinery(void);

  /*!
   * \brief Get number of shroud markers.
   * \return number of marker shroud.
   */
  unsigned short GetnMarker_Shroud(void);

  /*!
   * \brief Get the marker shroud.
   * \return marker shroud.
   */
  string GetMarker_Shroud(unsigned short val_marker);

  /*!
   * \brief number Turbomachinery performance option specified from config file.
   * \return number of bound.
   */
  unsigned short GetnMarker_TurboPerformance(void);

  /*!
   * \brief number span-wise sections to compute 3D BC and performance for turbomachinery specified by the user.
   * \return number of span-wise sections.
   */
  unsigned short Get_nSpanWiseSections_User(void);

  /*!
   * \brief number span-wise sections to compute 3D BC and performance for turbomachinery.
   * \return number of span-wise sections.
   */
  unsigned short GetnSpanWiseSections(void);

  /*!
   * \brief set number of maximum span-wise sections among all zones .
   */
  void SetnSpanMaxAllZones(unsigned short val_nSpna_max);

  /*!
   * \brief number span-wise sections to compute performance for turbomachinery.
   * \return number of max span-wise sections.
   */
  unsigned short GetnSpanMaxAllZones(void);
	
  /*!
   * \brief set number span-wise sections to compute 3D BC and performance for turbomachinery.
   */
  void SetnSpanWiseSections(unsigned short nSpan);

  /*!
   * \brief set number span-wise sections to compute 3D BC and performance for turbomachinery.
   */
  unsigned short GetnSpan_iZones(unsigned short iZone);

  /*!
   * \brief set number span-wise sections to compute 3D BC and performance for turbomachinery.
   */
  void SetnSpan_iZones(unsigned short nSpan, unsigned short iZone);

  /*!
   * \brief get inlet bounds name for Turbomachinery performance calculation.
   * \return name of the bound.
   */
  string GetMarker_TurboPerf_BoundIn(unsigned short index);
  
  /*!
   * \brief get outlet bounds name for Turbomachinery performance calculation.
   * \return name of the bound.
   */
  string GetMarker_TurboPerf_BoundOut(unsigned short index);
  
  /*!
   * \brief get marker kind for Turbomachinery performance calculation.
   * \return kind index.
   */
  unsigned short GetKind_TurboPerf(unsigned short index);
  
  /*!
   * \brief get outlet bounds name for Turbomachinery performance calculation.
   * \return name of the bound.
   */
  string GetMarker_PerBound(unsigned short val_marker);
  
  /*!
   * \brief Get the kind of inlet boundary condition treatment (total conditions or mass flow).
   * \return Kind of inlet boundary condition.
   */
  unsigned short GetKind_Engine_Inflow(void);
  
  /*!
   * \brief Get the kind of inlet boundary condition treatment (total conditions or mass flow).
   * \return Kind of inlet boundary condition.
   */
  unsigned short GetKind_ActDisk(void);
  
  /*!
   * \brief Get the number of sections.
   * \return Number of sections
   */
  unsigned short GetnLocationStations(void);
  
  /*!
   * \brief Get the number of sections for computing internal volume.
   * \return Number of sections for computing internal volume.
   */
  unsigned short GetnWingStations(void);
  
  /*!
   * \brief Get the location of the waterline.
   * \return Z location of the waterline.
   */
  su2double GetGeo_Waterline_Location(void);
  
  /*!
   * \brief Provides information about the the nodes that are going to be moved on a deformation
   *        volumetric grid deformation.
   * \return <code>TRUE</code> means that only the points on the FFD box will be moved.
   */
  bool GetHold_GridFixed(void);
  
  /*!
   * \brief Get the kind of objective function. There are several options: Drag coefficient,
   *        Lift coefficient, efficiency, etc.
   * \note The objective function will determine the boundary condition of the adjoint problem.
   * \return Kind of objective function.
   */
  unsigned short GetKind_ObjFunc(void);
  
  /*!
   * \author H. Kline
   * \brief Get the kind of objective function. There are several options: Drag coefficient,
   *        Lift coefficient, efficiency, etc.
   * \note The objective function will determine the boundary condition of the adjoint problem.
   * \return Kind of objective function.
   */
  unsigned short GetKind_ObjFunc(unsigned short val_obj);
  
  /*!
   * \author H. Kline
   * \brief Get the weight of objective function. There are several options: Drag coefficient,
   *        Lift coefficient, efficiency, etc.
   * \note The objective function will determine the boundary condition of the adjoint problem.
   * \return Weight of objective function.
   */
  su2double GetWeight_ObjFunc(unsigned short val_obj);
  
  /*!
   * \author H. Kline
   * \brief Set the weight of objective function. There are several options: Drag coefficient,
   *        Lift coefficient, efficiency, etc.
   * \note The objective function will determine the boundary condition of the adjoint problem.
   * \return Weight of objective function.
   */
  void SetWeight_ObjFunc(unsigned short val_obj, su2double val);
  
  /*!
   * \author H. Kline
   * \brief Get the coefficients of the objective defined by the chain rule with primitive variables.
   * \note This objective is only applicable to gradient calculations. Objective value must be
   * calculated using the area averaged outlet values of density, velocity, and pressure.
   * Gradients are w.r.t density, velocity[3], and pressure. when 2D gradient w.r.t. 3rd component of velocity set to 0.
   */
  su2double GetCoeff_ObjChainRule(unsigned short iVar);
  
  /*!
   * \author H. Kline
   * \brief Get the flag indicating whether to comput a combined objective.
   */
  bool GetComboObj(void);
  
  /*!
   * \brief Get the kind of sensitivity smoothing technique.
   * \return Kind of sensitivity smoothing technique.
   */
  unsigned short GetKind_SensSmooth(void);
  
  /*!
   * \brief Provides information about the time integration, and change the write in the output
   *        files information about the iteration.
   * \return The kind of time integration: Steady state, time stepping method (unsteady) or
   *         dual time stepping method (unsteady).
   */
  unsigned short GetUnsteady_Simulation(void);
  
  /*!
   * \brief Provides the number of chemical reactions in the chemistry model
   * \return: The number of chemical reactions, read from input file
   */
  unsigned short GetnReactions(void);
  
  /*!
   * \brief Provides the number of chemical reactions in the chemistry model
   * \return: The number of chemical reactions, read from input file
   */
  su2double GetArrheniusCoeff(unsigned short iReaction);
  
  /*!
   * \brief Provides the number of chemical reactions in the chemistry model
   * \return: The number of chemical reactions, read from input file
   */
  su2double GetArrheniusEta(unsigned short iReaction);
  
  /*!
   * \brief Provides the number of chemical reactions in the chemistry model
   * \return: The number of chemical reactions, read from input file
   */
  su2double GetArrheniusTheta(unsigned short iReaction);
  
  /*!
   * \brief Provides the rate controlling temperature exponents for chemistry.
   * \return: Rate controlling temperature exponents.
   */
  su2double* GetRxnTcf_a(void);
  
  /*!
   * \brief Provides the rate controlling temperature exponents for chemistry.
   * \return: Rate controlling temperature exponents.
   */
  su2double* GetRxnTcf_b(void);
  
  /*!
   * \brief Provides the rate controlling temperature exponents for chemistry.
   * \return: Rate controlling temperature exponents.
   */
  su2double* GetRxnTcb_a(void);
  
  /*!
   * \brief Provides the rate controlling temperature exponents for chemistry.
   * \return: Rate controlling temperature exponents.
   */
  su2double* GetRxnTcb_b(void);
  
  /*!
   * \brief Dissociation potential of species.
   * \return: Dissociation potential.
   */
  su2double* GetDissociationPot(void);
  
  /*!
   * \brief Provides the number of rotational modes of energy storage
   * \return: Vector of rotational mode count
   */
  su2double* GetRotationModes(void);
  
  /*!
   * \brief Provides the characteristic vibrational temperature for calculating e_vib
   * \return: Vector of characteristic vibrational temperatures [K]
   */
  su2double* GetCharVibTemp(void);
  
  /*!
   * \brief Provides the characteristic electronic temperature for calculating e_el
   * \return: Vector of characteristic vibrational temperatures [K]
   */
  su2double** GetCharElTemp(void);
  
  /*!
   * \brief Provides the degeneracy of electron states for calculating e_el
   * \return: Vector of characteristic vibrational temperatures [K]
   */
  su2double** GetElDegeneracy(void);
  
  /*!
   * \brief Provides number electron states for calculating e_el
   * \return: Vector of number of electron states for each species
   */
  unsigned short* GetnElStates(void);
  
  
  /*!
   * \brief Provides the thermodynamic reference temperatures from the JANAF tables
   * \return: Vector of reference temperatures [K]
   */
  su2double* GetRefTemperature(void);
  
  /*!
   * \brief Provides the characteristic vibrational temperature for calculating e_vib
   * \return: The number of chemical reactions, read from input file
   */
  su2double GetCharVibTemp(unsigned short iSpecies);
  
  /*!
   * \brief Provides the molar mass of each species present in multi species fluid
   * \return: Vector of molar mass of each species in kg/kmol
   */
  su2double* GetMolar_Mass(void);
  
  /*!
   * \brief Provides the molar mass of each species present in multi species fluid
   * \return: Mass of each species in Kg
   */
  su2double GetMolar_Mass(unsigned short iSpecies);
  
  /*!
   * \brief Retrieves the number of monatomic species in the multicomponent gas.
   * \return: Number of monatomic species.
   */
  unsigned short GetnMonatomics(void);
  
  /*!
   * \brief Retrieves the number of monatomic species in the multicomponent gas.
   * \return: Number of monatomic species.
   */
  unsigned short GetnDiatomics(void);
  
  /*!
   * \brief Provides the molar mass of each species present in multi species fluid
   * \return: Molar mass of the specified gas consituent [kg/kmol]
   */
  su2double GetInitial_Gas_Composition(unsigned short iSpecies);
  
  /*!
   * \brief Provides the formation enthalpy of the specified species at standard conditions
   * \return: Enthalpy of formation
   */
  su2double* GetEnthalpy_Formation(void);
  
  /*!
   * \brief Provides the formation enthalpy of the specified species at standard conditions
   * \return: Enthalpy of formation
   */
  su2double GetEnthalpy_Formation(unsigned short iSpecies);
  
  /*!
   * \brief Provides the restart information.
   * \return Restart information, if <code>TRUE</code> then the code will use the solution as restart.
   */
  bool GetRestart(void);

  /*!
   * \brief Flag for whether binary SU2 native restart files are written.
   * \return Flag for whether binary SU2 native restart files are written, if <code>TRUE</code> then the code will output binary restart files.
   */
  bool GetWrt_Binary_Restart(void);

  /*!
   * \brief Flag for whether binary SU2 native restart files are read.
   * \return Flag for whether binary SU2 native restart files are read, if <code>TRUE</code> then the code will load binary restart files.
   */
  bool GetRead_Binary_Restart(void);

  /*!
   * \brief Provides the number of varaibles.
   * \return Number of variables.
   */
  unsigned short GetnVar(void);
  
  /*!
   * \brief Provides the number of varaibles.
   * \return Number of variables.
   */
  unsigned short GetnZone(void);
  
  /*!
   * \brief Provides the number of varaibles.
   * \return Number of variables.
   */
  unsigned short GetiZone(void);
  
  /*!
   * \brief For some problems like adjoint or the linearized equations it
   *		  is necessary to restart the flow solution.
   * \return Flow restart information, if <code>TRUE</code> then the code will restart the flow solution.
   */
  
  bool GetRestart_Flow(void);
  
  /*!
   * \brief Indicates whether electron gas is present in the gas mixture.
   */
  bool GetIonization(void);
  
  /*!
   * \brief Information about computing and plotting the equivalent area distribution.
   * \return <code>TRUE</code> or <code>FALSE</code>  depending if we are computing the equivalent area.
   */
  bool GetEquivArea(void);
  
  /*!
   * \brief Information about computing and plotting the equivalent area distribution.
   * \return <code>TRUE</code> or <code>FALSE</code>  depending if we are computing the equivalent area.
   */
  bool GetInvDesign_Cp(void);
  
  /*!
   * \brief Information about computing and plotting the equivalent area distribution.
   * \return <code>TRUE</code> or <code>FALSE</code>  depending if we are computing the equivalent area.
   */
  bool GetInvDesign_HeatFlux(void);
  
  /*!
   * \brief Get name of the input grid.
   * \return File name of the input grid.
   */
  string GetMesh_FileName(void);
  
  /*!
   * \brief Get name of the output grid, this parameter is important for grid
   *        adaptation and deformation.
   * \return File name of the output grid.
   */
  string GetMesh_Out_FileName(void);
  
  /*!
   * \brief Get the name of the file with the solution of the flow problem.
   * \return Name of the file with the solution of the flow problem.
   */
  string GetSolution_FlowFileName(void);
  
  /*!
   * \brief Get the name of the file with the solution of the adjoint flow problem
   *		  with drag objective function.
   * \return Name of the file with the solution of the adjoint flow problem with
   *         drag objective function.
   */
  string GetSolution_AdjFileName(void);
  
  /*!
   * \brief Get the name of the file with the solution of the structural problem.
   * \return Name of the file with the solution of the structural problem.
   */
  string GetSolution_FEMFileName(void);
  
  /*!
   * \brief Get the name of the file with the solution of the adjoint structural problem.
   * \return Name of the file with the solution of the structural problem.
   */
  string GetSolution_AdjFEMFileName(void);
  
  /*!
   * \brief Get the name of the file with the residual of the problem.
   * \return Name of the file with the residual of the problem.
   */
  string GetResidual_FileName(void);
  
  /*!
   * \brief Get the format of the input/output grid.
   * \return Format of the input/output grid.
   */
  unsigned short GetMesh_FileFormat(void);
  
  /*!
   * \brief Get the format of the output solution.
   * \return Format of the output solution.
   */
  unsigned short GetOutput_FileFormat(void);
  
  /*!
   * \brief Get the format of the output solution.
   * \return Format of the output solution.
   */
  unsigned short GetActDisk_Jump(void);
  
  /*!
   * \brief Get the name of the file with the convergence history of the problem.
   * \return Name of the file with convergence history of the problem.
   */
  string GetConv_FileName(void);
  
  /*!
   * \brief Get the name of the file with the convergence history of the problem for FSI applications.
   * \return Name of the file with convergence history of the problem.
   */
  string GetConv_FileName_FSI(void);
  
  /*!
   * \brief Get the name of the file with the forces breakdown of the problem.
   * \return Name of the file with forces breakdown of the problem.
   */
  string GetBreakdown_FileName(void);
  
  /*!
   * \brief Get the name of the file with the flow variables.
   * \return Name of the file with the primitive variables.
   */
  string GetFlow_FileName(void);
  
  /*!
   * \brief Get the name of the file with the structure variables.
   * \return Name of the file with the structure variables.
   */
  string GetStructure_FileName(void);
  
  /*!
   * \brief Get the name of the file with the structure variables.
   * \return Name of the file with the structure variables.
   */
  string GetSurfStructure_FileName(void);
  
  /*!
   * \brief Get the name of the file with the adjoint structure variables.
   * \return Name of the file with the adjoint structure variables.
   */
  string GetAdjStructure_FileName(void);
  
  /*!
   * \brief Get the name of the file with the adjoint structure variables.
   * \return Name of the file with the adjoint structure variables.
   */
  string GetAdjSurfStructure_FileName(void);
  
  /*!
   * \brief Get the name of the file with the structure variables.
   * \return Name of the file with the structure variables.
   */
  string GetSurfHeat_FileName(void);
  
  /*!
   * \brief Get the name of the file with the wave variables.
   * \return Name of the file with the wave variables.
   */
  string GetHeat_FileName(void);
  
  /*!
   * \brief Get the name of the restart file for the heat variables.
   * \return Name of the restart file for the flow variables.
   */
  string GetRestart_HeatFileName(void);
  
  /*!
   * \brief Append the zone index to the restart or the solution files.
   * \return Name of the restart file for the flow variables.
   */
  string GetMultizone_FileName(string val_filename, int val_iZone);

  /*!
   * \brief Append the zone index to the restart or the solution files.
   * \return Name of the restart file for the flow variables.
   */
  string GetMultizone_HistoryFileName(string val_filename, int val_iZone);
  
  /*!
   * \brief Append the instance index to the restart or the solution files.
   * \return Name of the restart file for the flow variables.
   */
  string GetMultiInstance_FileName(string val_filename, int val_iInst);

  /*!
   * \brief Append the instance index to the restart or the solution files.
   * \return Name of the restart file for the flow variables.
   */
  string GetMultiInstance_HistoryFileName(string val_filename, int val_iInst);

  /*!
   * \brief Get the name of the restart file for the flow variables.
   * \return Name of the restart file for the flow variables.
   */
  string GetRestart_FlowFileName(void);
  
  /*!
   * \brief Get the name of the restart file for the adjoint variables (drag objective function).
   * \return Name of the restart file for the adjoint variables (drag objective function).
   */
  string GetRestart_AdjFileName(void);
  
  /*!
   * \brief Get the name of the restart file for the structural variables.
   * \return Name of the restart file for the structural variables.
   */
  string GetRestart_FEMFileName(void);
  
  /*!
   * \brief Get the name of the restart file for the structural adjoint variables.
   * \return Name of the restart file for the structural adjoint variables.
   */
  string GetRestart_AdjFEMFileName(void);
  
  /*!
   * \brief Get the name of the file with the adjoint variables.
   * \return Name of the file with the adjoint variables.
   */
  string GetAdj_FileName(void);
  
  /*!
   * \brief Get the name of the file with the gradient of the objective function.
   * \return Name of the file with the gradient of the objective function.
   */
  string GetObjFunc_Grad_FileName(void);
  
  /*!
   * \brief Get the name of the file with the gradient of the objective function.
   * \return Name of the file with the gradient of the objective function.
   */
  string GetObjFunc_Value_FileName(void);
  
  /*!
   * \brief Get the name of the file with the surface information for the flow problem.
   * \return Name of the file with the surface information for the flow problem.
   */
  string GetSurfFlowCoeff_FileName(void);
  
  /*!
   * \brief Get the name of the file with the surface information for the adjoint problem.
   * \return Name of the file with the surface information for the adjoint problem.
   */
  string GetSurfAdjCoeff_FileName(void);
  
  /*!
   * \brief Get the name of the file with the surface sensitivity (discrete adjoint).
   * \return Name of the file with the surface sensitivity (discrete adjoint).
   */
  string GetSurfSens_FileName(void);
  
  /*!
   * \brief Get the name of the file with the volume sensitivity (discrete adjoint).
   * \return Name of the file with the volume sensitivity (discrete adjoint).
   */
  string GetVolSens_FileName(void);
  
  /*!
   * \brief Augment the input filename with the iteration number for an unsteady file.
   * \param[in] val_filename - String value of the base filename.
   * \param[in] val_iter - Unsteady iteration number or time instance.
   * \return Name of the file with the iteration number for an unsteady solution file.
   */
  string GetUnsteady_FileName(string val_filename, int val_iter);
  
  /*!
   * \brief Append the input filename string with the appropriate objective function extension.
   * \param[in] val_filename - String value of the base filename.
   * \return Name of the file with the appropriate objective function extension.
   */
  string GetObjFunc_Extension(string val_filename);
  
  /*!
   * \brief Get the criteria for structural residual (relative/absolute).
   * \return Relative/Absolute criteria for structural convergence.
   */
  unsigned short GetResidual_Criteria_FEM(void);
  
  /*!
   * \brief Get functional that is going to be used to evaluate the residual flow convergence.
   * \return Functional that is going to be used to evaluate the residual flow convergence.
   */
  unsigned short GetResidual_Func_Flow(void);
  
  /*!
   * \brief Get functional that is going to be used to evaluate the flow convergence.
   * \return Functional that is going to be used to evaluate the flow convergence.
   */
  unsigned short GetCauchy_Func_Flow(void);
  
  /*!
   * \brief Get functional that is going to be used to evaluate the adjoint flow convergence.
   * \return Functional that is going to be used to evaluate the adjoint flow convergence.
   */
  unsigned short GetCauchy_Func_AdjFlow(void);
  
  /*!
   * \brief Get the number of iterations that are considered in the Cauchy convergence criteria.
   * \return Number of elements in the Cauchy criteria.
   */
  unsigned short GetCauchy_Elems(void);
  
  /*!
   * \brief Get the number of iterations that are not considered in the convergence criteria.
   * \return Number of iterations before starting with the convergence criteria.
   */
  unsigned long GetStartConv_Iter(void);
  
  /*!
   * \brief Get the value of convergence criteria for the Cauchy method in the direct,
   *        adjoint or linearized problem.
   * \return Value of the convergence criteria.
   */
  su2double GetCauchy_Eps(void);
  
  /*!
   * \brief If we are prforming an unsteady simulation, there is only
   *        one value of the time step for the complete simulation.
   * \return Value of the time step in an unsteady simulation (non dimensional).
   */
  su2double GetDelta_UnstTimeND(void);
  
  /*!
   * \brief If we are prforming an unsteady simulation, there is only
   *        one value of the time step for the complete simulation.
   * \return Value of the time step in an unsteady simulation (non dimensional).
   */
  su2double GetTotal_UnstTimeND(void);
  
  /*!
   * \brief If we are prforming an unsteady simulation, there is only
   *        one value of the time step for the complete simulation.
   * \return Value of the time step in an unsteady simulation.
   */
  su2double GetDelta_UnstTime(void);
  
  /*!
   * \brief Set the value of the unsteadty time step using the CFL number.
   * \param[in] val_delta_unsttimend - Value of the unsteady time step using CFL number.
   */
  void SetDelta_UnstTimeND(su2double val_delta_unsttimend);
  
  /*!
   * \brief If we are performing an unsteady simulation, this is the
   * 	value of max physical time for which we run the simulation
   * \return Value of the physical time in an unsteady simulation.
   */
  su2double GetTotal_UnstTime(void);
  
  /*!
   * \brief If we are performing an unsteady simulation, this is the
   * 	value of current time.
   * \return Value of the physical time in an unsteady simulation.
   */
  su2double GetCurrent_UnstTime(void);
  
  /*!
   * \brief Divide the rectbles and hexahedron.
   * \return <code>TRUE</code> if the elements must be divided; otherwise <code>FALSE</code>.
   */
  bool GetSubsonicEngine(void);
  
  /*!
   * \brief Actuator disk defined with a double surface.
   * \return <code>TRUE</code> if the elements must be divided; otherwise <code>FALSE</code>.
   */
  bool GetActDisk_DoubleSurface(void);
  
  /*!
   * \brief Only halg of the engine is in the compputational grid.
   * \return <code>TRUE</code> if the engine is complete; otherwise <code>FALSE</code>.
   */
  bool GetEngine_HalfModel(void);
  
  /*!
   * \brief Actuator disk defined with a double surface.
   * \return <code>TRUE</code> if the elements must be divided; otherwise <code>FALSE</code>.
   */
  bool GetActDisk_SU2_DEF(void);
  
  /*!
   * \brief Value of the design variable step, we use this value in design problems.
   * \param[in] val_dv - Number of the design variable that we want to read.
   * \param[in] val_value - Value of the design variable that we want to read.
   * \return Design variable step.
   */
  su2double GetDV_Value(unsigned short val_dv, unsigned short val_val = 0);
  
  /*!
   * \brief Set the value of the design variable step, we use this value in design problems.
   * \param[in] val_dv - Number of the design variable that we want to read.
   * \param[in] val    - Value of the design variable.
   */
  void SetDV_Value(unsigned short val_dv, unsigned short val_ind, su2double val);
  
  /*!
   * \brief Get information about the grid movement.
   * \return <code>TRUE</code> if there is a grid movement; otherwise <code>FALSE</code>.
   */
  bool GetGrid_Movement(void);
  
  /*!
   * \brief Get information about the volumetric movement.
   * \return <code>TRUE</code> if there is a volumetric movement is required; otherwise <code>FALSE</code>.
   */
  bool GetVolumetric_Movement(void);
  
  /*!
   * \brief Get information about deforming markers.
   * \param[in] kind_movement - Kind of surface movement.
   * \return <code>TRUE</code> at least one surface of kind_movement moving; otherwise <code>FALSE</code>.
   */
  bool GetSurface_Movement(unsigned short kind_movement);

  /*!
   * \brief Set a surface movement marker.
   * \param[in] iMarker - Moving marker.
   * \param[in] kind_movement - Kind of surface movement.
   * \return <code>TRUE</code> at least one surface of kind_movement moving; otherwise <code>FALSE</code>.
   */
  void SetSurface_Movement(unsigned short iMarker, unsigned short kind_movement);
  
  /*!
   * \brief Get the type of dynamic mesh motion. Each zone gets a config file.
   * \return Type of dynamic mesh motion.
   */
  unsigned short GetKind_GridMovement();
  
  /*!
   * \brief Set the type of dynamic mesh motion.
   * \param[in] val_iZone - Number for the current zone in the mesh (each zone has independent motion).
   * \param[in] motion_Type - Specify motion type.
   */
  void SetKind_GridMovement(unsigned short motion_Type);
  
  /*!
   * \brief Get the type of surface motion.
   * \param[in] iMarkerMoving -  Index of the moving marker (as specified in Marker_Moving).
   * \return Type of surface motion.
   */
  unsigned short GetKind_SurfaceMovement(unsigned short iMarkerMoving);
  
  /*!
   * \brief Get the mach number based on the mesh velocity and freestream quantities.
   * \return Mach number based on the mesh velocity and freestream quantities.
   */
  su2double GetMach_Motion(void);
  
  /*!
   * \brief Get the mesh motion origin.
   * \param[in] iDim - spatial component
   * \return The mesh motion origin.
   */
  su2double GetMotion_Origin(unsigned short iDim);
  
  /*!
   * \brief Set the mesh motion origin.
   * \param[in] val - new value of the origin 
   * \return The mesh motion origin.
   */
  void SetMotion_Origin(su2double* val);
  
  /*!
   * \brief Get the mesh motion origin.
   * \param[in] iMarkerMoving -  Index of the moving marker (as specified in Marker_Moving) 
   * \param[in] iDim - spatial component
   * \return The motion origin of the marker.
   */
  su2double GetMarkerMotion_Origin(unsigned short iMarkerMoving, unsigned short iDim);
  
  /*!
   * \brief Set the mesh motion origin.
   * \param[in] val - new value of the origin
   * \param[in] iMarkerMoving -  Index of the moving marker (as specified in Marker_Moving) 
   */
  void SetMarkerMotion_Origin (su2double* val, unsigned short iMarkerMoving);
  
  /*!
   * \brief Get the translational velocity of the mesh.
   * \param[in] iDim - spatial component
   * \return Translational velocity of the mesh.
   */
  su2double GetTranslation_Rate(unsigned short iDim);
  
  /*!
   * \brief Get the translational velocity of the marker.
   * \param[in] iMarkerMoving -  Index of the moving marker (as specified in Marker_Moving) 
   * \param[in] iDim - spatial component    
   * \return Translational velocity of the marker.
   */
  su2double GetMarkerTranslationRate(unsigned short iMarkerMoving, unsigned short iDim);
  
  /*!
   * \brief Get the rotation rate of the mesh.
   * \param[in] iDim - spatial component
   * \return Translational velocity of the mesh.
   */
  su2double GetRotation_Rate(unsigned short iDim);
  
  /*!
   * \brief Get the rotation rate of the mesh.
   * \param[in] iDim - spatial component
   * \param[in] val - new value of the rotation rate.
   * \return Translational velocity of the mesh.
   */
  void SetRotation_Rate(unsigned short iDim, su2double val);
  
  /*!
   * \brief Get the rotation rate of the marker.
   *  \param[in] iMarkerMoving -  Index of the moving marker (as specified in Marker_Moving) 
   * \param[in] iDim - spatial component   
   * \return Rotation velocity of the marker.
   */
  su2double GetMarkerRotationRate(unsigned short iMarkerMoving, unsigned short iDim);
  
  /*!
   * \brief Get the pitching rate of the mesh.
   * \param[in] iDim - spatial component
   * \return Angular frequency of the mesh pitching.
   */
  su2double GetPitching_Omega(unsigned short iDim);
  
  /*!
   * \brief Get pitching rate of the marker.
   * \param[in] iMarkerMoving - Index of the moving marker (as specified in Marker_Moving) 
   * \param[in] iDim - spatial component  
   * \return  Angular frequency of the marker pitching.
   */
  su2double GetMarkerPitching_Omega(unsigned short iMarkerMoving, unsigned short iDim);
  
  /*!
   * \brief Get the pitching amplitude of the mesh.
   * \param[in] iDim - spatial component   
   * \return pitching amplitude of the mesh.
   */
  su2double GetPitching_Ampl(unsigned short iDim);

  /*!
   * \brief Get pitching amplitude of the marker.
   * \param[in] iMarkerMoving -  Index of the moving marker (as specified in Marker_Moving) 
   * \param[in] iDim - spatial component
   * \return  pitching amplitude of the marker.
   */
  su2double GetMarkerPitching_Ampl(unsigned short iMarkerMoving, unsigned short iDim);

  /*!
   * \brief Get the pitching phase of the mesh.
   * \param[in] val_iZone - Number for the current zone in the mesh (each zone has independent motion).
   * \return pitching phase of the mesh.
   */
  su2double GetPitching_Phase(unsigned short iDim);
  
  /*!
   * \brief Get pitching phase of the marker.
   * \param[in] iMarkerMoving -  Index of the moving marker (as specified in Marker_Moving) \
   * \param[in] iDim - spatial component
   * \return pitching phase of the marker.
   */
  su2double GetMarkerPitching_Phase(unsigned short iMarkerMoving, unsigned short iDim);
  
  /*!
   * \brief Get the plunging rate of the mesh.
   * \param[in] iDim - spatial component
   * \return Angular frequency of the mesh plunging.
   */
  su2double GetPlunging_Omega(unsigned short iDim);
  
  /*!
   * \brief Get plunging rate of the marker.
   * \param[in] iMarkerMoving -  Index of the moving marker (as specified in Marker_Moving) 
   * \param[in] iDim - spatial component
   * \return Angular frequency of the marker plunging.
   */
  su2double GetMarkerPlunging_Omega(unsigned short iMarkerMoving, unsigned short iDim);
  
  /*!
   * \brief Get the plunging amplitude of the mesh.
   * \param[in] val_iZone - Number for the current zone in the mesh (each zone has independent motion).
   * \param[in] iDim - spatial component
   * \return Plunging amplitude of the mesh.
   */
  su2double GetPlunging_Ampl(unsigned short iDim);
  
  /*!
   * \brief Get plunging amplitude of the marker.
   * \param[in] iMarkerMoving -  Index of the moving marker (as specified in Marker_Moving) 
   * \param[in] iDim - spatial component
   * \return Plunging amplitude of the marker.
   */
  su2double GetMarkerPlunging_Ampl(unsigned short iMarkerMoving, unsigned short iDim);
  
  /*!
   * \brief Get the angular velocity of the mesh about the z-axis.
   * \return Angular velocity of the mesh about the z-axis.
   */
  su2double GetFinalRotation_Rate_Z();
  
  /*!
   * \brief Set the angular velocity of the mesh about the z-axis.
   * \param[in] newRotation_Rate_Z - new rotation rate after computing the ramp value.
   */
  void SetRotation_Rate_Z(su2double newRotation_Rate_Z);
  
  /*!
   * \brief Get the Harmonic Balance frequency pointer.
   * \return Harmonic Balance Frequency pointer.
   */
  su2double* GetOmega_HB(void);
	
  /*!
   * \brief Get if harmonic balance source term is to be preconditioned
   * \return yes or no to harmonic balance preconditioning
   */
  bool GetHB_Precondition(void);
  
  /*!
   * \brief Get if we should update the motion origin.
   * \param[in] val_marker - Value of the marker in which we are interested.
   * \return yes or no to update motion origin.
   */
  unsigned short GetMoveMotion_Origin(unsigned short val_marker);
  
  /*!
   * \brief Get the minimum value of Beta for Roe-Turkel preconditioner
   * \return the minimum value of Beta for Roe-Turkel preconditioner
   */
  su2double GetminTurkelBeta();
  
  /*!
   * \brief Get the minimum value of Beta for Roe-Turkel preconditioner
   * \return the minimum value of Beta for Roe-Turkel preconditioner
   */
  su2double GetmaxTurkelBeta();
  
  /*!
   * \brief Get information about the adibatic wall condition
   * \return <code>TRUE</code> if it is a adiabatic wall condition; otherwise <code>FALSE</code>.
   */
  bool GetAdiabaticWall(void);
  
  /*!
   * \brief Get information about the isothermal wall condition
   * \return <code>TRUE</code> if it is a isothermal wall condition; otherwise <code>FALSE</code>.
   */
  bool GetIsothermalWall(void);
  
  /*!
   * \brief Get information about the Low Mach Preconditioning
   * \return <code>TRUE</code> if we are using low Mach preconditioner; otherwise <code>FALSE</code>.
   */
  bool Low_Mach_Preconditioning(void);
  
  /*!
   * \brief Get information about the Low Mach Correction
   * \return <code>TRUE</code> if we are using low Mach correction; otherwise <code>FALSE</code>.
   */
  bool Low_Mach_Correction(void);
  
  /*!
   * \brief Get information about the poisson solver condition
   * \return <code>TRUE</code> if it is a poisson solver condition; otherwise <code>FALSE</code>.
   */
  bool GetPoissonSolver(void);
  
  /*!
   * \brief Get information about the gravity force.
   * \return <code>TRUE</code> if it uses the gravity force; otherwise <code>FALSE</code>.
   */
  bool GetGravityForce(void);

  /*!
   * \brief Get information about the body force.
   * \return <code>TRUE</code> if it uses a body force; otherwise <code>FALSE</code>.
   */
  bool GetBody_Force(void);

  /*!
   * \brief Get a pointer to the body force vector.
   * \return A pointer to the body force vector.
   */
  su2double* GetBody_Force_Vector(void);

  /*!
   * \brief Get information about the streamwise periodicity (None, Pressure_Drop, Massflow).
   * \return Driving force identification.
   */
  unsigned short GetKind_Streamwise_Periodic(void);

  /*!
   * \brief Get the value of the pressure delta from which body force vector is computed.
   * \return Delta Pressure for body force computation.
   */
  su2double GetStreamwise_Periodic_PressureDrop(void);
  
  /*!
   * \brief Set the value of the pressure delta from which body force vector is computed.
   * \param[in] delta_p - pressure difference between in- and outlet.
   */
  void SetStreamwise_Periodic_PressureDrop(su2double delta_p);

  /*!
   * \brief Get the value of the massflow from which body force vector is computed.
   * \return Massflow for body force computation.
   */
  su2double GetStreamwise_Periodic_TargetMassFlow(void);

  /*!
   * \brief Get a pointer to the reference node coordinate vector.
   * \return A pointer to the reference node coordinate vector.
   */
  su2double* GetStreamwise_Periodic_RefNode(void);

  /*!
   * \brief Get a pointer to the reference node coordinate vector.
   * \return A pointer to the reference node coordinate vector.
   */
  void SetStreamwise_Periodic_RefNode(su2double* RefNode, unsigned short nDim);

  /*!
   * \brief Get the massflow of the streamwise periodic donor/outlet boundary.
   * \return The streamwise periodic donor/outlet massflow.
   */
  su2double GetStreamwise_Periodic_MassFlow();
  
  /*!
   * \brief Set the massflow at the streamwise periodic donor/outlet boundary.
   * \param[in] val_massflow - Massflow at the streamwise periodic donor marker.
   */
  void SetStreamwise_Periodic_MassFlow(su2double val_massflow);

  /*!
   * \brief Get the net sum of the heatflow into the domain.
   * \return The net sum of the heatflow into the domain.
   */
  su2double GetStreamwise_Periodic_IntegratedHeatFlow();
  
  /*!
   * \brief Set the net sum of the heatflow into the domain.
   * \param[in] val_heatflow - Net sum of the heatflow into the domain.
   */
  void SetStreamwise_Periodic_IntegratedHeatFlow(su2double val_heatflow);

  /*!
   * \brief Get information about the rotational frame.
   * \return <code>TRUE</code> if there is a rotational frame; otherwise <code>FALSE</code>.
   */
  bool GetRotating_Frame(void);
  
  /*!
   * \brief Get information about the axisymmetric frame.
   * \return <code>TRUE</code> if there is a rotational frame; otherwise <code>FALSE</code>.
   */
  bool GetAxisymmetric(void);
    
  /*!
   * \brief Get information about the axisymmetric frame.
   * \return <code>TRUE</code> if there is a rotational frame; otherwise <code>FALSE</code>.
   */
  bool GetDebugMode(void);
  
  /*!
   * \brief Get information about there is a smoothing of the grid coordinates.
   * \return <code>TRUE</code> if there is smoothing of the grid coordinates; otherwise <code>FALSE</code>.
   */
  bool GetAdaptBoundary(void);
  
  /*!
   * \brief Get information about there is a smoothing of the grid coordinates.
   * \return <code>TRUE</code> if there is smoothing of the grid coordinates; otherwise <code>FALSE</code>.
   */
  bool GetSmoothNumGrid(void);
  
  /*!
   * \brief Set information about there is a smoothing of the grid coordinates.
   * \param[in] val_smoothnumgrid - <code>TRUE</code> if there is smoothing of the grid coordinates; otherwise <code>FALSE</code>.
   */
  void SetSmoothNumGrid(bool val_smoothnumgrid);
  
  /*!
   * \brief Subtract one to the index of the finest grid (full multigrid strategy).
   * \return Change the index of the finest grid.
   */
  void SubtractFinestMesh(void);
  
  /*!
   * \brief Obtain the kind of design variable.
   * \param[in] val_dv - Number of the design variable that we want to read.
   * \return Design variable identification.
   */
  unsigned short GetDesign_Variable(unsigned short val_dv);
    
  /*!
   * \brief Provides the buffet monitoring information.
   * \return Buffet monitoring information, if <code>TRUE</code> then the code will compute the buffet sensor.
   */
  bool GetBuffet_Monitoring(void);
    
  /*!
   * \brief Get the buffet sensor sharpness coefficient.
   * \return Sharpness coefficient for buffet sensor.
   */
  su2double GetBuffet_k(void);
    
  /*!
   * \brief Get the buffet sensor offset parameter.
   * \return Offset parameter for buffet sensor.
   */
  su2double GetBuffet_lambda(void);
  
  /*!
   * \brief Obtain the kind of convergence criteria to establish the convergence of the CFD code.
   * \return Kind of convergence criteria.
   */
  unsigned short GetConvCriteria(void);
  
  /*!
   * \brief Get the index in the config information of the marker <i>val_marker</i>.
   * \note When we read the config file, it stores the markers in a particular vector.
   * \return Index in the config information of the marker <i>val_marker</i>.
   */
  unsigned short GetMarker_CfgFile_TagBound(string val_marker);
  
  /*!
   * \brief Get the name in the config information of the marker number <i>val_marker</i>.
   * \note When we read the config file, it stores the markers in a particular vector.
   * \return Name of the marker in the config information of the marker <i>val_marker</i>.
   */
  string GetMarker_CfgFile_TagBound(unsigned short val_marker);
  
  /*!
   * \brief Get the boundary information (kind of boundary) in the config information of the marker <i>val_marker</i>.
   * \return Kind of boundary in the config information of the marker <i>val_marker</i>.
   */
  unsigned short GetMarker_CfgFile_KindBC(string val_marker);
  
  /*!
   * \brief Get the monitoring information from the config definition for the marker <i>val_marker</i>.
   * \return Monitoring information of the boundary in the config information for the marker <i>val_marker</i>.
   */
  unsigned short GetMarker_CfgFile_Monitoring(string val_marker);
  
  /*!
   * \brief Get the monitoring information from the config definition for the marker <i>val_marker</i>.
   * \return Monitoring information of the boundary in the config information for the marker <i>val_marker</i>.
   */
  unsigned short GetMarker_CfgFile_GeoEval(string val_marker);
  
  /*!
   * \brief Get the monitoring information from the config definition for the marker <i>val_marker</i>.
   * \return Monitoring information of the boundary in the config information for the marker <i>val_marker</i>.
   */
  unsigned short GetMarker_CfgFile_Designing(string val_marker);
  
  /*!
   * \brief Get the plotting information from the config definition for the marker <i>val_marker</i>.
   * \return Plotting information of the boundary in the config information for the marker <i>val_marker</i>.
   */
  unsigned short GetMarker_CfgFile_Plotting(string val_marker);
  
  /*!
   * \brief Get the plotting information from the config definition for the marker <i>val_marker</i>.
   * \return Plotting information of the boundary in the config information for the marker <i>val_marker</i>.
   */
  unsigned short GetMarker_CfgFile_Analyze(string val_marker);
  
  /*!
   * \brief Get the FSI interface information from the config definition for the marker <i>val_marker</i>.
   * \return Plotting information of the boundary in the config information for the marker <i>val_marker</i>.
   */
  unsigned short GetMarker_CfgFile_ZoneInterface(string val_marker);
  
  /*!
   * \brief Get the TurboPerformance information from the config definition for the marker <i>val_marker</i>.
   * \return TurboPerformance information of the boundary in the config information for the marker <i>val_marker</i>.
   */
  unsigned short GetMarker_CfgFile_Turbomachinery(string val_marker);

  /*!
   * \brief Get the TurboPerformance flag information from the config definition for the marker <i>val_marker</i>.
   * \return TurboPerformance flag information of the boundary in the config information for the marker <i>val_marker</i>.
   */
  unsigned short GetMarker_CfgFile_TurbomachineryFlag(string val_marker);

  /*!
   * \brief Get the MixingPlane interface information from the config definition for the marker <i>val_marker</i>.
   * \return Plotting information of the boundary in the config information for the marker <i>val_marker</i>.
   */
  unsigned short GetMarker_CfgFile_MixingPlaneInterface(string val_marker);
  
  /*!
   * \brief Get the DV information from the config definition for the marker <i>val_marker</i>.
   * \return DV information of the boundary in the config information for the marker <i>val_marker</i>.
   */
  unsigned short GetMarker_CfgFile_DV(string val_marker);
  
  /*!
   * \brief Get the motion information from the config definition for the marker <i>val_marker</i>.
   * \return Motion information of the boundary in the config information for the marker <i>val_marker</i>.
   */
  unsigned short GetMarker_CfgFile_Moving(string val_marker);

  /*!
   * \brief Get the Python customization information from the config definition for the marker <i>val_marker</i>.
   * \return Python customization information of the boundary in the config information for the marker <i>val_marker</i>.
   */
  unsigned short GetMarker_CfgFile_PyCustom(string val_marker);
  
  /*!
   * \brief Get the periodic information from the config definition of the marker <i>val_marker</i>.
   * \return Periodic information of the boundary in the config information of the marker <i>val_marker</i>.
   */
  unsigned short GetMarker_CfgFile_PerBound(string val_marker);
  
  /*!
   * \brief  Get the name of the marker <i>val_marker</i>.
   * \return The interface which owns that marker <i>val_marker</i>.
   */
  int GetMarker_ZoneInterface(string val_marker);
  
  /*!
   * \brief  Get the name of the marker <i>val_iMarker</i>.
   * \return The name of the marker in the interface
   */
  string GetMarkerTag_ZoneInterface(unsigned short val_iMarker);

  /*!
   * \brief  Get the number of markers in the multizone interface.
   * \return The number markers in the multizone interface
   */
  unsigned short GetnMarker_ZoneInterface(void);

  
  /*!
   * \brief Determines whether a marker with index iMarker is a solid boundary.
   * \param iMarker
   * \return <TRUE> it marker with index iMarker is a solid boundary.
   */
  bool GetSolid_Wall(unsigned short iMarker);
  
  /*!
   * \brief Determines whether a marker with index iMarker is a viscous no-slip boundary.
   * \param iMarker
   * \return <TRUE> it marker with index iMarker is a viscous no-slip boundary.
   */
  bool GetViscous_Wall(unsigned short iMarker);

  /*!
   * \brief Determines if problem is adjoint
   * \return true if Adjoint
   */
  bool GetContinuous_Adjoint(void);
  
  /*!
   * \brief Determines if problem is viscous
   * \return true if Viscous
   */
  bool GetViscous(void);
  
  /*!
   * \brief Provides the index of the solution in the container.
   * \param[in] val_eqsystem - Equation that is being solved.
   * \return Index on the solution container.
   */
  unsigned short GetContainerPosition(unsigned short val_eqsystem);
  
  /*!
   * \brief Value of the order of magnitude reduction of the residual.
   * \return Value of the order of magnitude reduction of the residual.
   */
  su2double GetOrderMagResidual(void);
  
  /*!
   * \brief Value of the minimum residual value (log10 scale).
   * \return Value of the minimum residual value (log10 scale).
   */
  su2double GetMinLogResidual(void);
  
  /*!
   * \brief Value of the order of magnitude reduction of the residual for FSI applications.
   * \return Value of the order of magnitude reduction of the residual.
   */
  su2double GetOrderMagResidualFSI(void);
  
  /*!
   * \brief Value of the minimum residual value for FSI applications (log10 scale).
   * \return Value of the minimum residual value (log10 scale).
   */
  su2double GetMinLogResidualFSI(void);
  
  /*!
   * \brief Value of the order of magnitude reduction of the flow residual for BGS applications.
   * \return Value of the order of magnitude reduction of the residual.
   */
  su2double GetOrderMagResidual_BGS_F(void);
  
  /*!
   * \brief Value of the minimum flow residual value for BGS applications (log10 scale).
   * \return Value of the minimum residual value (log10 scale).
   */
  su2double GetMinLogResidual_BGS_F(void);
  
  /*!
   * \brief Value of the order of magnitude reduction of the flow residual for BGS applications.
   * \return Value of the order of magnitude reduction of the residual.
   */
  su2double GetOrderMagResidual_BGS_S(void);
  
  /*!
   * \brief Value of the minimum flow residual value for BGS applications (log10 scale).
   * \return Value of the minimum residual value (log10 scale).
   */
  su2double GetMinLogResidual_BGS_S(void);
  
  /*!
   * \brief Value of the displacement tolerance UTOL for FEM structural analysis (log10 scale).
   * \return Value of Res_FEM_UTOL (log10 scale).
   */
  su2double GetResidual_FEM_UTOL(void);
  
  /*!
   * \brief Value of the displacement tolerance UTOL for FEM structural analysis (log10 scale).
   * \return Value of Res_FEM_UTOL (log10 scale).
   */
  su2double GetResidual_FEM_RTOL(void);
  
  /*!
   * \brief Value of the displacement tolerance UTOL for FEM structural analysis (log10 scale).
   * \return Value of Res_FEM_UTOL (log10 scale).
   */
  su2double GetResidual_FEM_ETOL(void);
  
  /*!
   * \brief Value of the maximum objective function for FEM elasticity adjoint (log10 scale).
   * \return Value of Res_FEM_ADJ (log10 scale).
   */
  su2double GetCriteria_FEM_ADJ(void);
  
  /*!
   * \brief Value of the damping factor for the engine inlet bc.
   * \return Value of the damping factor.
   */
  su2double GetDamp_Engine_Inflow(void);
  
  /*!
   * \brief Value of the damping factor for the engine exhaust inlet bc.
   * \return Value of the damping factor.
   */
  su2double GetDamp_Engine_Exhaust(void);
  
  /*!
   * \brief Value of the damping factor for the residual restriction.
   * \return Value of the damping factor.
   */
  su2double GetDamp_Res_Restric(void);
  
  /*!
   * \brief Value of the damping factor for the correction prolongation.
   * \return Value of the damping factor.
   */
  su2double GetDamp_Correc_Prolong(void);
  
  /*!
   * \brief Value of the position of the Near Field (y coordinate for 2D, and z coordinate for 3D).
   * \return Value of the Near Field position.
   */
  su2double GetPosition_Plane(void);
  
  /*!
   * \brief Value of the weight of the drag coefficient in the Sonic Boom optimization.
   * \return Value of the weight of the drag coefficient in the Sonic Boom optimization.
   */
  su2double GetWeightCd(void);
  
  /*!
   * \brief Value of the weight of the CD, CL, CM optimization.
   * \return Value of the weight of the CD, CL, CM optimization.
   */
  void SetdNetThrust_dBCThrust(su2double val_dnetthrust_dbcthrust);
  
  /*!
   * \brief Value of the azimuthal line to fix due to a misalignments of the nearfield.
   * \return Azimuthal line to fix due to a misalignments of the nearfield.
   */
  su2double GetFixAzimuthalLine(void);
  
  /*!
   * \brief Value of the weight of the CD, CL, CM optimization.
   * \return Value of the weight of the CD, CL, CM optimization.
   */
  su2double GetdCD_dCMy(void);
  
  /*!
   * \brief Value of the weight of the CD, CL, CM optimization.
   * \return Value of the weight of the CD, CL, CM optimization.
   */
  su2double GetCM_Target(void);
  
  /*!
   * \brief Value of the weight of the CD, CL, CM optimization.
   * \return Value of the weight of the CD, CL, CM optimization.
   */
  su2double GetdCD_dCL(void);
  
  /*!
   * \brief Value of the weight of the CD, CL, CM optimization.
   * \return Value of the weight of the CD, CL, CM optimization.
   */
  void SetdCD_dCL(su2double val_dcd_dcl);
  
  /*!
   * \brief Value of the weight of the CD, CL, CM optimization.
   * \return Value of the weight of the CD, CL, CM optimization.
   */
  su2double GetdCMx_dCL(void);
  
  /*!
   * \brief Value of the weight of the CD, CL, CM optimization.
   * \return Value of the weight of the CD, CL, CM optimization.
   */
  void SetdCMx_dCL(su2double val_dcmx_dcl);
  
  /*!
   * \brief Value of the weight of the CD, CL, CM optimization.
   * \return Value of the weight of the CD, CL, CM optimization.
   */
  su2double GetdCMy_dCL(void);
  
  /*!
   * \brief Value of the weight of the CD, CL, CM optimization.
   * \return Value of the weight of the CD, CL, CM optimization.
   */
  void SetdCMy_dCL(su2double val_dcmy_dcl);
  
  /*!
   * \brief Value of the weight of the CD, CL, CM optimization.
   * \return Value of the weight of the CD, CL, CM optimization.
   */
  su2double GetdCMz_dCL(void);
  
  /*!
   * \brief Value of the weight of the CD, CL, CM optimization.
   * \return Value of the weight of the CD, CL, CM optimization.
   */
  void SetdCMz_dCL(su2double val_dcmz_dcl);
  
  /*!
   * \brief Value of the weight of the CD, CL, CM optimization.
   * \return Value of the weight of the CD, CL, CM optimization.
   */
  void SetdCL_dAlpha(su2double val_dcl_dalpha);
  
  /*!
   * \brief Value of the weight of the CD, CL, CM optimization.
   * \return Value of the weight of the CD, CL, CM optimization.
   */
  void SetdCM_diH(su2double val_dcm_dhi);
  
  /*!
   * \brief Value of the weight of the CD, CL, CM optimization.
   * \return Value of the weight of the CD, CL, CM optimization.
   */
  void SetdCD_dCMy(su2double val_dcd_dcmy);
  
  /*!
   * \brief Value of the weight of the CD, CL, CM optimization.
   * \return Value of the weight of the CD, CL, CM optimization.
   */
  su2double GetCL_Target(void);
  
  /*!
   * \brief Set the global parameters of each simulation for each runtime system.
   * \param[in] val_solver - Solver of the simulation.
   * \param[in] val_system - Runtime system that we are solving.
   */
  void SetGlobalParam(unsigned short val_solver, unsigned short val_system, unsigned long val_extiter);
  
  /*!
   * \brief Center of rotation for a rotational periodic boundary.
   */
  su2double *GetPeriodicRotCenter(string val_marker);
  
  /*!
   * \brief Angles of rotation for a rotational periodic boundary.
   */
  su2double *GetPeriodicRotAngles(string val_marker);
  
  /*!
   * \brief Translation vector for a translational (TK:: rotational in Toms code) periodic boundary.
   */
  su2double *GetPeriodicTranslation(string val_marker);

  /*!
   * \brief Get the translation vector for a periodic transformation.
   * \param[in] val_index - Index corresponding to the periodic transformation.
   * \return The translation vector.
   */
  su2double* GetPeriodicTranslation(unsigned short val_index);
  
  /*!
   * \brief Get the rotationally periodic donor marker for boundary <i>val_marker</i>.
   * \return Periodic donor marker from the config information for the marker <i>val_marker</i>.
   */
  unsigned short GetMarker_Periodic_Donor(string val_marker);
  
  /*!
   * \brief Get the origin of the actuator disk.
   */
  su2double GetActDisk_NetThrust(string val_marker);
  
  /*!
   * \brief Get the origin of the actuator disk.
   */
  su2double GetActDisk_Power(string val_marker);
  
  /*!
   * \brief Get the origin of the actuator disk.
   */
  su2double GetActDisk_MassFlow(string val_marker);
  /*!
   * \brief Get the origin of the actuator disk.
   */
  su2double GetActDisk_Mach(string val_marker);
  /*!
   * \brief Get the origin of the actuator disk.
   */
  su2double GetActDisk_Force(string val_marker);
  
  /*!
   * \brief Get the origin of the actuator disk.
   */
  su2double GetActDisk_BCThrust(string val_marker);
  
  /*!
   * \brief Get the origin of the actuator disk.
   */
  su2double GetActDisk_BCThrust_Old(string val_marker);
  
  /*!
   * \brief Get the tip radius of th actuator disk.
   */
  su2double GetActDisk_Area(string val_marker);
  
  /*!
   * \brief Get the tip radius of th actuator disk.
   */
  su2double GetActDisk_ReverseMassFlow(string val_marker);
  
  /*!
   * \brief Get the thrust corffient of the actuator disk.
   */
  su2double GetActDisk_PressJump(string val_marker, unsigned short val_index);
  
  /*!
   * \brief Get the thrust corffient of the actuator disk.
   */
  su2double GetActDisk_TempJump(string val_marker, unsigned short val_index);
  
  /*!
   * \brief Get the rev / min of the actuator disk.
   */
  su2double GetActDisk_Omega(string val_marker, unsigned short val_index);
  
  /*!
   * \brief Get Actuator Disk Outlet for boundary <i>val_marker</i> (actuator disk inlet).
   * \return Actuator Disk Outlet from the config information for the marker <i>val_marker</i>.
   */
  unsigned short GetMarker_CfgFile_ActDiskOutlet(string val_marker);
  
  /*!
   * \brief Get Actuator Disk Outlet for boundary <i>val_marker</i> (actuator disk inlet).
   * \return Actuator Disk Outlet from the config information for the marker <i>val_marker</i>.
   */
  unsigned short GetMarker_CfgFile_EngineExhaust(string val_marker);
  
  /*!
   * \brief Get the internal index for a moving boundary <i>val_marker</i>.
   * \return Internal index for a moving boundary <i>val_marker</i>.
   */
  unsigned short GetMarker_Moving(string val_marker);
  
  /*!
   * \brief Get the name of the surface defined in the geometry file.
   * \param[in] val_marker - Value of the marker in which we are interested.
   * \return Name that is in the geometry file for the surface that
   *         has the marker <i>val_marker</i>.
   */
  string GetMarker_Moving_TagBound(unsigned short val_marker);

  /*!
   * \brief Get the name of the surface defined in the geometry file.
   * \param[in] val_marker - Value of the marker in which we are interested.
   * \return Name that is in the geometry file for the surface that
   *         has the marker <i>val_marker</i>.
   */
  string GetMarker_PyCustom_TagBound(unsigned short val_marker);
  
  /*!
   * \brief Get the name of the surface defined in the geometry file.
   * \param[in] val_marker - Value of the marker in which we are interested.
   * \return Name that is in the geometry file for the surface that
   *         has the marker <i>val_marker</i>.
   */
  string GetMarker_Analyze_TagBound(unsigned short val_marker);
  
  /*!
   * \brief Get the total temperature at a nacelle boundary.
   * \param[in] val_index - Index corresponding to the inlet boundary.
   * \return The total temperature.
   */
  su2double GetExhaust_Temperature_Target(string val_index);
  
  /*!
   * \brief Get the total temperature at an inlet boundary.
   * \param[in] val_index - Index corresponding to the inlet boundary.
   * \return The total temperature.
   */
  su2double GetInlet_Ttotal(string val_index);
  
  /*!
   * \brief Get the temperature at a supersonic inlet boundary.
   * \param[in] val_index - Index corresponding to the inlet boundary.
   * \return The inlet density.
   */
  su2double GetInlet_Temperature(string val_index);
  
  /*!
   * \brief Get the pressure at a supersonic inlet boundary.
   * \param[in] val_index - Index corresponding to the inlet boundary.
   * \return The inlet pressure.
   */
  su2double GetInlet_Pressure(string val_index);
  
  /*!
   * \brief Get the velocity vector at a supersonic inlet boundary.
   * \param[in] val_index - Index corresponding to the inlet boundary.
   * \return The inlet velocity vector.
   */
  su2double* GetInlet_Velocity(string val_index);
  
  /*!
   * \brief Get the fixed value at the Dirichlet boundary.
   * \param[in] val_index - Index corresponding to the Dirichlet boundary.
   * \return The total temperature.
   */
  su2double GetDirichlet_Value(string val_index);
  
  /*!
   * \brief Get whether this is a Dirichlet or a Neumann boundary.
   * \param[in] val_index - Index corresponding to the Dirichlet boundary.
   * \return Yes or No.
   */
  bool GetDirichlet_Boundary(string val_index);
  
  /*!
   * \brief Get the total pressure at an inlet boundary.
   * \param[in] val_index - Index corresponding to the inlet boundary.
   * \return The total pressure.
   */
  su2double GetInlet_Ptotal(string val_index);

  /*!
   * \brief Set the total pressure at an inlet boundary.
   * \param[in] val_pressure - Pressure value at the inlet boundary.
   * \param[in] val_index - Index corresponding to the inlet boundary.
   */
  void SetInlet_Ptotal(su2double val_pressure, string val_marker);

  /*!
   * \brief Get the total pressure at an nacelle boundary.
   * \param[in] val_index - Index corresponding to the inlet boundary.
   * \return The total pressure.
   */
  su2double GetExhaust_Pressure_Target(string val_index);
  
  /*!
   * \brief Value of the CFL reduction in LevelSet problems.
   * \return Value of the CFL reduction in LevelSet problems.
   */
  su2double GetCFLRedCoeff_Turb(void);
  
  /*!
   * \brief Get the flow direction unit vector at an inlet boundary.
   * \param[in] val_index - Index corresponding to the inlet boundary.
   * \return The flow direction vector.
   */
  su2double* GetInlet_FlowDir(string val_index);
  
  /*!
   * \brief Get the back pressure (static) at an outlet boundary.
   * \param[in] val_index - Index corresponding to the outlet boundary.
   * \return The outlet pressure.
   */
  su2double GetOutlet_Pressure(string val_index);

  /*!
   * \brief Set the back pressure (static) at an outlet boundary.
   * \param[in] val_pressure - Pressure value at the outlet boundary.
   * \param[in] val_index - Index corresponding to the outlet boundary.
   */
  void SetOutlet_Pressure(su2double val_pressure, string val_marker);

  /*!
   * \brief Get the var 1 at Riemann boundary.
   * \param[in] val_marker - Index corresponding to the Riemann boundary.
   * \return The var1
   */
  su2double GetRiemann_Var1(string val_marker);
  
  /*!
   * \brief Get the var 2 at Riemann boundary.
   * \param[in] val_marker - Index corresponding to the Riemann boundary.
   * \return The var2
   */
  su2double GetRiemann_Var2(string val_marker);
  
  /*!
   * \brief Get the Flowdir at Riemann boundary.
   * \param[in] val_marker - Index corresponding to the Riemann boundary.
   * \return The Flowdir
   */
  su2double* GetRiemann_FlowDir(string val_marker);
  
  /*!
   * \brief Get Kind Data of Riemann boundary.
   * \param[in] val_marker - Index corresponding to the Riemann boundary.
   * \return Kind data
   */
  unsigned short GetKind_Data_Riemann(string val_marker);
  
  /*!
   * \brief Get the var 1 for the Giels BC.
   * \param[in] val_marker - Index corresponding to the Giles BC.
   * \return The var1
   */
  su2double GetGiles_Var1(string val_marker);
  
  /*!
   * \brief Get the var 2 for the Giles boundary.
   * \param[in] val_marker - Index corresponding to the Giles BC.
   * \return The var2
   */
  su2double GetGiles_Var2(string val_marker);
  
  /*!
   * \brief Get the Flowdir for the Giles BC.
   * \param[in] val_marker - Index corresponding to the Giles BC.
   * \return The Flowdir
   */
  su2double* GetGiles_FlowDir(string val_marker);
  
  /*!
   * \brief Get Kind Data for the Giles BC.
   * \param[in] val_marker - Index corresponding to the Giles BC.
   * \return Kind data
   */
  unsigned short GetKind_Data_Giles(string val_marker);
  
  /*!
   * \brief Set the var 1 for Giles BC.
   * \param[in] val_marker - Index corresponding to the Giles BC.
   */
  void SetGiles_Var1(su2double newVar1, string val_marker);

  /*!
   * \brief Get the relax factor for the average component for the Giles BC.
   * \param[in] val_marker - Index corresponding to the Giles BC.
   * \return The relax factor for the average component
   */
  su2double GetGiles_RelaxFactorAverage(string val_marker);

  /*!
   * \brief Get the relax factor for the fourier component for the Giles BC.
   * \param[in] val_marker - Index corresponding to the Giles BC.
   * \return The relax factor for the fourier component
   */
  su2double GetGiles_RelaxFactorFourier(string val_marker);

  /*!
   * \brief Get the outlet pressure imposed as BC for internal flow.
   * \return outlet pressure
   */
  su2double GetPressureOut_BC();

  /*!
   * \brief Set the outlet pressure imposed as BC for internal flow.
   * \param[in] val_temp - New value of the outlet pressure.
   */
  void SetPressureOut_BC(su2double val_press);

  /*!
   * \brief Get the inlet velocity or pressure imposed for incompressible flow.
   * \return inlet velocity or pressure
   */
  su2double GetIncInlet_BC();

  /*!
   * \brief Set the inlet velocity or pressure imposed as BC for incompressible flow.
   * \param[in] val_in - New value of the inlet velocity or pressure.
   */
  void SetIncInlet_BC(su2double val_in);

  /*!
   * \brief Get the inlet temperature imposed as BC for incompressible flow.
   * \return inlet temperature
   */
  su2double GetIncTemperature_BC();

  /*!
   * \brief Set the inlet temperature imposed as BC for incompressible flow.
   * \param[in] val_temperature - New value of the inlet temperature.
   */
  void SetIncTemperature_BC(su2double val_temperature);

  /*!
   * \brief Get the outlet pressure imposed as BC for incompressible flow.
   * \return outlet pressure
   */
  su2double GetIncPressureOut_BC();

  /*!
   * \brief Set the outlet pressure imposed as BC for incompressible flow.
   * \param[in] val_pressure - New value of the outlet pressure.
   */
  void SetIncPressureOut_BC(su2double val_pressure);

  /*!
   * \brief Get the inlet total pressure imposed as BC for internal flow.
   * \return inlet total pressure
   */
  su2double GetTotalPressureIn_BC();

  /*!
   * \brief Get the inlet total temperature imposed as BC for internal flow.
   * \return inlet total temperature
   */
  su2double GetTotalTemperatureIn_BC();

  /*!
   * \brief Set the inlet total temperature imposed as BC for internal flow.
   * \param[in] val_temp - New value of the total temperature.
   */
  void SetTotalTemperatureIn_BC(su2double val_temp);

  /*!
   * \brief Get the inlet flow angle imposed as BC for internal flow.
   * \return inlet flow angle
   */
  su2double GetFlowAngleIn_BC();

  /*!
   * \brief Get the wall temperature (static) at an isothermal boundary.
   * \param[in] val_index - Index corresponding to the isothermal boundary.
   * \return The wall temperature.
   */
  su2double GetIsothermal_Temperature(string val_index);
  
  /*!
   * \brief Get the wall heat flux on a constant heat flux boundary.
   * \param[in] val_index - Index corresponding to the constant heat flux boundary.
   * \return The heat flux.
   */
  su2double GetWall_HeatFlux(string val_index);

  /*!
   * \brief Get the wall function treatment for the given boundary marker.
   * \param[in] val_marker - String of the viscous wall marker.
   * \return The type of wall function treatment.
   */
  unsigned short GetWallFunction_Treatment(string val_marker);

  /*!
   * \brief Get the additional integer info for the wall function treatment
            for the given boundary marker.
   * \param[in] val_marker - String of the viscous wall marker.
   * \return Pointer to the integer info for the given marker.
   */
  unsigned short* GetWallFunction_IntInfo(string val_marker);

  /*!
   * \brief Get the additional double info for the wall function treatment
            for the given boundary marker.
   * \param[in] val_marker - String of the viscous wall marker.
   * \return Pointer to the double info for the given marker.
   */
  su2double* GetWallFunction_DoubleInfo(string val_marker);
  
  /*!
   * \brief Get the target (pressure, massflow, etc) at an engine inflow boundary.
   * \param[in] val_index - Index corresponding to the engine inflow boundary.
   * \return Target (pressure, massflow, etc) .
   */
  su2double GetEngineInflow_Target(string val_marker);
  
  /*!
   * \brief Get the fan face Mach number at an engine inflow boundary.
   * \param[in] val_marker - Name of the boundary.
   * \return The fan face Mach number.
   */
  su2double GetInflow_Mach(string val_marker);
  
  /*!
   * \brief Get the back pressure (static) at an engine inflow boundary.
   * \param[in] val_marker - Name of the boundary.
   * \return The engine inflow pressure.
   */
  su2double GetInflow_Pressure(string val_marker);
  
  /*!
   * \brief Get the mass flow rate at an engine inflow boundary.
   * \param[in] val_marker - Name of the boundary.
   * \return The engine mass flow rate.
   */
  su2double GetInflow_MassFlow(string val_marker);
  
  /*!
   * \brief Get the percentage of reverse flow at an engine inflow boundary.
   * \param[in] val_marker - Name of the boundary.
   * \return The percentage of reverse flow.
   */
  su2double GetInflow_ReverseMassFlow(string val_marker);
  
  /*!
   * \brief Get the percentage of reverse flow at an engine inflow boundary.
   * \param[in] val_index - Index corresponding to the engine inflow boundary.
   * \return The percentage of reverse flow.
   */
  su2double GetInflow_ReverseMassFlow(unsigned short val_marker);
  
  /*!
   * \brief Get the total pressure at an engine inflow boundary.
   * \param[in] val_marker - Name of the boundary.
   * \return The total pressure.
   */
  su2double GetInflow_TotalPressure(string val_marker);
  
  /*!
   * \brief Get the temperature (static) at an engine inflow boundary.
   * \param[in] val_marker - Name of the boundary.
   * \return The engine inflow temperature.
   */
  su2double GetInflow_Temperature(string val_marker);
  
  /*!
   * \brief Get the total temperature at an engine inflow boundary.
   * \param[in] val_marker - Name of the boundary.
   * \return The engine inflow total temperature.
   */
  su2double GetInflow_TotalTemperature(string val_marker);
  
  /*!
   * \brief Get the ram drag at an engine inflow boundary.
   * \param[in] val_marker - Name of the boundary.
   * \return The engine inflow ram drag.
   */
  su2double GetInflow_RamDrag(string val_marker);
  
  /*!
   * \brief Get the force balance at an engine inflow boundary.
   * \param[in] val_marker - Name of the boundary.
   * \return The engine inflow force balance.
   */
  su2double GetInflow_Force(string val_marker);
  
  /*!
   * \brief Get the power at an engine inflow boundary.
   * \param[in] val_marker - Name of the boundary.
   * \return The engine inflow power.
   */
  su2double GetInflow_Power(string val_marker);
  
  /*!
   * \brief Get the back pressure (static) at an engine exhaust boundary.
   * \param[in] val_marker - Name of the boundary.
   * \return The engine exhaust pressure.
   */
  su2double GetExhaust_Pressure(string val_marker);
  
  /*!
   * \brief Get the temperature (static) at an engine exhaust boundary.
   * \param[in] val_marker - Name of the boundary.
   * \return The engine exhaust temperature.
   */
  su2double GetExhaust_Temperature(string val_marker);
  
  /*!
   * \brief Get the massflow at an engine exhaust boundary.
   * \param[in] val_marker - Name of the boundary.
   * \return The engine exhaust massflow.
   */
  su2double GetExhaust_MassFlow(string val_marker);
  
  /*!
   * \brief Get the total pressure at an engine exhaust boundary.
   * \param[in] val_marker - Name of the boundary.
   * \return The engine exhaust total pressure.
   */
  su2double GetExhaust_TotalPressure(string val_marker);
  
  /*!
   * \brief Get the total temperature at an engine exhaust boundary.
   * \param[in] val_marker - Name of the boundary.
   * \return The total temperature.
   */
  su2double GetExhaust_TotalTemperature(string val_marker);
  
  /*!
   * \brief Get the gross thrust at an engine exhaust boundary.
   * \param[in] val_marker - Name of the boundary.
   * \return Gross thrust.
   */
  su2double GetExhaust_GrossThrust(string val_marker);
  
  /*!
   * \brief Get the force balance at an engine exhaust boundary.
   * \param[in] val_marker - Name of the boundary.
   * \return Force balance.
   */
  su2double GetExhaust_Force(string val_marker);
  
  /*!
   * \brief Get the power at an engine exhaust boundary.
   * \param[in] val_marker - Name of the boundary.
   * \return Power.
   */
  su2double GetExhaust_Power(string val_marker);
  
  /*!
   * \brief Get the back pressure (static) at an outlet boundary.
   * \param[in] val_index - Index corresponding to the outlet boundary.
   * \return The outlet pressure.
   */
  void SetInflow_Mach(unsigned short val_imarker, su2double val_fanface_mach);
  
  /*!
   * \brief Set the fan face static pressure at an engine inflow boundary.
   * \param[in] val_index - Index corresponding to the engine inflow boundary.
   * \param[in] val_fanface_pressure - Fan face static pressure.
   */
  void SetInflow_Pressure(unsigned short val_imarker, su2double val_fanface_pressure);
  
  /*!
   * \brief Set the massflow at an engine inflow boundary.
   * \param[in] val_index - Index corresponding to the engine inflow boundary.
   * \param[in] val_fanface_massflow - Massflow.
   */
  void SetInflow_MassFlow(unsigned short val_imarker, su2double val_fanface_massflow);
  
  /*!
   * \brief Set the reverse flow at an engine inflow boundary.
   * \param[in] val_index - Index corresponding to the engine inflow boundary.
   * \param[in] val_fanface_reversemassflow - reverse flow.
   */
  void SetInflow_ReverseMassFlow(unsigned short val_imarker, su2double val_fanface_reversemassflow);
  
  /*!
   * \brief Set the fan face total pressure at an engine inflow boundary.
   * \param[in] val_index - Index corresponding to the engine inflow boundary.
   * \param[in] val_fanface_totalpressure - Fan face total pressure.
   */
  void SetInflow_TotalPressure(unsigned short val_imarker, su2double val_fanface_totalpressure);
  
  /*!
   * \brief Set the fan face static temperature at an engine inflow boundary.
   * \param[in] val_index - Index corresponding to the engine inflow boundary.
   * \param[in] val_fanface_pressure - Fan face static temperature.
   */
  void SetInflow_Temperature(unsigned short val_imarker, su2double val_fanface_temperature);
  
  /*!
   * \brief Set the fan face total temperature at an engine inflow boundary.
   * \param[in] val_index - Index corresponding to the engine inflow boundary.
   * \param[in] val_fanface_totaltemperature - Fan face total temperature.
   */
  void SetInflow_TotalTemperature(unsigned short val_imarker, su2double val_fanface_totaltemperature);
  
  /*!
   * \brief Set the ram drag temperature at an engine inflow boundary.
   * \param[in] val_index - Index corresponding to the engine inflow boundary.
   * \param[in] val_fanface_ramdrag - Ram drag value.
   */
  void SetInflow_RamDrag(unsigned short val_imarker, su2double val_fanface_ramdrag);
  
  /*!
   * \brief Set the force balance at an engine inflow boundary.
   * \param[in] val_index - Index corresponding to the engine inflow boundary.
   * \param[in] val_fanface_force - Fan face force.
   */
  void SetInflow_Force(unsigned short val_imarker, su2double val_fanface_force);
  
  /*!
   * \brief Set the power at an engine inflow boundary.
   * \param[in] val_index - Index corresponding to the engine inflow boundary.
   * \param[in] val_fanface_force - Power.
   */
  void SetInflow_Power(unsigned short val_imarker, su2double val_fanface_power);
  
  /*!
   * \brief Set the back pressure (static) at an engine exhaust boundary.
   * \param[in] val_index - Index corresponding to the outlet boundary.
   * \param[in] val_exhaust_pressure - Exhaust static pressure.
   */
  void SetExhaust_Pressure(unsigned short val_imarker, su2double val_exhaust_pressure);
  
  /*!
   * \brief Set the temperature (static) at an engine exhaust boundary.
   * \param[in] val_index - Index corresponding to the outlet boundary.
   * \param[in] val_exhaust_temp - Exhaust static temperature.
   */
  void SetExhaust_Temperature(unsigned short val_imarker, su2double val_exhaust_temp);
  
  /*!
   * \brief Set the back pressure (static) at an engine exhaust boundary.
   * \param[in] val_index - Index corresponding to the outlet boundary.
   * \param[in] val_exhaust_temp - Exhaust static temperature.
   */
  void SetExhaust_MassFlow(unsigned short val_imarker, su2double val_exhaust_massflow);
  
  /*!
   * \brief Set the back pressure (total) at an engine exhaust boundary.
   * \param[in] val_index - Index corresponding to the outlet boundary.
   * \param[in] val_exhaust_totalpressure - Exhaust total pressure.
   */
  void SetExhaust_TotalPressure(unsigned short val_imarker, su2double val_exhaust_totalpressure);
  
  /*!
   * \brief Set the total temperature at an engine exhaust boundary.
   * \param[in] val_index - Index corresponding to the outlet boundary.
   * \param[in] val_exhaust_totaltemp - Exhaust total temperature.
   */
  void SetExhaust_TotalTemperature(unsigned short val_imarker, su2double val_exhaust_totaltemp);
  
  /*!
   * \brief Set the gross thrust at an engine exhaust boundary.
   * \param[in] val_index - Index corresponding to the outlet boundary.
   * \param[in] val_exhaust_grossthrust - Exhaust gross thrust temperature.
   */
  void SetExhaust_GrossThrust(unsigned short val_imarker, su2double val_exhaust_grossthrust);
  
  /*!
   * \brief Set the force balance at an engine exhaust boundary.
   * \param[in] val_index - Index corresponding to the outlet boundary.
   * \param[in] val_exhaust_force - Exhaust force balance.
   */
  void SetExhaust_Force(unsigned short val_imarker, su2double val_exhaust_force);
  
  /*!
   * \brief Set the power at an engine exhaust boundary.
   * \param[in] val_index - Index corresponding to the outlet boundary.
   * \param[in] val_exhaust_power - Exhaust power.
   */
  void SetExhaust_Power(unsigned short val_imarker, su2double val_exhaust_power);
  
  /*!
   * \brief Set the back pressure (static) at an outlet boundary.
   * \param[in] val_imarker - Index corresponding to a particular engine boundary.
   * \param[in] val_engine_mach - Exhaust power.
   */
  void SetEngine_Mach(unsigned short val_imarker, su2double val_engine_mach);
  
  /*!
   * \brief Set the back pressure (static) at an outlet boundary.
   * \param[in] val_imarker - Index corresponding to a particular engine boundary.
   * \param[in] val_engine_force - Exhaust power.
   */
  void SetEngine_Force(unsigned short val_imarker, su2double val_engine_force);
  
  /*!
   * \brief Get the back pressure (static) at an outlet boundary.
   * \param[in] val_imarker - Index corresponding to a particular engine boundary.
   * \param[in] val_engine_power - Exhaust power.
   */
  void SetEngine_Power(unsigned short val_imarker, su2double val_engine_power);
  
  /*!
   * \brief Get the back pressure (static) at an outlet boundary.
   * \param[in] val_imarker - Index corresponding to a particular engine boundary.
   * \param[in] val_engine_netthrust - Exhaust power.
   */
  void SetEngine_NetThrust(unsigned short val_imarker, su2double val_engine_netthrust);
  
  /*!
   * \brief Get the back pressure (static) at an outlet boundary.
   * \param[in] val_imarker - Index corresponding to a particular engine boundary.
   * \param[in] val_engine_grossthrust - Exhaust power.
   */
  void SetEngine_GrossThrust(unsigned short val_imarker, su2double val_engine_grossthrust);
  
  /*!
   * \brief Get the back pressure (static) at an outlet boundary.
   * \param[in] val_imarker - Index corresponding to a particular engine boundary.
   * \param[in] val_engine_area - Exhaust power.
   */
  void SetEngine_Area(unsigned short val_imarker, su2double val_engine_area);
  
  /*!
   * \brief Get the back pressure (static) at an outlet boundary.
   * \param[in] val_imarker - Index corresponding to a particular engine boundary.
   * \return The outlet pressure.
   */
  su2double GetEngine_Mach(unsigned short val_imarker);
  
  /*!
   * \brief Get the back pressure (static) at an outlet boundary.
   * \param[in] val_imarker - Index corresponding to a particular engine boundary.
   * \return The outlet pressure.
   */
  su2double GetEngine_Force(unsigned short val_imarker);
  
  /*!
   * \brief Get the back pressure (static) at an outlet boundary.
   * \param[in] val_imarker - Index corresponding to a particular engine boundary.
   * \return The outlet pressure.
   */
  su2double GetEngine_Power(unsigned short val_imarker);
  
  /*!
   * \brief Get the back pressure (static) at an outlet boundary.
   * \param[in] val_imarker - Index corresponding to a particular engine boundary.
   * \return The outlet pressure.
   */
  
  su2double GetEngine_NetThrust(unsigned short val_imarker);
  /*!
   * \brief Get the back pressure (static) at an outlet boundary.
   * \param[in] val_imarker - Index corresponding to a particular engine boundary.
   * \return The outlet pressure.
   */
  
  su2double GetEngine_GrossThrust(unsigned short val_imarker);
  
  /*!
   * \brief Get the back pressure (static) at an outlet boundary.
   * \param[in] val_imarker - Index corresponding to a particular engine boundary.
   * \return The outlet pressure.
   */
  su2double GetEngine_Area(unsigned short val_imarker);
  
  /*!
   * \brief Get the back pressure (static) at an outlet boundary.
   * \param[in] val_index - Index corresponding to the outlet boundary.
   * \return The outlet pressure.
   */
  void SetActDiskInlet_Temperature(unsigned short val_imarker, su2double val_actdisk_temp);
  
  /*!
   * \brief Get the back pressure (static) at an outlet boundary.
   * \param[in] val_index - Index corresponding to the outlet boundary.
   * \return The outlet pressure.
   */
  void SetActDiskInlet_TotalTemperature(unsigned short val_imarker, su2double val_actdisk_totaltemp);
  
  /*!
   * \brief Get the back pressure (static) at an outlet boundary.
   * \param[in] val_index - Index corresponding to the outlet boundary.
   * \return The outlet pressure.
   */
  su2double GetActDiskInlet_Temperature(string val_marker);
  
  /*!
   * \brief Get the back pressure (static) at an outlet boundary.
   * \param[in] val_index - Index corresponding to the outlet boundary.
   * \return The outlet pressure.
   */
  su2double GetActDiskInlet_TotalTemperature(string val_marker);
  
  /*!
   * \brief Get the back pressure (static) at an outlet boundary.
   * \param[in] val_index - Index corresponding to the outlet boundary.
   * \return The outlet pressure.
   */
  void SetActDiskOutlet_Temperature(unsigned short val_imarker, su2double val_actdisk_temp);
  
  /*!
   * \brief Get the back pressure (static) at an outlet boundary.
   * \param[in] val_index - Index corresponding to the outlet boundary.
   * \return The outlet pressure.
   */
  void SetActDiskOutlet_TotalTemperature(unsigned short val_imarker, su2double val_actdisk_totaltemp);
  
  /*!
   * \brief Get the back pressure (static) at an outlet boundary.
   * \param[in] val_index - Index corresponding to the outlet boundary.
   * \return The outlet pressure.
   */
  su2double GetActDiskOutlet_Temperature(string val_marker);
  
  /*!
   * \brief Get the back pressure (static) at an outlet boundary.
   * \param[in] val_index - Index corresponding to the outlet boundary.
   * \return The outlet pressure.
   */
  su2double GetActDiskOutlet_TotalTemperature(string val_marker);
  
  /*!
   * \brief Get the back pressure (static) at an outlet boundary.
   * \param[in] val_index - Index corresponding to the outlet boundary.
   * \return The outlet pressure.
   */
  su2double GetActDiskInlet_MassFlow(string val_marker);
  
  /*!
   * \brief Get the back pressure (static) at an outlet boundary.
   * \param[in] val_index - Index corresponding to the outlet boundary.
   * \return The outlet pressure.
   */
  void SetActDiskInlet_MassFlow(unsigned short val_imarker, su2double val_actdisk_massflow);
  
  /*!
   * \brief Get the back pressure (static) at an outlet boundary.
   * \param[in] val_index - Index corresponding to the outlet boundary.
   * \return The outlet pressure.
   */
  su2double GetActDiskOutlet_MassFlow(string val_marker);
  
  /*!
   * \brief Get the back pressure (static) at an outlet boundary.
   * \param[in] val_index - Index corresponding to the outlet boundary.
   * \return The outlet pressure.
   */
  void SetActDiskOutlet_MassFlow(unsigned short val_imarker, su2double val_actdisk_massflow);
  
  /*!
   * \brief Get the back pressure (static) at an outlet boundary.
   * \param[in] val_index - Index corresponding to the outlet boundary.
   * \return The outlet pressure.
   */
  su2double GetActDiskInlet_Pressure(string val_marker);
  
  /*!
   * \brief Get the back pressure (static) at an outlet boundary.
   * \param[in] val_index - Index corresponding to the outlet boundary.
   * \return The outlet pressure.
   */
  su2double GetActDiskInlet_TotalPressure(string val_marker);
  
  /*!
   * \brief Get the back pressure (static) at an outlet boundary.
   * \param[in] val_index - Index corresponding to the outlet boundary.
   * \return The outlet pressure.
   */
  su2double GetActDisk_DeltaPress(unsigned short val_marker);
  
  /*!
   * \brief Get the back pressure (static) at an outlet boundary.
   * \param[in] val_index - Index corresponding to the outlet boundary.
   * \return The outlet pressure.
   */
  su2double GetActDisk_DeltaTemp(unsigned short val_marker);
  
  /*!
   * \brief Get the back pressure (static) at an outlet boundary.
   * \param[in] val_index - Index corresponding to the outlet boundary.
   * \return The outlet pressure.
   */
  su2double GetActDisk_TotalPressRatio(unsigned short val_marker);
  
  /*!
   * \brief Get the back pressure (static) at an outlet boundary.
   * \param[in] val_index - Index corresponding to the outlet boundary.
   * \return The outlet pressure.
   */
  su2double GetActDisk_TotalTempRatio(unsigned short val_marker);
  
  /*!
   * \brief Get the back pressure (static) at an outlet boundary.
   * \param[in] val_index - Index corresponding to the outlet boundary.
   * \return The outlet pressure.
   */
  su2double GetActDisk_StaticPressRatio(unsigned short val_marker);
  
  /*!
   * \brief Get the back pressure (static) at an outlet boundary.
   * \param[in] val_index - Index corresponding to the outlet boundary.
   * \return The outlet pressure.
   */
  su2double GetActDisk_StaticTempRatio(unsigned short val_marker);
  
  /*!
   * \brief Get the back pressure (static) at an outlet boundary.
   * \param[in] val_index - Index corresponding to the outlet boundary.
   * \return The outlet pressure.
   */
  su2double GetActDisk_NetThrust(unsigned short val_marker);
  
  /*!
   * \brief Get the back pressure (static) at an outlet boundary.
   * \param[in] val_index - Index corresponding to the outlet boundary.
   * \return The outlet pressure.
   */
  su2double GetActDisk_BCThrust(unsigned short val_marker);
  
  /*!
   * \brief Get the back pressure (static) at an outlet boundary.
   * \param[in] val_index - Index corresponding to the outlet boundary.
   * \return The outlet pressure.
   */
  su2double GetActDisk_BCThrust_Old(unsigned short val_marker);
  
  /*!
   * \brief Get the back pressure (static) at an outlet boundary.
   * \param[in] val_index - Index corresponding to the outlet boundary.
   * \return The outlet pressure.
   */
  su2double GetActDisk_GrossThrust(unsigned short val_marker);
  
  /*!
   * \brief Get the back pressure (static) at an outlet boundary.
   * \param[in] val_index - Index corresponding to the outlet boundary.
   * \return The outlet pressure.
   */
  su2double GetActDisk_Area(unsigned short val_marker);
  
  /*!
   * \brief Get the back pressure (static) at an outlet boundary.
   * \param[in] val_index - Index corresponding to the outlet boundary.
   * \return The outlet pressure.
   */
  su2double GetActDisk_ReverseMassFlow(unsigned short val_marker);
  
  /*!
   * \brief Get the back pressure (static) at an outlet boundary.
   * \param[in] val_index - Index corresponding to the outlet boundary.
   * \return The outlet pressure.
   */
  su2double GetActDiskInlet_RamDrag(string val_marker);
  
  /*!
   * \brief Get the back pressure (static) at an outlet boundary.
   * \param[in] val_index - Index corresponding to the outlet boundary.
   * \return The outlet pressure.
   */
  su2double GetActDiskInlet_Force(string val_marker);
  
  /*!
   * \brief Get the back pressure (static) at an outlet boundary.
   * \param[in] val_index - Index corresponding to the outlet boundary.
   * \return The outlet pressure.
   */
  su2double GetActDiskInlet_Power(string val_marker);
  
  /*!
   * \brief Get the back pressure (static) at an outlet boundary.
   * \param[in] val_index - Index corresponding to the outlet boundary.
   * \return The outlet pressure.
   */
  void SetActDiskInlet_Pressure(unsigned short val_imarker, su2double val_actdisk_pressure);
  
  /*!
   * \brief Get the back pressure (static) at an outlet boundary.
   * \param[in] val_index - Index corresponding to the outlet boundary.
   * \return The outlet pressure.
   */
  void SetActDiskInlet_TotalPressure(unsigned short val_imarker, su2double val_actdisk_totalpressure);
  
  /*!
   * \brief Get the back pressure (static) at an outlet boundary.
   * \param[in] val_index - Index corresponding to the outlet boundary.
   * \return The outlet pressure.
   */
  void SetActDisk_DeltaPress(unsigned short val_imarker, su2double val_actdisk_deltapress);
  
  /*!
   * \brief Get the back pressure (static) at an outlet boundary.
   * \param[in] val_index - Index corresponding to the outlet boundary.
   * \return The outlet pressure.
   */
  void SetActDisk_Power(unsigned short val_imarker, su2double val_actdisk_power);
  
  /*!
   * \brief Get the back pressure (static) at an outlet boundary.
   * \param[in] val_index - Index corresponding to the outlet boundary.
   * \return The outlet pressure.
   */
  void SetActDisk_MassFlow(unsigned short val_imarker, su2double val_actdisk_massflow);
  
  /*!
   * \brief Get the back pressure (static) at an outlet boundary.
   * \param[in] val_index - Index corresponding to the outlet boundary.
   * \return The outlet pressure.
   */
  void SetActDisk_Mach(unsigned short val_imarker, su2double val_actdisk_mach);
  
  /*!
   * \brief Get the back pressure (static) at an outlet boundary.
   * \param[in] val_index - Index corresponding to the outlet boundary.
   * \return The outlet pressure.
   */
  void SetActDisk_Force(unsigned short val_imarker, su2double val_actdisk_force);
  
  /*!
   * \brief Get the back pressure (static) at an outlet boundary.
   * \param[in] val_index - Index corresponding to the outlet boundary.
   * \return The outlet pressure.
   */
  su2double GetOutlet_MassFlow(string val_marker);
  
  /*!
   * \brief Get the back pressure (static) at an outlet boundary.
   * \param[in] val_index - Index corresponding to the outlet boundary.
   * \return The outlet pressure.
   */
  void SetOutlet_MassFlow(unsigned short val_imarker, su2double val_massflow);
  
  /*!
   * \brief Get the back pressure (static) at an outlet boundary.
   * \param[in] val_index - Index corresponding to the outlet boundary.
   * \return The outlet pressure.
   */
  su2double GetOutlet_Density(string val_marker);
  
  /*!
   * \brief Get the back pressure (static) at an outlet boundary.
   * \param[in] val_index - Index corresponding to the outlet boundary.
   * \return The outlet pressure.
   */
  void SetOutlet_Density(unsigned short val_imarker, su2double val_density);
  
  /*!
   * \brief Get the back pressure (static) at an outlet boundary.
   * \param[in] val_index - Index corresponding to the outlet boundary.
   * \return The outlet pressure.
   */
  su2double GetOutlet_Area(string val_marker);
  
  /*!
   * \brief Get the back pressure (static) at an outlet boundary.
   * \param[in] val_index - Index corresponding to the outlet boundary.
   * \return The outlet pressure.
   */
  void SetOutlet_Area(unsigned short val_imarker, su2double val_area);
  
  /*!
   * \brief Get the back pressure (static) at an outlet boundary.
   * \param[in] val_index - Index corresponding to the outlet boundary.
   * \return The outlet pressure.
   */
  void SetSurface_DC60(unsigned short val_imarker, su2double val_surface_distortion);
  
  /*!
   * \brief Set the massflow at the surface.
   * \param[in] val_imarker - Index corresponding to the outlet boundary.
   * \param[in] val_surface_massflow - Value of the mass flow.
   */
  void SetSurface_MassFlow(unsigned short val_imarker, su2double val_surface_massflow);
  
  /*!
   * \brief Set the mach number at the surface.
   * \param[in] val_imarker - Index corresponding to the outlet boundary.
   * \param[in] val_surface_massflow - Value of the mach number.
   */
  void SetSurface_Mach(unsigned short val_imarker, su2double val_surface_mach);

  /*!
   * \brief Set the temperature at the surface.
   * \param[in] val_imarker - Index corresponding to the outlet boundary.
   * \param[in] val_surface_massflow - Value of the temperature.
   */
  void SetSurface_Temperature(unsigned short val_imarker, su2double val_surface_temperature);

  /*!
   * \brief Set the pressure at the surface.
   * \param[in] val_imarker - Index corresponding to the outlet boundary.
   * \param[in] val_surface_massflow - Value of the pressure.
   */
  void SetSurface_Pressure(unsigned short val_imarker, su2double val_surface_pressure);

  /*!
   * \brief Set the density at the surface.
   * \param[in] val_imarker - Index corresponding to the outlet boundary.
   * \param[in] val_surface_density - Value of the density.
   */
  void SetSurface_Density(unsigned short val_imarker, su2double val_surface_density);

  /*!
   * \brief Set the enthalpy at the surface.
   * \param[in] val_imarker - Index corresponding to the outlet boundary.
   * \param[in] val_surface_density - Value of the density.
   */
  void SetSurface_Enthalpy(unsigned short val_imarker, su2double val_surface_enthalpy);

  /*!
   * \brief Set the normal velocity at the surface.
   * \param[in] val_imarker - Index corresponding to the outlet boundary.
   * \param[in] val_surface_normalvelocity - Value of the normal velocity.
   */
  void SetSurface_NormalVelocity(unsigned short val_imarker, su2double val_surface_normalvelocity);

  /*!
   * \brief Set the streamwise flow uniformity at the surface.
   * \param[in] val_imarker - Index corresponding to the outlet boundary.
   * \param[in] val_surface_streamwiseuniformity - Value of the streamwise flow uniformity.
   */
  void SetSurface_Uniformity(unsigned short val_imarker, su2double val_surface_streamwiseuniformity);

  /*!
   * \brief Set the secondary flow strength at the surface.
   * \param[in] val_imarker - Index corresponding to the outlet boundary.
   * \param[in] val_surface_secondarystrength - Value of the secondary flow strength.
   */
  void SetSurface_SecondaryStrength(unsigned short val_imarker, su2double val_surface_secondarystrength);

  /*!
   * \brief Set the relative secondary flow strength at the surface.
   * \param[in] val_imarker - Index corresponding to the outlet boundary.
   * \param[in] val_surface_secondaryoverstream - Value of the relative seondary flow strength.
   */
  void SetSurface_SecondOverUniform(unsigned short val_imarker, su2double val_surface_secondaryoverstream);

  /*!
   * \brief Set the momentum distortion at the surface.
   * \param[in] val_imarker - Index corresponding to the outlet boundary.
   * \param[in] val_surface_momentumdistortion - Value of the momentum distortion.
   */
  void SetSurface_MomentumDistortion(unsigned short val_imarker, su2double val_surface_momentumdistortion);

  /*!
   * \brief Set the total temperature at the surface.
   * \param[in] val_imarker - Index corresponding to the outlet boundary.
   * \param[in] val_surface_totaltemperature - Value of the total temperature.
   */
  void SetSurface_TotalTemperature(unsigned short val_imarker, su2double val_surface_totaltemperature);

  /*!
   * \brief Set the total pressure at the surface.
   * \param[in] val_imarker - Index corresponding to the outlet boundary.
   * \param[in] val_surface_totalpressure - Value of the total pressure.
   */
  void SetSurface_TotalPressure(unsigned short val_imarker, su2double val_surface_totalpressure);

  /*!
   * \brief Set the pressure drop between two surfaces.
   * \param[in] val_imarker - Index corresponding to the outlet boundary.
   * \param[in] val_surface_pressuredrop - Value of the pressure drop.
   */
  void SetSurface_PressureDrop(unsigned short val_imarker, su2double val_surface_pressuredrop);

  /*!
   * \brief Get the back pressure (static) at an outlet boundary.
   * \param[in] val_index - Index corresponding to the outlet boundary.
   * \return The outlet pressure.
   */
  void SetSurface_IDC(unsigned short val_imarker, su2double val_surface_distortion);
  
  /*!
   * \brief Get the back pressure (static) at an outlet boundary.
   * \param[in] val_index - Index corresponding to the outlet boundary.
   * \return The outlet pressure.
   */
  void SetSurface_IDC_Mach(unsigned short val_imarker, su2double val_surface_distortion);
  
  /*!
   * \brief Get the back pressure (static) at an outlet boundary.
   * \param[in] val_index - Index corresponding to the outlet boundary.
   * \return The outlet pressure.
   */
  void SetSurface_IDR(unsigned short val_imarker, su2double val_surface_distortion);
  
  /*!
   * \brief Get the back pressure (static) at an outlet boundary.
   * \param[in] val_index - Index corresponding to the outlet boundary.
   * \return The outlet pressure.
   */
  void SetActDisk_DeltaTemp(unsigned short val_imarker, su2double val_actdisk_deltatemp);
  
  /*!
   * \brief Get the back pressure (static) at an outlet boundary.
   * \param[in] val_index - Index corresponding to the outlet boundary.
   * \return The outlet pressure.
   */
  void SetActDisk_TotalPressRatio(unsigned short val_imarker, su2double val_actdisk_pressratio);
  
  /*!
   * \brief Get the back pressure (static) at an outlet boundary.
   * \param[in] val_index - Index corresponding to the outlet boundary.
   * \return The outlet pressure.
   */
  void SetActDisk_TotalTempRatio(unsigned short val_imarker, su2double val_actdisk_tempratio);
  
  /*!
   * \brief Get the back pressure (static) at an outlet boundary.
   * \param[in] val_index - Index corresponding to the outlet boundary.
   * \return The outlet pressure.
   */
  void SetActDisk_StaticPressRatio(unsigned short val_imarker, su2double val_actdisk_pressratio);
  
  /*!
   * \brief Get the back pressure (static) at an outlet boundary.
   * \param[in] val_index - Index corresponding to the outlet boundary.
   * \return The outlet pressure.
   */
  void SetActDisk_StaticTempRatio(unsigned short val_imarker, su2double val_actdisk_tempratio);
  
  /*!
   * \brief Get the back pressure (static) at an outlet boundary.
   * \param[in] val_index - Index corresponding to the outlet boundary.
   * \return The outlet pressure.
   */
  void SetActDisk_NetThrust(unsigned short val_imarker, su2double val_actdisk_netthrust);
  
  /*!
   * \brief Get the back pressure (static) at an outlet boundary.
   * \param[in] val_index - Index corresponding to the outlet boundary.
   * \return The outlet pressure.
   */
  void SetActDisk_BCThrust(string val_marker, su2double val_actdisk_bcthrust);
  
  /*!
   * \brief Get the back pressure (static) at an outlet boundary.
   * \param[in] val_index - Index corresponding to the outlet boundary.
   * \return The outlet pressure.
   */
  void SetActDisk_BCThrust(unsigned short val_imarker, su2double val_actdisk_bcthrust);
  
  /*!
   * \brief Get the back pressure (static) at an outlet boundary.
   * \param[in] val_index - Index corresponding to the outlet boundary.
   * \return The outlet pressure.
   */
  void SetActDisk_BCThrust_Old(string val_marker, su2double val_actdisk_bcthrust_old);
  
  /*!
   * \brief Get the back pressure (static) at an outlet boundary.
   * \param[in] val_index - Index corresponding to the outlet boundary.
   * \return The outlet pressure.
   */
  void SetActDisk_BCThrust_Old(unsigned short val_imarker, su2double val_actdisk_bcthrust_old);
  
  /*!
   * \brief Get the back pressure (static) at an outlet boundary.
   * \param[in] val_index - Index corresponding to the outlet boundary.
   * \return The outlet pressure.
   */
  void SetActDisk_GrossThrust(unsigned short val_imarker, su2double val_actdisk_grossthrust);
  
  /*!
   * \brief Get the back pressure (static) at an outlet boundary.
   * \param[in] val_index - Index corresponding to the outlet boundary.
   * \return The outlet pressure.
   */
  void SetActDisk_Area(unsigned short val_imarker, su2double val_actdisk_area);
  
  /*!
   * \brief Get the back pressure (static) at an outlet boundary.
   * \param[in] val_index - Index corresponding to the outlet boundary.
   * \return The outlet pressure.
   */
  void SetActDiskInlet_ReverseMassFlow(unsigned short val_imarker, su2double val_actdisk_area);
  
  /*!
   * \brief Get the back pressure (static) at an outlet boundary.
   * \param[in] val_index - Index corresponding to the outlet boundary.
   * \return The outlet pressure.
   */
  void SetActDiskInlet_RamDrag(unsigned short val_imarker, su2double val_actdisk_ramdrag);
  
  /*!
   * \brief Get the back pressure (static) at an outlet boundary.
   * \param[in] val_index - Index corresponding to the outlet boundary.
   * \return The outlet pressure.
   */
  void SetActDiskInlet_Force(unsigned short val_imarker, su2double val_actdisk_force);
  
  /*!
   * \brief Get the back pressure (static) at an outlet boundary.
   * \param[in] val_index - Index corresponding to the outlet boundary.
   * \return The outlet pressure.
   */
  void SetActDiskInlet_Power(unsigned short val_imarker, su2double val_actdisk_power);
  
  /*!
   * \brief Get the back pressure (static) at an outlet boundary.
   * \param[in] val_index - Index corresponding to the outlet boundary.
   * \return The outlet pressure.
   */
  su2double GetActDisk_Power(unsigned short val_imarker);
  
  /*!
   * \brief Get the back pressure (static) at an outlet boundary.
   * \param[in] val_index - Index corresponding to the outlet boundary.
   * \return The outlet pressure.
   */
  su2double GetActDisk_MassFlow(unsigned short val_imarker);
  
  /*!
   * \brief Get the back pressure (static) at an outlet boundary.
   * \param[in] val_index - Index corresponding to the outlet boundary.
   * \return The outlet pressure.
   */
  su2double GetActDisk_Mach(unsigned short val_imarker);
  
  /*!
   * \brief Get the back pressure (static) at an outlet boundary.
   * \param[in] val_index - Index corresponding to the outlet boundary.
   * \return The outlet pressure.
   */
  su2double GetActDisk_Force(unsigned short val_imarker);
  
  /*!
   * \brief Get the back pressure (static) at an outlet boundary.
   * \param[in] val_index - Index corresponding to the outlet boundary.
   * \return The outlet pressure.
   */
  su2double GetSurface_DC60(unsigned short val_imarker);
  
  /*!
   * \brief Get the massflow at an outlet boundary.
   * \param[in] val_index - Index corresponding to the outlet boundary.
   * \return The massflow.
   */
  su2double GetSurface_MassFlow(unsigned short val_imarker);
  
  /*!
   * \brief Get the mach number at an outlet boundary.
   * \param[in] val_index - Index corresponding to the outlet boundary.
   * \return The mach number.
   */
  su2double GetSurface_Mach(unsigned short val_imarker);

  /*!
   * \brief Get the temperature at an outlet boundary.
   * \param[in] val_index - Index corresponding to the outlet boundary.
   * \return The temperature.
   */
  su2double GetSurface_Temperature(unsigned short val_imarker);

  /*!
   * \brief Get the pressure at an outlet boundary.
   * \param[in] val_index - Index corresponding to the outlet boundary.
   * \return The pressure.
   */
  su2double GetSurface_Pressure(unsigned short val_imarker);

  /*!
   * \brief Get the density at an outlet boundary.
   * \param[in] val_index - Index corresponding to the outlet boundary.
   * \return The density.
   */
  su2double GetSurface_Density(unsigned short val_imarker);

  /*!
   * \brief Get the enthalpy at an outlet boundary.
   * \param[in] val_index - Index corresponding to the outlet boundary.
   * \return The density.
   */
  su2double GetSurface_Enthalpy(unsigned short val_imarker);

  /*!
   * \brief Get the normal velocity at an outlet boundary.
   * \param[in] val_index - Index corresponding to the outlet boundary.
   * \return The normal velocity.
   */
  su2double GetSurface_NormalVelocity(unsigned short val_imarker);

  /*!
   * \brief Get the streamwise flow uniformity at the surface.
   * \param[in] val_imarker - Index corresponding to the outlet boundary.
   * \return The streamwise flow uniformity.
   */
  su2double GetSurface_Uniformity(unsigned short val_imarker);

  /*!
   * \brief Get the secondary flow strength at the surface.
   * \param[in] val_imarker - Index corresponding to the outlet boundary.
   * \return The secondary flow strength.
   */
  su2double GetSurface_SecondaryStrength(unsigned short val_imarker);

  /*!
   * \brief Get the relative secondary flow strength at the surface.
   * \param[in] val_imarker - Index corresponding to the outlet boundary.
   * \return The relative seondary flow strength.
   */
  su2double GetSurface_SecondOverUniform(unsigned short val_imarker);

  /*!
   * \brief Get the momentum distortion at the surface.
   * \param[in] val_imarker - Index corresponding to the outlet boundary.
   * \return The momentum distortion.
   */
  su2double GetSurface_MomentumDistortion(unsigned short val_imarker);

  /*!
   * \brief Get the total temperature at an outlet boundary.
   * \param[in] val_index - Index corresponding to the outlet boundary.
   * \return The total temperature.
   */
  su2double GetSurface_TotalTemperature(unsigned short val_imarker);

  /*!
   * \brief Get the total pressure at an outlet boundary.
   * \param[in] val_index - Index corresponding to the outlet boundary.
   * \return The total pressure.
   */
  su2double GetSurface_TotalPressure(unsigned short val_imarker);

  /*!
   * \brief Get the pressure drop between two surfaces.
   * \param[in] val_index - Index corresponding to the outlet boundary.
   * \return The pressure drop.
   */
  su2double GetSurface_PressureDrop(unsigned short val_imarker);

  /*!
   * \brief Get the back pressure (static) at an outlet boundary.
   * \param[in] val_index - Index corresponding to the outlet boundary.
   * \return The outlet pressure.
   */
  su2double GetSurface_IDC(unsigned short val_imarker);
  
  /*!
   * \brief Get the back pressure (static) at an outlet boundary.
   * \param[in] val_index - Index corresponding to the outlet boundary.
   * \return The outlet pressure.
   */
  su2double GetSurface_IDC_Mach(unsigned short val_imarker);
  
  /*!
   * \brief Get the back pressure (static) at an outlet boundary.
   * \param[in] val_index - Index corresponding to the outlet boundary.
   * \return The outlet pressure.
   */
  su2double GetSurface_IDR(unsigned short val_imarker);
  
  /*!
   * \brief Get the back pressure (static) at an outlet boundary.
   * \param[in] val_index - Index corresponding to the outlet boundary.
   * \return The outlet pressure.
   */
  su2double GetActDiskOutlet_Pressure(string val_marker);
  
  /*!
   * \brief Get the back pressure (static) at an outlet boundary.
   * \param[in] val_index - Index corresponding to the outlet boundary.
   * \return The outlet pressure.
   */
  su2double GetActDiskOutlet_TotalPressure(string val_marker);
  
  /*!
   * \brief Get the back pressure (static) at an outlet boundary.
   * \param[in] val_index - Index corresponding to the outlet boundary.
   * \return The outlet pressure.
   */
  su2double GetActDiskOutlet_GrossThrust(string val_marker);
  
  /*!
   * \brief Get the back pressure (static) at an outlet boundary.
   * \param[in] val_index - Index corresponding to the outlet boundary.
   * \return The outlet pressure.
   */
  su2double GetActDiskOutlet_Force(string val_marker);
  
  /*!
   * \brief Get the back pressure (static) at an outlet boundary.
   * \param[in] val_index - Index corresponding to the outlet boundary.
   * \return The outlet pressure.
   */
  su2double GetActDiskOutlet_Power(string val_marker);
  
  /*!
   * \brief Get the back pressure (static) at an outlet boundary.
   * \param[in] val_index - Index corresponding to the outlet boundary.
   * \return The outlet pressure.
   */
  void SetActDiskOutlet_Pressure(unsigned short val_imarker, su2double val_actdisk_pressure);
  
  /*!
   * \brief Get the back pressure (static) at an outlet boundary.
   * \param[in] val_index - Index corresponding to the outlet boundary.
   * \return The outlet pressure.
   */
  void SetActDiskOutlet_TotalPressure(unsigned short val_imarker, su2double val_actdisk_totalpressure);
  
  /*!
   * \brief Get the back pressure (static) at an outlet boundary.
   * \param[in] val_index - Index corresponding to the outlet boundary.
   * \return The outlet pressure.
   */
  void SetActDiskOutlet_GrossThrust(unsigned short val_imarker, su2double val_actdisk_grossthrust);
  
  /*!
   * \brief Get the back pressure (static) at an outlet boundary.
   * \param[in] val_index - Index corresponding to the outlet boundary.
   * \return The outlet pressure.
   */
  void SetActDiskOutlet_Force(unsigned short val_imarker, su2double val_actdisk_force);
  
  /*!
   * \brief Get the back pressure (static) at an outlet boundary.
   * \param[in] val_index - Index corresponding to the outlet boundary.
   * \return The outlet pressure.
   */
  void SetActDiskOutlet_Power(unsigned short val_imarker, su2double val_actdisk_power);
  
  /*!
   * \brief Get the displacement value at an displacement boundary.
   * \param[in] val_index - Index corresponding to the displacement boundary.
   * \return The displacement value.
   */
  su2double GetDispl_Value(string val_index);
  
  /*!
   * \brief Get the force value at an load boundary.
   * \param[in] val_index - Index corresponding to the load boundary.
   * \return The load value.
   */
  su2double GetLoad_Value(string val_index);
  
  /*!
   * \brief Get the constant value at a damper boundary.
   * \param[in] val_index - Index corresponding to the load boundary.
   * \return The damper constant.
   */
  su2double GetDamper_Constant(string val_index);
  
  /*!
   * \brief Get the force value at a load boundary defined in cartesian coordinates.
   * \param[in] val_index - Index corresponding to the load boundary.
   * \return The load value.
   */
  su2double GetLoad_Dir_Value(string val_index);
  
  /*!
   * \brief Get the force multiplier at a load boundary in cartesian coordinates.
   * \param[in] val_index - Index corresponding to the load boundary.
   * \return The load multiplier.
   */
  su2double GetLoad_Dir_Multiplier(string val_index);
  
  /*!
   * \brief Get the force value at a load boundary defined in cartesian coordinates.
   * \param[in] val_index - Index corresponding to the load boundary.
   * \return The load value.
   */
  su2double GetDisp_Dir_Value(string val_index);
  
  /*!
   * \brief Get the force multiplier at a load boundary in cartesian coordinates.
   * \param[in] val_index - Index corresponding to the load boundary.
   * \return The load multiplier.
   */
  su2double GetDisp_Dir_Multiplier(string val_index);
  
  /*!
   * \brief Get the force direction at a loaded boundary in cartesian coordinates.
   * \param[in] val_index - Index corresponding to the load boundary.
   * \return The load direction.
   */
  su2double* GetLoad_Dir(string val_index);
  
  /*!
   * \brief Get the force direction at a loaded boundary in cartesian coordinates.
   * \param[in] val_index - Index corresponding to the load boundary.
   * \return The load direction.
   */
  su2double* GetDisp_Dir(string val_index);
  
  /*!
   * \brief Get the amplitude of the sine-wave at a load boundary defined in cartesian coordinates.
   * \param[in] val_index - Index corresponding to the load boundary.
   * \return The load value.
   */
  su2double GetLoad_Sine_Amplitude(string val_index);
  
  /*!
   * \brief Get the frequency of the sine-wave at a load boundary in cartesian coordinates.
   * \param[in] val_index - Index corresponding to the load boundary.
   * \return The load frequency.
   */
  su2double GetLoad_Sine_Frequency(string val_index);
  
  /*!
   * \brief Get the force direction at a sine-wave loaded boundary in cartesian coordinates.
   * \param[in] val_index - Index corresponding to the load boundary.
   * \return The load direction.
   */
  su2double* GetLoad_Sine_Dir(string val_index);
  
  /*!
   * \brief Get the force value at an load boundary.
   * \param[in] val_index - Index corresponding to the load boundary.
   * \return The load value.
   */
  su2double GetFlowLoad_Value(string val_index);
  
  /*!
   * \brief Cyclic pitch amplitude for rotor blades.
   * \return The specified cyclic pitch amplitude.
   */
  su2double GetCyclic_Pitch(void);
  
  /*!
   * \brief Collective pitch setting for rotor blades.
   * \return The specified collective pitch setting.
   */
  su2double GetCollective_Pitch(void);
  
  /*!
   * \brief Get name of the arbitrary mesh motion input file.
   * \return File name of the arbitrary mesh motion input file.
   */
  string GetDV_Filename(void);
  
  /*!
   * \brief Get name of the unordered ASCII volume sensitivity file.
   * \return File name of the unordered ASCII volume sensitivity file.
   */
  string GetDV_Unordered_Sens_Filename(void);
  
  /*!
   * \brief Get name of the unordered ASCII surface sensitivity file.
   * \return File name of the unordered ASCII surface sensitivity file.
   */
  string GetDV_Sens_Filename(void);
  
  /*!
   * \brief Set the config options.
   */
  void SetConfig_Options();
  
  /*!
   * \brief Set the config options.
   */
  void SetRunTime_Options(void);
  
  /*!
   * \brief Set the config file parsing.
   */
  void SetConfig_Parsing(char case_filename[MAX_STRING_SIZE]);
  
  /*!
   * \brief Set the config file parsing.
   */
  bool SetRunTime_Parsing(char case_filename[MAX_STRING_SIZE]);
  
  /*!
   * \brief Config file postprocessing.
   */
  void SetPostprocessing(unsigned short val_software, unsigned short val_izone, unsigned short val_nDim);
  
  /*!
   * \brief Config file markers processing.
   */
  void SetMarkers(unsigned short val_software);
  
  /*!
   * \brief Config file output.
   */
  void SetOutput(unsigned short val_software, unsigned short val_izone);
  
  /*!
   * \brief Value of Aeroelastic solution coordinate at time n+1.
   */
  vector<vector<su2double> > GetAeroelastic_np1(unsigned short iMarker);
  
  /*!
   * \brief Value of Aeroelastic solution coordinate at time n.
   */
  vector<vector<su2double> > GetAeroelastic_n(unsigned short iMarker);
  
  /*!
   * \brief Value of Aeroelastic solution coordinate at time n-1.
   */
  vector<vector<su2double> > GetAeroelastic_n1(unsigned short iMarker);
  
  /*!
   * \brief Value of Aeroelastic solution coordinate at time n+1.
   */
  void SetAeroelastic_np1(unsigned short iMarker, vector<vector<su2double> > solution);
  
  /*!
   * \brief Value of Aeroelastic solution coordinate at time n from time n+1.
   */
  void SetAeroelastic_n(void);
  
  /*!
   * \brief Value of Aeroelastic solution coordinate at time n-1 from time n.
   */
  void SetAeroelastic_n1(void);
  
  /*!
   * \brief Aeroelastic Flutter Speed Index.
   */
  su2double GetAeroelastic_Flutter_Speed_Index(void);
  
  /*!
   * \brief Uncoupled Aeroelastic Frequency Plunge.
   */
  su2double GetAeroelastic_Frequency_Plunge(void);
  
  /*!
   * \brief Uncoupled Aeroelastic Frequency Pitch.
   */
  su2double GetAeroelastic_Frequency_Pitch(void);
  
  /*!
   * \brief Aeroelastic Airfoil Mass Ratio.
   */
  su2double GetAeroelastic_Airfoil_Mass_Ratio(void);
  
  /*!
   * \brief Aeroelastic center of gravity location.
   */
  su2double GetAeroelastic_CG_Location(void);
  
  /*!
   * \brief Aeroelastic radius of gyration squared.
   */
  su2double GetAeroelastic_Radius_Gyration_Squared(void);
  
  /*!
   * \brief Aeroelastic solve every x inner iteration.
   */
  unsigned short GetAeroelasticIter(void);
  
  /*!
   * \brief Value of plunging coordinate.
   * \param[in] val_marker - the marker we are monitoring.
   * \return Value of plunging coordinate.
   */
  su2double GetAeroelastic_plunge(unsigned short val_marker);
  
  /*!
   * \brief Value of pitching coordinate.
   * \param[in] val_marker - the marker we are monitoring.
   * \return Value of pitching coordinate.
   */
  su2double GetAeroelastic_pitch(unsigned short val_marker);
  
  /*!
   * \brief Value of plunging coordinate.
   * \param[in] val_marker - the marker we are monitoring.
   * \param[in] val - value of plunging coordinate.
   */
  void SetAeroelastic_plunge(unsigned short val_marker, su2double val);
  
  /*!
   * \brief Value of pitching coordinate.
   * \param[in] val_marker - the marker we are monitoring.
   * \param[in] val - value of pitching coordinate.
   */
  void SetAeroelastic_pitch(unsigned short val_marker, su2double val);
  
  /*!
   * \brief Get information about the aeroelastic simulation.
   * \return <code>TRUE</code> if it is an aeroelastic case; otherwise <code>FALSE</code>.
   */
  bool GetAeroelastic_Simulation(void);
  
  /*!
   * \brief Get information about the wind gust.
   * \return <code>TRUE</code> if there is a wind gust; otherwise <code>FALSE</code>.
   */
  bool GetWind_Gust(void);
  
  /*!
   * \brief Get the type of gust to simulate.
   * \return type of gust to use for the simulation.
   */
  unsigned short GetGust_Type(void);
  
  /*!
   * \brief Get the gust direction.
   * \return the gust direction.
   */
  unsigned short GetGust_Dir(void);
  
  /*!
   * \brief Value of the gust wavelength.
   */
  su2double GetGust_WaveLength(void);
  
  /*!
   * \brief Value of the number of gust periods.
   */
  su2double GetGust_Periods(void);
  
  /*!
   * \brief Value of the gust amplitude.
   */
  su2double GetGust_Ampl(void);
  
  /*!
   * \brief Value of the time at which to begin the gust.
   */
  su2double GetGust_Begin_Time(void);
  
  /*!
   * \brief Value of the location ath which the gust begins.
   */
  su2double GetGust_Begin_Loc(void);
  
  /*!
   * \brief Get the number of iterations to evaluate the parametric coordinates.
   * \return Number of iterations to evaluate the parametric coordinates.
   */
  unsigned short GetnFFD_Iter(void);
  
  /*!
   * \brief Get the tolerance of the point inversion algorithm.
   * \return Tolerance of the point inversion algorithm.
   */
  su2double GetFFD_Tol(void);
  
  /*!
   * \brief Get the scale factor for the line search.
   * \return Scale factor for the line search.
   */
  su2double GetOpt_RelaxFactor(void);

  /*!
   * \brief Get the bound for the line search.
   * \return Bound for the line search.
   */
  su2double GetOpt_LineSearch_Bound(void);
  
  /*!
   * \brief Set the scale factor for the line search.
   * \param[in] val_scale - scale of the deformation.
   */
  void SetOpt_RelaxFactor(su2double val_scale);
  
  /*!
   * \brief Get the node number of the CV to visualize.
   * \return Node number of the CV to visualize.
   */
  long GetVisualize_CV(void);
  
  /*!
   * \brief Get information about whether to use fixed CL mode.
   * \return <code>TRUE</code> if fixed CL mode is active; otherwise <code>FALSE</code>.
   */
  bool GetFixed_CL_Mode(void);
  
  /*!
   * \brief Get information about whether to use fixed CL mode.
   * \return <code>TRUE</code> if fixed CL mode is active; otherwise <code>FALSE</code>.
   */
  bool GetFixed_CM_Mode(void);
  
  /*!
   * \brief Get information about whether to use fixed CL mode.
   * \return <code>TRUE</code> if fixed CL mode is active; otherwise <code>FALSE</code>.
   */
  bool GetEval_dOF_dCX(void);
  
  /*!
   * \brief Get information about whether to use fixed CL mode.
   * \return <code>TRUE</code> if fixed CL mode is active; otherwise <code>FALSE</code>.
   */
  bool GetDiscard_InFiles(void);
  
  /*!
   * \brief Get the value specified for the target CL.
   * \return Value of the target CL.
   */
  su2double GetTarget_CL(void);
  
  /*!
   * \brief Get the value for the lift curve slope for fixed CL mode.
   * \return Lift curve slope for fixed CL mode.
   */
  su2double GetdCL_dAlpha(void);
  
  /*!
   * \brief Get the value of iterations to re-evaluate the angle of attack.
   * \return Number of iterations.
   */
  unsigned long GetUpdate_Alpha(void);
  
  /*!
   * \brief Number of iterations to evaluate dCL_dAlpha.
   * \return Number of iterations.
   */
  unsigned long GetIter_dCL_dAlpha(void);
  
  /*!
   * \brief Get the value of the damping coefficient for fixed CL mode.
   * \return Damping coefficient for fixed CL mode.
   */
  su2double GetdCM_diH(void);
  
  /*!
   * \brief Get the value of iterations to re-evaluate the angle of attack.
   * \return Number of iterations.
   */
  unsigned long GetIter_Fixed_CL(void);
  
  /*!
   * \brief Get the value of iterations to re-evaluate the angle of attack.
   * \return Number of iterations.
   */
  unsigned long GetIter_Fixed_NetThrust(void);
  
  /*!
   * \brief Get the value of the damping coefficient for fixed CL mode.
   * \return Damping coefficient for fixed CL mode.
   */
  su2double GetdNetThrust_dBCThrust(void);
  
  /*!
   * \brief Get the value of iterations to re-evaluate the angle of attack.
   * \return Number of iterations.
   */
  unsigned long GetUpdate_BCThrust(void);
  
  /*!
   * \brief Set the value of the boolean for updating AoA in fixed lift mode.
   * \param[in] val_update - the bool for whether to update the AoA.
   */
  void SetUpdate_BCThrust_Bool(bool val_update);
  
  /*!
   * \brief Set the value of the boolean for updating AoA in fixed lift mode.
   * \param[in] val_update - the bool for whether to update the AoA.
   */
  void SetUpdate_AoA(bool val_update);
  
  /*!
   * \brief Get information about whether to update the AoA for fixed lift mode.
   * \return <code>TRUE</code> if we should update the AoA for fixed lift mode; otherwise <code>FALSE</code>.
   */
  bool GetUpdate_BCThrust_Bool(void);
  
  /*!
   * \brief Get information about whether to update the AoA for fixed lift mode.
   * \return <code>TRUE</code> if we should update the AoA for fixed lift mode; otherwise <code>FALSE</code>.
   */
  bool GetUpdate_AoA(void);
  
  /*!
   * \brief Set the current number of non-physical nodes in the solution.
   * \param[in] val_nonphys_points - current number of non-physical points.
   */
  void SetNonphysical_Points(unsigned long val_nonphys_points);
  
  /*!
   * \brief Get the current number of non-physical nodes in the solution.
   * \return Current number of non-physical points.
   */
  unsigned long GetNonphysical_Points(void);
  
  /*!
   * \brief Set the current number of non-physical reconstructions for 2nd-order upwinding.
   * \param[in] val_nonphys_reconstr - current number of non-physical reconstructions for 2nd-order upwinding.
   */
  void SetNonphysical_Reconstr(unsigned long val_nonphys_reconstr);
  
  /*!
   * \brief Get the current number of non-physical reconstructions for 2nd-order upwinding.
   * \return Current number of non-physical reconstructions for 2nd-order upwinding.
   */
  unsigned long GetNonphysical_Reconstr(void);
  
  /*!
   * \brief Given arrays x[1..n] and y[1..n] containing a tabulated function, i.e., yi = f(xi), with
   x1 < x2 < . . . < xN , and given values yp1 and ypn for the first derivative of the interpolating
   function at points 1 and n, respectively, this routine returns an array y2[1..n] that contains
   the second derivatives of the interpolating function at the tabulated points xi. If yp1 and/or
   ypn are equal to 1 × 1030 or larger, the routine is signaled to set the corresponding boundary
   condition for a natural spline, with zero second derivative on that boundary.
   Numerical Recipes: The Art of Scientific Computing, Third Edition in C++.
   */
  void SetSpline(vector<su2double> &x, vector<su2double> &y, unsigned long n, su2double yp1, su2double ypn, vector<su2double> &y2);
  
  /*!
   * \brief Given the arrays xa[1..n] and ya[1..n], which tabulate a function (with the xai’s in order),
   and given the array y2a[1..n], which is the output from spline above, and given a value of
   x, this routine returns a cubic-spline interpolated value y.
   Numerical Recipes: The Art of Scientific Computing, Third Edition in C++.
   * \returns The interpolated value of for x.
   */
  su2double GetSpline(vector<su2double> &xa, vector<su2double> &ya, vector<su2double> &y2a, unsigned long n, su2double x);

  /*!
   * \brief Start the timer for profiling subroutines.
   * \param[in] val_start_time - the value of the start time.
   */
  void Tick(double *val_start_time);

  /*!
   * \brief Stop the timer for profiling subroutines and store results.
   * \param[in] val_start_time - the value of the start time.
   * \param[in] val_function_name - string for the name of the profiled subroutine.
   * \param[in] val_group_id - string for the name of the profiled subroutine.
   */
  void Tock(double val_start_time, string val_function_name, int val_group_id);

  /*!
   * \brief Write a CSV file containing the results of the profiling.
   */
  void SetProfilingCSV(void);

  /*!
   * \brief Start the timer for profiling subroutines.
   * \param[in] val_start_time - the value of the start time.
   */
  void GEMM_Tick(double *val_start_time);

  /*!
   * \brief Stop the timer for the GEMM profiling and store results.
   * \param[in] val_start_time - The value of the start time.
   * \param[in] M, N, K        - Matrix size of the GEMM call.
   */
  void GEMM_Tock(double val_start_time, int M, int N, int K);

  /*!
   * \brief Write a CSV file containing the results of the profiling.
   */
  void GEMMProfilingCSV(void);

  /*!
   *
   * \brief Set freestream turbonormal for initializing solution.
   */
  void SetFreeStreamTurboNormal(su2double* turboNormal);

  /*!
   *
   * \brief Set freestream turbonormal for initializing solution.
   */
  su2double* GetFreeStreamTurboNormal(void);

  /*!
   *
   * \brief Set multizone properties.
   */
  void SetMultizone(CConfig *driver_config, CConfig **config_container);

  /*!
   * \brief Get the verbosity level of the console output.
   * \return Verbosity level for the console output.
   */
  unsigned short GetConsole_Output_Verb(void);
  
  /*!
   * \brief Get the kind of marker analyze marker (area-averaged, mass flux averaged, etc).
   * \return Kind of average.
   */
  unsigned short GetKind_Average(void);

  /*!
   *
   * \brief Get the direct differentation method.
   * \return direct differentiation method.
   */
  unsigned short GetDirectDiff();
  
  /*!
   * \brief Get the indicator whether we are solving an discrete adjoint problem.
   * \return the discrete adjoint indicator.
   */
  bool GetDiscrete_Adjoint(void);
  
  /*!
   * \brief Get the indicator whether we want to benchmark the MPI performance of FSI problems
   * \return The value for checking
   */
  bool CheckFSI_MPI(void);
  
  /*!
   * \brief Get the number of fluid subiterations roblems.
   * \return Number of FSI subiters.
   */
  unsigned short GetnIterFSI(void);
  
  /*!
   * \brief Get the number of subiterations while a ramp is applied.
   * \return Number of FSI subiters.
   */
  unsigned short GetnIterFSI_Ramp(void);
  
  /*!
   * \brief Get Aitken's relaxation parameter for static relaxation cases.
   * \return Aitken's relaxation parameters.
   */
  su2double GetAitkenStatRelax(void);
  
  /*!
   * \brief Get Aitken's maximum relaxation parameter for dynamic relaxation cases and first iteration.
   * \return Aitken's relaxation parameters.
   */
  su2double GetAitkenDynMaxInit(void);
  
  /*!
   * \brief Get Aitken's maximum relaxation parameter for dynamic relaxation cases and first iteration.
   * \return Aitken's relaxation parameters.
   */
  su2double GetAitkenDynMinInit(void);
  
  
  /*!
   * \brief Decide whether to apply dead loads to the model.
   * \return <code>TRUE</code> if the dead loads are to be applied, <code>FALSE</code> otherwise.
   */
  
  bool GetDeadLoad(void);
  
  /*!
   * \brief Identifies if the mesh is matching or not (temporary, while implementing interpolation procedures).
   * \return <code>TRUE</code> if the mesh is matching, <code>FALSE</code> otherwise.
   */
  
  bool GetPseudoStatic(void);
  
  /*!
   * \brief Identifies if we want to restart from a steady or an unsteady solution.
   * \return <code>TRUE</code> if we restart from steady state solution, <code>FALSE</code> otherwise.
   */
  
  bool GetSteadyRestart(void);
  
  
  /*!
   * \brief Provides information about the time integration of the structural analysis, and change the write in the output
   *        files information about the iteration.
   * \return The kind of time integration: Static or dynamic analysis
   */
  unsigned short GetDynamic_Analysis(void);
  
  /*!
   * \brief If we are prforming an unsteady simulation, there is only
   *        one value of the time step for the complete simulation.
   * \return Value of the time step in an unsteady simulation (non dimensional).
   */
  su2double GetDelta_DynTime(void);
  
  /*!
   * \brief If we are prforming an unsteady simulation, there is only
   *        one value of the time step for the complete simulation.
   * \return Value of the time step in an unsteady simulation (non dimensional).
   */
  su2double GetTotal_DynTime(void);
  
  /*!
   * \brief If we are prforming an unsteady simulation, there is only
   *        one value of the time step for the complete simulation.
   * \return Value of the time step in an unsteady simulation (non dimensional).
   */
  su2double GetCurrent_DynTime(void);
  
  /*!
   * \brief Get the current instance.
   * \return Current instance identifier.
   */
  unsigned short GetiInst(void);

  /*!
   * \brief Set the current instance.
   * \param[in] iInst - current instance identifier.
   */
  void SetiInst(unsigned short val_iInst);

  /*!
   * \brief Get information about writing dynamic structural analysis headers and file extensions.
   * \return 	<code>TRUE</code> means that dynamic structural analysis solution files will be written.
   */
  bool GetWrt_Dynamic(void);
  
  /*!
   * \brief Get Newmark alpha parameter.
   * \return Value of the Newmark alpha parameter.
   */
  su2double GetNewmark_beta(void);
  
  /*!
   * \brief Get Newmark delta parameter.
   * \return Value of the Newmark delta parameter.
   */
  su2double GetNewmark_gamma(void);
  
  /*!
   * \brief Get the number of integration coefficients provided by the user.
   * \return Number of integration coefficients.
   */
  unsigned short GetnIntCoeffs(void);
  
  /*!
   * \brief Get the number of different values for the elasticity modulus.
   * \return Number of different values for the elasticity modulus.
   */
  unsigned short GetnElasticityMod(void);
  
  /*!
   * \brief Get the number of different values for the Poisson ratio.
   * \return Number of different values for the Poisson ratio.
   */
  unsigned short GetnPoissonRatio(void);
  
  /*!
   * \brief Get the number of different values for the Material density.
   * \return Number of different values for the Material density.
   */
  unsigned short GetnMaterialDensity(void);
  
  /*!
   * \brief Get the integration coefficients for the Generalized Alpha - Newmark integration integration scheme.
   * \param[in] val_coeff - Index of the coefficient.
   * \return Alpha coefficient for the Runge-Kutta integration scheme.
   */
  su2double Get_Int_Coeffs(unsigned short val_coeff);
  
  /*!
   * \brief Get the number of different values for the modulus of the electric field.
   * \return Number of different values for the modulus of the electric field.
   */
  unsigned short GetnElectric_Field(void);
  
  /*!
   * \brief Get the dimensionality of the electric field.
   * \return Number of integration coefficients.
   */
  unsigned short GetnDim_Electric_Field(void);
  
  /*!
   * \brief Get the values for the electric field modulus.
   * \param[in] val_coeff - Index of the coefficient.
   * \return Alpha coefficient for the Runge-Kutta integration scheme.
   */
  su2double Get_Electric_Field_Mod(unsigned short val_coeff);
  
  /*!
   * \brief Set the values for the electric field modulus.
   * \param[in] val_coeff - Index of the electric field.
   * \param[in] val_el_field - Value of the electric field.
   */
  void Set_Electric_Field_Mod(unsigned short val_coeff, su2double val_el_field);
  
  /*!
   * \brief Get the direction of the electric field in reference configuration.
   * \param[in] val_coeff - Index of the coefficient.
   * \return Alpha coefficient for the Runge-Kutta integration scheme.
   */
  su2double* Get_Electric_Field_Dir(void);
  
  
  /*!
   * \brief Check if the user wants to apply the load as a ramp.
   * \return 	<code>TRUE</code> means that the load is to be applied as a ramp.
   */
  bool GetRamp_Load(void);
  
  /*!
   * \brief Get the maximum time of the ramp.
   * \return 	Value of the max time while the load is linearly increased
   */
  su2double GetRamp_Time(void);
  
  /*!
   * \brief Check if the user wants to apply the load as a ramp.
   * \return  <code>TRUE</code> means that the load is to be applied as a ramp.
   */
  bool GetRampAndRelease_Load(void);

  /*!
   * \brief Check if the user wants to apply the load as a ramp.
   * \return  <code>TRUE</code> means that the load is to be applied as a ramp.
   */
  bool GetSine_Load(void);

  /*!
   * \brief Get the sine load properties.
   * \param[in] val_index - Index corresponding to the load boundary.
   * \return The pointer to the sine load values.
   */
  su2double* GetLoad_Sine(void);
   /*!
    * \brief Get the kind of load transfer method we want to use for dynamic problems
    * \note This value is obtained from the config file, and it is constant
    *       during the computation.
    * \return Kind of transfer method for multiphysics problems
    */
   unsigned short GetDynamic_LoadTransfer(void);
  
   /*!
    * \brief Get the penalty weight value for the objective function.
    * \return  Penalty weight value for the reference geometry objective function.
    */
   su2double GetRefGeom_Penalty(void);
  
   /*!
    * \brief Get the penalty weight value for the objective function.
    * \return  Penalty weight value for the reference geometry objective function.
    */
   su2double GetTotalDV_Penalty(void);
  
   /*!
    * \brief Get whether a predictor is used for FSI applications.
    * \return  Bool: determines if predictor is used or not
    */
   bool GetPredictor(void);

  /*!
   * \brief Get the order of the predictor for FSI applications.
   * \return 	Order of predictor
   */
  unsigned short GetPredictorOrder(void);

  /*!
   * \brief Get boolean for using Persson's shock capturing method in Euler flow DG-FEM
   * \return Boolean for using Persson's shock capturing method in Euler flow DG-FEM
   */
  bool GetEulerPersson(void);

  /*!
   * \brief Set boolean for using Persson's shock capturing method in Euler flow DG-FEM
   * \param[in] val_EulerPersson - Boolean for using Persson's shock capturing method in Euler flow DG-FEM
   */
  void SetEulerPersson(bool val_EulerPersson);

  /*!
   * \brief Get whether a relaxation parameter is used for FSI applications.
   * \return Bool: determines if relaxation parameter  is used or not
   */
  bool GetRelaxation(void);

  /*!
   * \brief Check if the simulation we are running is a FSI simulation
   * \return Value of the physical time in an unsteady simulation.
   */
  bool GetFSI_Simulation(void);
  
  /*!
   * \brief Set that the simulation we are running is a FSI simulation
   * \param[in] FSI_sim - boolean that determines is FSI_Problem is true/false.
   */
  void SetFSI_Simulation(bool FSI_sim);

  /*!
   * \brief Set that the simulation we are running is a multizone simulation
   * \param[in] MZ_problem - boolean that determines is Multizone_Problem is true/false.
   */
  void SetMultizone_Problem(bool MZ_problem);

  /*!
   * \brief Get whether the simulation we are running is a multizone simulation
   * \return Multizone_Problem - boolean that determines is Multizone_Problem is true/false.
   */
  bool GetMultizone_Problem(void);

   /*!
    * \brief Get the ID for the FEA region that we want to compute the gradient for using direct differentiation
    * \return ID
    */
   unsigned short GetnID_DV(void);
  
  /*!
   * \brief Check if we want to apply an incremental load to the nonlinear structural simulation
   * \return <code>TRUE</code> means that the load is to be applied in increments.
   */
  bool GetIncrementalLoad(void);
  
  /*!
   * \brief Get the number of increments for an incremental load.
   * \return 	Number of increments.
   */
  unsigned long GetNumberIncrements(void);

  /*!
   * \brief Get the value of the criteria for applying incremental loading.
   * \return Value of the log10 of the residual.
   */
  su2double GetIncLoad_Criteria(unsigned short val_var);
  
  /*!
   * \brief Get the relaxation method chosen for the simulation
   * \return Value of the relaxation method
   */
  unsigned short GetRelaxation_Method_FSI(void);

  /*!
   * \brief Get the kind of Riemann solver for the DG method (FEM flow solver).
   * \note This value is obtained from the config file, and it is constant
   *       during the computation.
   * \return Kind of Riemann solver for the DG method (FEM flow solver).
   */
  unsigned short GetRiemann_Solver_FEM(void);

  /*!
   * \brief Get the factor applied during quadrature of straight elements.
   * \return The specified straight element quadrature factor.
   */
  su2double GetQuadrature_Factor_Straight(void);

  /*!
   * \brief Get the factor applied during quadrature of curved elements.
   * \return The specified curved element quadrature factor.
   */
  su2double GetQuadrature_Factor_Curved(void);

  /*!
   * \brief Get the factor applied during time quadrature for ADER-DG.
   * \return The specified ADER-DG time quadrature factor.
   */
  su2double GetQuadrature_Factor_Time_ADER_DG(void);

  /*!
   * \brief Function to make available the multiplication factor theta of the
            symmetrizing terms in the DG discretization of the viscous terms.
   * \return The specified factor for the DG discretization.
   */
  su2double GetTheta_Interior_Penalty_DGFEM(void);

  /*!
   * \brief Function to make available the matrix size in vectorization in
            order to optimize the gemm performance.
   * \return The matrix size in this direction.
   */
  unsigned short GetSizeMatMulPadding(void);

  /*!
   * \brief Function to make available whether or not the entropy must be computed.
   * \return The boolean whether or not the entropy must be computed.
   */
  bool GetCompute_Entropy(void);

  /*!
   * \brief Function to make available whether or not the lumped mass matrix
            must be used for steady computations.
   * \return The boolean whether or not to use the lumped mass matrix.
   */
  bool GetUse_Lumped_MassMatrix_DGFEM(void);

  /*!
   * \brief Function to make available whether or not only the exact Jacobian
            of the spatial discretization must be computed.
   * \return The boolean whether or not the Jacobian must be computed.
   */
  bool GetJacobian_Spatial_Discretization_Only(void);

  /*!
   * \brief Get the interpolation method used for matching between zones.
   */
  inline unsigned short GetKindInterpolation(void);
	
	/*!
	 * \brief Get option of whether to use conservative interpolation between zones.
	 */
  inline bool GetConservativeInterpolation(void);
	
  /*!
   * \brief Get the basis function to use for radial basis function interpolation for FSI.
   */
  inline unsigned short GetKindRadialBasisFunction(void);
	
  /*!
   * \brief Get option of whether to use polynomial terms in Radial Basis Function interpolation.
   */
  inline bool GetRadialBasisFunctionPolynomialOption(void);
	
  /*!
   * \brief Get the basis function radius to use for radial basis function interpolation for FSI.
   */
  inline su2double GetRadialBasisFunctionParameter(void);

  /*!
   * \brief Get information about using UQ methodology
   * \return <code>TRUE</code> means that UQ methodology of eigenspace perturbation will be used
   */
  bool GetUsing_UQ(void);

  /*!
   * \brief Get the amount of eigenvalue perturbation to be done
   * \return Value of the uq_delta_b parameter
   */
  su2double GetUQ_Delta_B(void);

  /*!
   * \brief Get the kind of eigenspace perturbation to be done
   * \return Value of the eig_val_comp
   */
  unsigned short GetEig_Val_Comp(void);

  /*!
   * \brief Get the underelaxation factor
   * \return Value of the uq_urlx parameter
   */
  su2double GetUQ_URLX(void);

  /*!
   * \brief Get information about eigenspace perturbation
   * \return <code>TRUE</code> means eigenspace perterturbation will be used
   */
  bool GetUQ_Permute(void);
  
  /*!
   * \brief Get information about whether to use wall functions.
   * \return <code>TRUE</code> if wall functions are on; otherwise <code>FALSE</code>.
   */
  bool GetWall_Functions(void);
  /*!
   * \brief Get the AD support.
   */
  bool GetAD_Mode(void);

  /*!
   * \brief Set the maximum velocity^2 in the domain for the incompressible preconditioner.
   * \param[in] Value of the maximum velocity^2 in the domain for the incompressible preconditioner.
   */
  void SetMax_Vel2(su2double val_max_vel2);

  /*!
   * \brief Get the maximum velocity^2 in the domain for the incompressible preconditioner.
   * \return Value of the maximum velocity^2 in the domain for the incompressible preconditioner.
   */
  su2double GetMax_Vel2(void);
  
  /*!
   * \brief Set the sum of the bandwidth for writing binary restarts (to be averaged later).
   * \param[in] Sum of the bandwidth for writing binary restarts.
   */
  void SetRestart_Bandwidth_Agg(su2double val_restart_bandwidth_sum);
  
  /*!
   * \brief Set the sum of the bandwidth for writing binary restarts (to be averaged later).
   * \return Sum of the bandwidth for writing binary restarts.
   */
  su2double GetRestart_Bandwidth_Agg(void);

  /*!
   * \brief Get the frequency for writing the surface solution file in Dual Time.
   * \return It writes the surface solution file with this frequency.
   */
  unsigned long GetWrt_Surf_Freq_DualTime(void);
    
  /*!
   * \brief Get the Kind of Hybrid RANS/LES.
   * \return Value of Hybrid RANS/LES method.
   */
  unsigned short GetKind_HybridRANSLES(void);

  /*!
   * \brief Get the Kind of Roe Low Dissipation Scheme for Unsteady flows.
   * \return Value of Low dissipation approach.
   */
   unsigned short GetKind_RoeLowDiss(void);
    
  /*!
   * \brief Get the DES Constant.
   * \return Value of DES constant.
   */
   su2double GetConst_DES(void);

  /*!
   * \brief Get QCR (SA-QCR2000).
   */
  bool GetQCR(void);

  /*!
   * \brief Get if AD preaccumulation should be performed.
   */
  bool GetAD_Preaccumulation(void);

  /*!
   * \brief Get the heat equation.
   * \return YES if weakly coupled heat equation for inc. flow is enabled.
   */
  bool GetWeakly_Coupled_Heat(void);

  /*!
   * \brief Check if values passed to the BC_HeatFlux-Routine are already integrated.
   * \return YES if the passed values is the integrated heat flux over the marker's surface.
   */
  bool GetIntegrated_HeatFlux(void);
  
  /*!
   * \brief Get Compute Average.
   * \return YES if start computing averages
   */
  bool GetCompute_Average(void);

  /*!
   * \brief Get the verification solution.
   * \return The verification solution to be used.
   */
  unsigned short GetVerification_Solution(void);
  
  /*!
   * \brief Get topology optimization.
   */
  bool GetTopology_Optimization(void) const;

  /*!
   * \brief Get name of output file for topology optimization derivatives.
   */
  string GetTopology_Optim_FileName(void) const;

  /*!
   * \brief Get exponent for density-based stiffness penalization.
   */
  su2double GetSIMP_Exponent(void) const;

  /*!
   * \brief Get lower bound for density-based stiffness penalization.
   */
  su2double GetSIMP_MinStiffness(void) const;
  
  /*!
   * \brief Number of kernels to use in filtering the design density field.
   */
  unsigned short GetTopology_Optim_Num_Kernels(void) const;
  
  /*!
   * \brief Get the i'th kernel to use, its parameter, and the radius.
   */
  void GetTopology_Optim_Kernel(const unsigned short iKernel, unsigned short &type,
                                su2double &param, su2double &radius) const;
  /*!
   * \brief Get the type and parameter for the projection function used in topology optimization
   */
  void GetTopology_Optim_Projection(unsigned short &type, su2double &param) const;

  /*!
   * \brief Retrieve the ofstream of the history file for the current zone.
   */
  ofstream* GetHistFile(void);

  /*!
   * \brief Set the ofstream of the history file for the current zone.
   */
  void SetHistFile(ofstream *HistFile);

  /*!
   * \brief Get the filenames of the individual config files
   * \return File name of the config file for zone "index"
   */
  string GetConfigFilename(unsigned short index);

  /*!
   * \brief Get the number of config files
   * \return Number of config filenames in CONFIG_LIST
   */
  unsigned short GetnConfigFiles(void);

  /*!
   * \brief Check if the multizone problem is solved for time domain.
   * \return YES if time-domain is considered.
   */
  bool GetTime_Domain(void);

  /*!
   * \brief Get the number of inner iterations
   * \return Number of inner iterations on each multizone block
   */
  unsigned long GetnInner_Iter(void);

  /*!
   * \brief Get the number of outer iterations
   * \return Number of outer iterations for the multizone problem
   */
  unsigned long GetnOuter_Iter(void);

  /*!
   * \brief Get the number of time iterations
   * \return Number of time steps run for the multizone problem
   */
  unsigned long GetnTime_Iter(void);

  /*!
   * \brief Get the number of pseudo-time iterations
   * \return Number of pseudo-time steps run for the single-zone problem
   */
  unsigned long GetnIter(void);

  /*!
   * \brief Get the restart iteration
   * \return Iteration for the restart of multizone problems
   */
  unsigned long GetRestart_Iter(void);

  /*!
   * \brief Get the time step for multizone problems
   * \return Time step for multizone problems, it is set on all the zones
   */
  su2double GetTime_Step(void);

  /*!
   * \brief Get the maximum simulation time for time-domain problems
   * \return Simulation time for multizone problems, it is set on all the zones
   */
  su2double GetMax_Time(void);

  /*!
   * \brief Get the level of MPI communications to be performed.
   * \return Level of MPI communications.
   */
  unsigned short GetComm_Level(void);
  
  /*
   * \brief Check if the mesh read supports multiple zones.
   * \return YES if multiple zones can be contained in the mesh file.
   */
  bool GetMultizone_Mesh(void);

  /*!
   * \brief Check if the mesh read supports multiple zones.
   * \return YES if multiple zones can be contained in the mesh file.
   */
  bool GetMultizone_Residual(void);

  /*!
   * \brief Check if the (new) single-zone driver is to be used (temporary)
   * \return YES if the (new) single-zone driver is to be used.
   */
  bool GetSinglezone_Driver(void);

  /*!
   * \brief Check if the special output is written
   * \return YES if the special output is written.
   */
  bool GetSpecial_Output(void);

  /*!
   * \brief Check if the forces breakdown file is written
   * \return YES if the forces breakdown file is written.
   */
  bool GetWrt_ForcesBreakdown(void);

};

#include "config_structure.inl"<|MERGE_RESOLUTION|>--- conflicted
+++ resolved
@@ -2928,15 +2928,6 @@
    */
   unsigned short GetnMarker_Max(void);
 
-<<<<<<< HEAD
-  /*!
-   * \brief Get the total number of boundary markers in the cfg file.
-   * \return Total number of boundary markers.
-   */
-  unsigned short GetnMarker_CfgFile(void);
-  
-=======
->>>>>>> 99ca2740
   /*!
    * \brief Get the total number of boundary markers in the cfg file.
    * \return Total number of boundary markers.
