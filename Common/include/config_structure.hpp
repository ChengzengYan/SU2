--- conflicted
+++ resolved
@@ -497,11 +497,8 @@
   MUSCL_AdjTurb; 	/*!< \brief MUSCL scheme for the adj turbulence equations.*/
   unsigned short SpatialOrder_Heat;		/*!< \brief Order of the spatial numerical integration.*/
   bool FSI_Problem;			/*!< \brief Boolean to determine whether the simulation is FSI or not. */
-<<<<<<< HEAD
   bool CHT_Problem;     /*!< \brief Boolean to determine whether the simulation is CHT or not. */
-=======
   unsigned short nID_DV;  /*!< \brief ID for the region of FEM when computed using direct differentiation. */
->>>>>>> 7256beac
   bool AD_Mode;         /*!< \brief Algorithmic Differentiation support. */
   unsigned short Kind_Material_Compress,	/*!< \brief Determines if the material is compressible or incompressible (structural analysis). */
   Kind_Material,			/*!< \brief Determines the material model to be used (structural analysis). */
