/*!
 * \file SU2_MDC.hpp
 * \brief Headers of the main subroutines of the code SU2_MDC.
 *        The subroutines and functions are in the <i>SU2_MDC.cpp</i> file.
 * \author Aerospace Design Laboratory (Stanford University) <http://su2.stanford.edu>.
 * \version 2.0.7
 *
<<<<<<< HEAD
 * Stanford University Unstructured (SU2),
 * copyright (C) 2012-2013 Aerospace Design Laboratory (ADL), is
 * distributed under the GNU Lesser General Public License (GNU LGPL).
=======
 * Stanford University Unstructured (SU2).
 * Copyright (C) 2012-2013 Aerospace Design Laboratory (ADL).
>>>>>>> 3384cf29
 *
 * SU2 is free software; you can redistribute it and/or
 * modify it under the terms of the GNU Lesser General Public
 * License as published by the Free Software Foundation; either
 * version 2.1 of the License, or (at your option) any later version.
 *
 * SU2 is distributed in the hope that it will be useful,
 * but WITHOUT ANY WARRANTY; without even the implied warranty of
 * MERCHANTABILITY or FITNESS FOR A PARTICULAR PURPOSE.  See the GNU
 * Lesser General Public License for more details.
 *
 * You should have received a copy of the GNU Lesser General Public
<<<<<<< HEAD
 * License along with this library.  If not, see <http://www.gnu.org/licenses/>.
=======
 * License along with SU2. If not, see <http://www.gnu.org/licenses/>.
>>>>>>> 3384cf29
 */

#pragma once

#include <cstdlib>
#include <iostream>
#include <iomanip>
#include <cmath>

#include "../../Common/include/geometry_structure.hpp"
#include "../../Common/include/config_structure.hpp"
#include "../../Common/include/grid_movement_structure.hpp"

using namespace std;

/*!
 * \brief Gets the number of zones in the mesh file for SU2_MDC.
 * \param[in] val_mesh_filename - Name of the file with the grid information.
 * \param[in] val_format - Format of the file with the grid information.
 * \param[in] config - Definition of the particular problem.
 * \return Total number of domains in the grid file.
 */
unsigned short GetnZone(string val_mesh_filename, unsigned short val_format, CConfig *config);

/*!
 * \brief Write a multi-zone mesh file after deforming the mesh using SU2_MDC.
 * \param[in] geometry - Multi-zone physical geometry container.
 * \param[in] config - Definition of the particular problem.
 * \param[in] nZone - Number of zones in the mesh.
 */
void SetMultiZone_MeshFile(CPhysicalGeometry **geometry, CConfig **config, unsigned short nZone);

/*!
 * \brief Write a single-zone mesh file after deforming the mesh using SU2_MDC.
 * \param[in] geometry - Multi-zone physical geometry container.
 * \param[in] config - Definition of the particular problem.
 * \param[in] surface_movement - durface information including FFD box.
 */
void SetSingleZone_MeshFile(CPhysicalGeometry *geometry, CConfig *config, CSurfaceMovement *surface_movement);<|MERGE_RESOLUTION|>--- conflicted
+++ resolved
@@ -1,71 +1,61 @@
-/*!
- * \file SU2_MDC.hpp
- * \brief Headers of the main subroutines of the code SU2_MDC.
- *        The subroutines and functions are in the <i>SU2_MDC.cpp</i> file.
- * \author Aerospace Design Laboratory (Stanford University) <http://su2.stanford.edu>.
- * \version 2.0.7
- *
-<<<<<<< HEAD
- * Stanford University Unstructured (SU2),
- * copyright (C) 2012-2013 Aerospace Design Laboratory (ADL), is
- * distributed under the GNU Lesser General Public License (GNU LGPL).
-=======
- * Stanford University Unstructured (SU2).
- * Copyright (C) 2012-2013 Aerospace Design Laboratory (ADL).
->>>>>>> 3384cf29
- *
- * SU2 is free software; you can redistribute it and/or
- * modify it under the terms of the GNU Lesser General Public
- * License as published by the Free Software Foundation; either
- * version 2.1 of the License, or (at your option) any later version.
- *
- * SU2 is distributed in the hope that it will be useful,
- * but WITHOUT ANY WARRANTY; without even the implied warranty of
- * MERCHANTABILITY or FITNESS FOR A PARTICULAR PURPOSE.  See the GNU
- * Lesser General Public License for more details.
- *
- * You should have received a copy of the GNU Lesser General Public
-<<<<<<< HEAD
- * License along with this library.  If not, see <http://www.gnu.org/licenses/>.
-=======
- * License along with SU2. If not, see <http://www.gnu.org/licenses/>.
->>>>>>> 3384cf29
- */
-
-#pragma once
-
-#include <cstdlib>
-#include <iostream>
-#include <iomanip>
-#include <cmath>
-
-#include "../../Common/include/geometry_structure.hpp"
-#include "../../Common/include/config_structure.hpp"
-#include "../../Common/include/grid_movement_structure.hpp"
-
-using namespace std;
-
-/*!
- * \brief Gets the number of zones in the mesh file for SU2_MDC.
- * \param[in] val_mesh_filename - Name of the file with the grid information.
- * \param[in] val_format - Format of the file with the grid information.
- * \param[in] config - Definition of the particular problem.
- * \return Total number of domains in the grid file.
- */
-unsigned short GetnZone(string val_mesh_filename, unsigned short val_format, CConfig *config);
-
-/*!
- * \brief Write a multi-zone mesh file after deforming the mesh using SU2_MDC.
- * \param[in] geometry - Multi-zone physical geometry container.
- * \param[in] config - Definition of the particular problem.
- * \param[in] nZone - Number of zones in the mesh.
- */
-void SetMultiZone_MeshFile(CPhysicalGeometry **geometry, CConfig **config, unsigned short nZone);
-
-/*!
- * \brief Write a single-zone mesh file after deforming the mesh using SU2_MDC.
- * \param[in] geometry - Multi-zone physical geometry container.
- * \param[in] config - Definition of the particular problem.
- * \param[in] surface_movement - durface information including FFD box.
- */
+/*!
+ * \file SU2_MDC.hpp
+ * \brief Headers of the main subroutines of the code SU2_MDC.
+ *        The subroutines and functions are in the <i>SU2_MDC.cpp</i> file.
+ * \author Aerospace Design Laboratory (Stanford University) <http://su2.stanford.edu>.
+ * \version 2.0.7
+ *
+ * Stanford University Unstructured (SU2).
+ * Copyright (C) 2012-2013 Aerospace Design Laboratory (ADL).
+ *
+ * SU2 is free software; you can redistribute it and/or
+ * modify it under the terms of the GNU Lesser General Public
+ * License as published by the Free Software Foundation; either
+ * version 2.1 of the License, or (at your option) any later version.
+ *
+ * SU2 is distributed in the hope that it will be useful,
+ * but WITHOUT ANY WARRANTY; without even the implied warranty of
+ * MERCHANTABILITY or FITNESS FOR A PARTICULAR PURPOSE.  See the GNU
+ * Lesser General Public License for more details.
+ *
+ * You should have received a copy of the GNU Lesser General Public
+ * License along with SU2. If not, see <http://www.gnu.org/licenses/>.
+ */
+
+#pragma once
+
+#include <cstdlib>
+#include <iostream>
+#include <iomanip>
+#include <cmath>
+
+#include "../../Common/include/geometry_structure.hpp"
+#include "../../Common/include/config_structure.hpp"
+#include "../../Common/include/grid_movement_structure.hpp"
+
+using namespace std;
+
+/*!
+ * \brief Gets the number of zones in the mesh file for SU2_MDC.
+ * \param[in] val_mesh_filename - Name of the file with the grid information.
+ * \param[in] val_format - Format of the file with the grid information.
+ * \param[in] config - Definition of the particular problem.
+ * \return Total number of domains in the grid file.
+ */
+unsigned short GetnZone(string val_mesh_filename, unsigned short val_format, CConfig *config);
+
+/*!
+ * \brief Write a multi-zone mesh file after deforming the mesh using SU2_MDC.
+ * \param[in] geometry - Multi-zone physical geometry container.
+ * \param[in] config - Definition of the particular problem.
+ * \param[in] nZone - Number of zones in the mesh.
+ */
+void SetMultiZone_MeshFile(CPhysicalGeometry **geometry, CConfig **config, unsigned short nZone);
+
+/*!
+ * \brief Write a single-zone mesh file after deforming the mesh using SU2_MDC.
+ * \param[in] geometry - Multi-zone physical geometry container.
+ * \param[in] config - Definition of the particular problem.
+ * \param[in] surface_movement - durface information including FFD box.
+ */
 void SetSingleZone_MeshFile(CPhysicalGeometry *geometry, CConfig *config, CSurfaceMovement *surface_movement);