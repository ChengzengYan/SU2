/*!
 * \file SU2_MAC.hpp
 * \brief Headers of the main subroutines of the code SU2_MAC.
 *        The subroutines and functions are in the <i>SU2_MAC.cpp</i> file.
 * \author Aerospace Design Laboratory (Stanford University) <http://su2.stanford.edu>.
 * \version 2.0.7
 *
<<<<<<< HEAD
 * Stanford University Unstructured (SU2),
 * copyright (C) 2012-2013 Aerospace Design Laboratory (ADL), is
 * distributed under the GNU Lesser General Public License (GNU LGPL).
=======
 * Stanford University Unstructured (SU2).
 * Copyright (C) 2012-2013 Aerospace Design Laboratory (ADL).
>>>>>>> 3384cf29
 *
 * SU2 is free software; you can redistribute it and/or
 * modify it under the terms of the GNU Lesser General Public
 * License as published by the Free Software Foundation; either
 * version 2.1 of the License, or (at your option) any later version.
 *
 * SU2 is distributed in the hope that it will be useful,
 * but WITHOUT ANY WARRANTY; without even the implied warranty of
 * MERCHANTABILITY or FITNESS FOR A PARTICULAR PURPOSE.  See the GNU
 * Lesser General Public License for more details.
 *
 * You should have received a copy of the GNU Lesser General Public
<<<<<<< HEAD
 * License along with this library.  If not, see <http://www.gnu.org/licenses/>.
=======
 * License along with SU2. If not, see <http://www.gnu.org/licenses/>.
>>>>>>> 3384cf29
 */

#pragma once

#include "../../Common/include/geometry_structure.hpp"
#include "../../Common/include/config_structure.hpp"
#include "../../Common/include/grid_adaptation_structure.hpp"
#include <cstdlib>
#include <iostream>
#include <iomanip>
#include <cmath>

using namespace std;
<|MERGE_RESOLUTION|>--- conflicted
+++ resolved
@@ -1,45 +1,35 @@
-/*!
- * \file SU2_MAC.hpp
- * \brief Headers of the main subroutines of the code SU2_MAC.
- *        The subroutines and functions are in the <i>SU2_MAC.cpp</i> file.
- * \author Aerospace Design Laboratory (Stanford University) <http://su2.stanford.edu>.
- * \version 2.0.7
- *
-<<<<<<< HEAD
- * Stanford University Unstructured (SU2),
- * copyright (C) 2012-2013 Aerospace Design Laboratory (ADL), is
- * distributed under the GNU Lesser General Public License (GNU LGPL).
-=======
- * Stanford University Unstructured (SU2).
- * Copyright (C) 2012-2013 Aerospace Design Laboratory (ADL).
->>>>>>> 3384cf29
- *
- * SU2 is free software; you can redistribute it and/or
- * modify it under the terms of the GNU Lesser General Public
- * License as published by the Free Software Foundation; either
- * version 2.1 of the License, or (at your option) any later version.
- *
- * SU2 is distributed in the hope that it will be useful,
- * but WITHOUT ANY WARRANTY; without even the implied warranty of
- * MERCHANTABILITY or FITNESS FOR A PARTICULAR PURPOSE.  See the GNU
- * Lesser General Public License for more details.
- *
- * You should have received a copy of the GNU Lesser General Public
-<<<<<<< HEAD
- * License along with this library.  If not, see <http://www.gnu.org/licenses/>.
-=======
- * License along with SU2. If not, see <http://www.gnu.org/licenses/>.
->>>>>>> 3384cf29
- */
-
-#pragma once
-
-#include "../../Common/include/geometry_structure.hpp"
-#include "../../Common/include/config_structure.hpp"
-#include "../../Common/include/grid_adaptation_structure.hpp"
-#include <cstdlib>
-#include <iostream>
-#include <iomanip>
-#include <cmath>
-
-using namespace std;
+/*!
+ * \file SU2_MAC.hpp
+ * \brief Headers of the main subroutines of the code SU2_MAC.
+ *        The subroutines and functions are in the <i>SU2_MAC.cpp</i> file.
+ * \author Aerospace Design Laboratory (Stanford University) <http://su2.stanford.edu>.
+ * \version 2.0.7
+ *
+ * Stanford University Unstructured (SU2).
+ * Copyright (C) 2012-2013 Aerospace Design Laboratory (ADL).
+ *
+ * SU2 is free software; you can redistribute it and/or
+ * modify it under the terms of the GNU Lesser General Public
+ * License as published by the Free Software Foundation; either
+ * version 2.1 of the License, or (at your option) any later version.
+ *
+ * SU2 is distributed in the hope that it will be useful,
+ * but WITHOUT ANY WARRANTY; without even the implied warranty of
+ * MERCHANTABILITY or FITNESS FOR A PARTICULAR PURPOSE.  See the GNU
+ * Lesser General Public License for more details.
+ *
+ * You should have received a copy of the GNU Lesser General Public
+ * License along with SU2. If not, see <http://www.gnu.org/licenses/>.
+ */
+
+#pragma once
+
+#include "../../Common/include/geometry_structure.hpp"
+#include "../../Common/include/config_structure.hpp"
+#include "../../Common/include/grid_adaptation_structure.hpp"
+#include <cstdlib>
+#include <iostream>
+#include <iomanip>
+#include <cmath>
+
+using namespace std;