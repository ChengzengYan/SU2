--- conflicted
+++ resolved
@@ -66,18 +66,10 @@
   ../src/fluid_model_inc.cpp \
   ../src/integration_structure.cpp \
   ../src/integration_time.cpp \
-<<<<<<< HEAD
-  ../src/driver_direct_multizone.cpp \
-  ../src/driver_direct_singlezone.cpp \
-  ../src/driver_adjoint_singlezone.cpp \
-  ../src/driver_structure.cpp \
-  ../src/driver_dummy.cpp \
-=======
   ../src/drivers/CMultizoneDriver.cpp \
   ../src/drivers/CSinglezoneDriver.cpp \
   ../src/drivers/CDiscAdjSinglezoneDriver.cpp \
   ../src/drivers/CDriver.cpp \
->>>>>>> ebd5a07a
   ../src/iteration_structure.cpp \
   ../src/numerics_adjoint_mean.cpp \
   ../src/numerics_adjoint_turbulent.cpp \
