﻿/*!
 * \file driver_structure.hpp
 * \brief Headers of the main subroutines for driving single or multi-zone problems.
 *        The subroutines and functions are in the <i>driver_structure.cpp</i> file.
 * \author T. Economon, H. Kline, R. Sanchez
 * \version 7.0.3 "Blackbird"
 *
 * SU2 Project Website: https://su2code.github.io
 *
 * The SU2 Project is maintained by the SU2 Foundation
 * (http://su2foundation.org)
 *
 * Copyright 2012-2020, SU2 Contributors (cf. AUTHORS.md)
 *
 * SU2 is free software; you can redistribute it and/or
 * modify it under the terms of the GNU Lesser General Public
 * License as published by the Free Software Foundation; either
 * version 2.1 of the License, or (at your option) any later version.
 *
 * SU2 is distributed in the hope that it will be useful,
 * but WITHOUT ANY WARRANTY; without even the implied warranty of
 * MERCHANTABILITY or FITNESS FOR A PARTICULAR PURPOSE. See the GNU
 * Lesser General Public License for more details.
 *
 * You should have received a copy of the GNU Lesser General Public
 * License along with SU2. If not, see <http://www.gnu.org/licenses/>.
 */

#pragma once

#include "../../../Common/include/mpi_structure.hpp"

#include "../iteration_structure.hpp"
#include "../integration/CIntegration.hpp"
#include "../solvers/CSolver.hpp"
#include "../interfaces/CInterface.hpp"

#include "../../../Common/include/geometry/CGeometry.hpp"
#include "../../../Common/include/grid_movement_structure.hpp"

using namespace std;

class COutputLegacy;
class CInterpolator;

/*!
 * \class CDriver
 * \brief Parent class for driving an iteration of a single or multi-zone problem.
 * \author T. Economon
 */
class CDriver {
protected:
  int rank,   /*!< \brief MPI Rank. */
  size;         /*!< \brief MPI Size. */
  char* config_file_name;                       /*!< \brief Configuration file name of the problem.*/
  char runtime_file_name[MAX_STRING_SIZE];
  su2double StartTime,                          /*!< \brief Start point of the timer for performance benchmarking.*/
            StopTime,                           /*!< \brief Stop point of the timer for performance benchmarking.*/
            UsedTimePreproc,                    /*!< \brief Elapsed time between Start and Stop point of the timer for tracking preprocessing phase.*/
            UsedTimeCompute,                    /*!< \brief Elapsed time between Start and Stop point of the timer for tracking compute phase.*/
            UsedTimeOutput,                     /*!< \brief Elapsed time between Start and Stop point of the timer for tracking output phase.*/
            UsedTime;                           /*!< \brief Elapsed time between Start and Stop point of the timer.*/
  su2double BandwidthSum;                       /*!< \brief Aggregate value of the bandwidth for writing restarts (to be average later).*/
  unsigned long IterCount,                      /*!< \brief Iteration count stored for performance benchmarking.*/
  OutputCount;                                  /*!< \brief Output count stored for performance benchmarking.*/
  unsigned long DOFsPerPoint;                   /*!< \brief Number of unknowns at each vertex, i.e., number of equations solved. */
  su2double Mpoints;                            /*!< \brief Total number of grid points in millions in the calculation (including ghost points).*/
  su2double MpointsDomain;                      /*!< \brief Total number of grid points in millions in the calculation (excluding ghost points).*/
  su2double MDOFs;                              /*!< \brief Total number of DOFs in millions in the calculation (including ghost points).*/
  su2double MDOFsDomain;                        /*!< \brief Total number of DOFs in millions in the calculation (excluding ghost points).*/
  unsigned long TimeIter;                       /*!< \brief External iteration.*/
  ofstream **ConvHist_file;                     /*!< \brief Convergence history file.*/
  ofstream FSIHist_file;                        /*!< \brief FSI convergence history file.*/
  unsigned short iMesh,                         /*!< \brief Iterator on mesh levels.*/
                iZone,                          /*!< \brief Iterator on zones.*/
                nZone,                          /*!< \brief Total number of zones in the problem. */
                nDim,                           /*!< \brief Number of dimensions.*/
                iInst,                          /*!< \brief Iterator on instance levels.*/
                *nInst,                         /*!< \brief Total number of instances in the problem (per zone). */
                **interface_types;              /*!< \brief Type of coupling between the distinct (physical) zones.*/
  bool StopCalc,                                /*!< \brief Stop computation flag.*/
       mixingplane,                             /*!< \brief mixing-plane simulation flag.*/
       fsi,                                     /*!< \brief FSI simulation flag.*/
       fem_solver;                              /*!< \brief FEM fluid solver simulation flag. */
  CIteration ***iteration_container;            /*!< \brief Container vector with all the iteration methods. */
  COutput **output_container;                   /*!< \brief Pointer to the COutput class. */
  CIntegration ****integration_container;       /*!< \brief Container vector with all the integration methods. */
  CGeometry ****geometry_container;             /*!< \brief Geometrical definition of the problem. */
  CSolver *****solver_container;                /*!< \brief Container vector with all the solutions. */
  CNumerics ******numerics_container;           /*!< \brief Description of the numerical method (the way in which the equations are solved). */
  CConfig **config_container;                   /*!< \brief Definition of the particular problem. */
  CConfig *driver_config;                       /*!< \brief Definition of the driver configuration. */
  COutput *driver_output;                       /*!< \brief Definition of the driver output. */
  CSurfaceMovement **surface_movement;          /*!< \brief Surface movement classes of the problem. */
  CVolumetricMovement ***grid_movement;         /*!< \brief Volume grid movement classes of the problem. */
  CFreeFormDefBox*** FFDBox;                    /*!< \brief FFD FFDBoxes of the problem. */
  CInterpolator ***interpolator_container;      /*!< \brief Definition of the interpolation method between non-matching discretizations of the interface. */
  CInterface ***interface_container;            /*!< \brief Definition of the interface of information and physics. */
  su2double PyWrapVarCoord[3],                  /*!< \brief This is used to store the VarCoord of each vertex. */
            PyWrapNodalForce[3],                /*!< \brief This is used to store the force at each vertex. */
            PyWrapNodalForceDensity[3],         /*!< \brief This is used to store the force density at each vertex. */
            PyWrapNodalHeatFlux[3];             /*!< \brief This is used to store the heat flux at each vertex. */
  bool dry_run;                                 /*!< \brief Flag if SU2_CFD was started as dry-run via "SU2_CFD -d <config>.cfg" */

public:

  /*!
   * \brief Constructor of the class.
   * \param[in] confFile - Configuration file name.
   * \param[in] val_nZone - Total number of zones.
   * \param[in] val_nDim - Number of dimensions.
   * \param[in] MPICommunicator - MPI communicator for SU2.
   */
  CDriver(char* confFile,
          unsigned short val_nZone,
          SU2_Comm MPICommunicator, bool dummy_geo);

  /*!
   * \brief Destructor of the class.
   */
  virtual ~CDriver(void);

  /*!
   * \brief A virtual member.
   */
  virtual void Run() { };

protected:

  /*!
   * \brief Init_Containers
   */
  void SetContainers_Null();

  /*!
   * \brief Read in the config and mesh files.
   */
  void Input_Preprocessing(CConfig **&config, CConfig *&driver_config);

  /*!
   * \brief Construction of the edge-based data structure and the multigrid structure.
   */
  void Geometrical_Preprocessing(CConfig *config, CGeometry **&geometry, bool dummy);

  /*!
   * \brief Do the geometrical preprocessing for the DG FEM solver.
   */
  void Geometrical_Preprocessing_DGFEM(CConfig *config, CGeometry **&geometry);

  /*!
   * \brief Geometrical_Preprocessing_FVM
   */
  void Geometrical_Preprocessing_FVM(CConfig *config, CGeometry **&geometry);

  /*!
   * \brief Definition of the physics iteration class or within a single zone.
   * \param[in] iteration_container - Pointer to the iteration container to be instantiated.
   * \param[in] config - Definition of the particular problem.
   * \param[in] iZone - Index of the zone.
   */
  void Iteration_Preprocessing(CConfig *config, CIteration *&iteration);

  /*!
   * \brief Definition and allocation of all solution classes.
   * \param[in] solver_container - Container vector with all the solutions.
   * \param[in] geometry - Geometrical definition of the problem.
   * \param[in] config - Definition of the particular problem.
   */
  void Solver_Preprocessing(CConfig *config, CGeometry **geometry, CSolver ***&solver);

  /*!
   * \brief Restart of the solvers from the restart files.
   * \param[in] solver_container - Container vector with all the solutions.
   * \param[in] geometry - Geometrical definition of the problem.
   * \param[in] config - Definition of the particular problem.
   */
  void Solver_Restart(CSolver ***solver, CGeometry **geometry, CConfig *config, bool update_geo);

  /*!
   * \brief Definition and allocation of all solution classes.
   * \param[in] solver_container - Container vector with all the solutions.
   * \param[in] geometry - Geometrical definition of the problem.
   * \param[in] config - Definition of the particular problem.
   */
  void Solver_Postprocessing(CSolver ****solver, CGeometry **geometry, CConfig *config, unsigned short val_iInst);

  /*!
   * \brief Definition and allocation of all integration classes.
   * \param[in] config - Definition of the particular problem.
   * \param[in] solver - Container vector with all the solutions.
   * \param[out] integration - Container vector with all the integration methods.
   */
  void Integration_Preprocessing(CConfig *config, CSolver **solver, CIntegration **&integration);

  /*!
   * \brief Definition and allocation of all integration classes.
   * \param[in] integration_container - Container vector with all the integration methods.
   * \param[in] geometry - Geometrical definition of the problem.
   * \param[in] config - Definition of the particular problem.
   */
  void Integration_Postprocessing(CIntegration ***integration, CGeometry **geometry, CConfig *config, unsigned short val_iInst);

  /*!
   * \brief Definition and allocation of all interface classes.
   */
  void Interface_Preprocessing(CConfig **config, CSolver *****solver, CGeometry ****geometry,
                               unsigned short **interface_types, CInterface ***&interface,
                               CInterpolator ***&interpolation);

  /*!
   * \brief Definition and allocation of all solver classes.
   * \param[in] numerics_container - Description of the numerical method (the way in which the equations are solved).
   * \param[in] geometry - Geometrical definition of the problem.
   * \param[in] solver_container - Container vector with all the solutions.
   * \param[in] config - Definition of the particular problem.
   */
  void Numerics_Preprocessing(CConfig *config, CGeometry **geometry, CSolver ***solver, CNumerics ****&numerics);

  /*!
   * \brief Definition and allocation of all solver classes.
   * \param[in] numerics_container - Description of the numerical method (the way in which the equations are solved).
   * \param[in] solver_container - Container vector with all the solutions.
   * \param[in] geometry - Geometrical definition of the problem.
   * \param[in] config - Definition of the particular problem.
   */
  void Numerics_Postprocessing(CNumerics *****numerics, CSolver ***solver, CGeometry **geometry, CConfig *config, unsigned short val_iInst);

  /*!
   * \brief GridMovement_Preprocessing
   * \param config
   * \param geometry
   * \param solver
   * \param iteration
   * \param grid_movement
   * \param surface_movement
   */
  void DynamicMesh_Preprocessing(CConfig *config, CGeometry **geometry, CSolver ***solver, CIteration *iteration, CVolumetricMovement *&grid_movement, CSurfaceMovement *&surface_movement);

  /*!
   * \brief Initialize Python interface functionalities
   */
  void PythonInterface_Preprocessing(CConfig** config, CGeometry**** geometry, CSolver***** solver);

  /*!
   * \brief Preprocess the output container.
   */
  void Output_Preprocessing(CConfig **config, CConfig *driver_config, COutput **&output_container, COutput *&driver_output);

  /*!
   * \brief Initiate value for static mesh movement such as the gridVel for the ROTATING frame.
   */
  void StaticMesh_Preprocessing(CConfig *config, CGeometry **geometry, CSurfaceMovement *surface_movement);

  /*!
   * \brief Initiate value for static mesh movement such as the gridVel for the ROTATING frame.
   */
  void Turbomachinery_Preprocessing(CConfig** config, CGeometry**** geometry, CSolver***** solver,
                                    CInterface*** interface);


  /*!
   * \brief A virtual member.
   * \param[in] donorZone - zone in which the displacements will be predicted.
   * \param[in] targetZone - zone which receives the predicted displacements.
   */
  virtual void Predict_Displacements(unsigned short donorZone, unsigned short targetZone) {}

  /*!
   * \brief A virtual member.
   * \param[in] donorZone - zone in which the tractions will be predicted.
   * \param[in] targetZone - zone which receives the predicted traction.
   */
  virtual void Predict_Tractions(unsigned short donorZone, unsigned short targetZone) {}

  /*!
   * \brief A virtual member.
   * \param[in] donorZone - zone in which the displacements will be transferred.
   * \param[in] targetZone - zone which receives the tractions transferred.
   */
  virtual void Transfer_Displacements(unsigned short donorZone, unsigned short targetZone) {}

  /*!
   * \brief A virtual member.
   * \param[in] donorZone - zone from which the tractions will be transferred.
   * \param[in] targetZone - zone which receives the tractions transferred.
   */
  virtual void Transfer_Tractions(unsigned short donorZone, unsigned short targetZone) {}

  /*!
   * \brief A virtual member.
   * \param[in] donorZone - origin of the information.
   * \param[in] targetZone - destination of the information.
   * \param[in] iOuterIter - Fluid-Structure Interaction subiteration.
   */
  virtual void Relaxation_Displacements(unsigned short donorZone, unsigned short targetZone, unsigned long iOuterIter) {}

  /*!
   * \brief A virtual member.
   * \param[in] donorZone - origin of the information.
   * \param[in] targetZone - destination of the information.
   * \param[in] iOuterIter - Fluid-Structure Interaction subiteration.
   */
  virtual void Relaxation_Tractions(unsigned short donorZone, unsigned short targetZone, unsigned long iOuterIter) {}

  /*!
   * \brief A virtual member to run a Block Gauss-Seidel iteration in multizone problems.
   */
  virtual void Run_GaussSeidel(){}

  /*!
   * \brief A virtual member to run a Block-Jacobi iteration in multizone problems.
   */
  virtual void Run_Jacobi(){}

  /*!
   * \brief A virtual member.
   */
  virtual void Update() {}

public:

  /*!
   * \brief Launch the computation for all zones and all physics.
   */
  virtual void StartSolver() {}

  /*!
   * \brief Deallocation routine
   */
  void Postprocessing();

  /*!
   * \brief A virtual member.
   */
  virtual void ResetConvergence();

  /*!
   * \brief Perform some pre-processing before an iteration of the physics.
   */
  virtual void Preprocess(unsigned long TimeIter){ }

  /*!
   * \brief Monitor the computation.
   */
  virtual bool Monitor(unsigned long TimeIter){ return false; }

  /*!
   * \brief Output the solution in solution file.
   */
  virtual void Output(unsigned long TimeIter){ }

  /*!
   * \brief Perform a dynamic mesh deformation, including grid velocity computation and update of the multigrid structure.
   */
  virtual void DynamicMeshUpdate(unsigned long TimeIter) { }

  /*!
   * \brief Perform a dynamic mesh deformation, including grid velocity computation and update of the multigrid structure.
   */
  virtual void DynamicMeshUpdate(unsigned short val_iZone, unsigned long TimeIter) { }

  /*!
   * \brief Perform a static mesh deformation, without considering grid velocity.
   */
  virtual void StaticMeshUpdate() { }

  /*!
   * \brief Perform a mesh deformation as initial condition.
   */
  virtual void SetInitialMesh() { }

  /*!
   * \brief Process the boundary conditions and update the multigrid structure.
   */
  virtual void BoundaryConditionsUpdate() { }

  /*!
   * \brief Get the total drag.
   * \return Total drag.
   */
  passivedouble Get_Drag();

  /*!
   * \brief Get the total lift.
   * \return Total lift.
   */
  passivedouble Get_Lift();

  /*!
   * \brief Get the total x moment.
   * \return Total x moment.
   */
  passivedouble Get_Mx();

  /*!
   * \brief Get the total y moment.
   * \return Total y moment.
   */
  passivedouble Get_My();

  /*!
   * \brief Get the total z moment.
   * \return Total z moment.
   */
  passivedouble Get_Mz();

  /*!
   * \brief Get the total drag coefficient.
   * \return Total drag coefficient.
   */
  passivedouble Get_DragCoeff();

  /*!
   * \brief Get the total lift coefficient.
   * \return Total lift coefficient.
   */
  passivedouble Get_LiftCoeff();

  /*!
   * \brief Get the moving marker identifier.
   * \return Moving marker identifier.
   */
  unsigned short GetMovingMarker();

  /*!
   * \brief Get the number of vertices (halo nodes included) from a specified marker.
   * \param[in] iMarker -  Marker identifier.
   * \return Number of vertices.
   */
  unsigned long GetNumberVertices(unsigned short iMarker);

  /*!
   * \brief Get the number of halo vertices from a specified marker.
   * \param[in] iMarker - Marker identifier.
   * \return Number of vertices.
   */
  unsigned long GetNumberHaloVertices(unsigned short iMarker);

  /*!
   * \brief Check if a vertex is physical or not (halo node) on a specified marker.
   * \param[in] iMarker - Marker identifier.
   * \param[in] iVertex - Vertex identifier.
   * \return True if the specified vertex is a halo node.
   */
  bool IsAHaloNode(unsigned short iMarker, unsigned long iVertex);

  /*!
   * \brief Get the number of external iterations.
   * \return Number of external iterations.
   */
  unsigned long GetnTimeIter();

  /*!
   * \brief Get the current external iteration.
   * \return Current external iteration.
   */
  unsigned long GetTime_Iter();

  /*!
   * \brief Get the unsteady time step.
   * \return Unsteady time step.
   */
  passivedouble GetUnsteady_TimeStep();

  /*!
   * \brief Get the global index of a vertex on a specified marker.
   * \param[in] iMarker - Marker identifier.
   * \param[in] iVertex - Vertex identifier.
   * \return Vertex global index.
   */
  unsigned long GetVertexGlobalIndex(unsigned short iMarker, unsigned long iVertex);

  /*!
   * \brief Get the x coordinate of a vertex on a specified marker.
   * \param[in] iMarker - Marker identifier.
   * \param[in] iVertex - Vertex identifier.
   * \return x coordinate of the vertex.
   */
  passivedouble GetVertexCoordX(unsigned short iMarker, unsigned long iVertex);

  /*!
   * \brief Get the y coordinate of a vertex on a specified marker.
   * \param[in] iMarker - Marker identifier.
   * \param[in] iVertex - Vertex identifier.
   * \return y coordinate of the vertex.
   */
  passivedouble GetVertexCoordY(unsigned short iMarker, unsigned long iVertex);

  /*!
   * \brief Get the z coordinate of a vertex on a specified marker.
   * \param[in] iMarker - Marker identifier.
   * \param[in] iVertex - Vertex identifier.
   * \return z coordinate of the vertex.
   */
  passivedouble GetVertexCoordZ(unsigned short iMarker, unsigned long iVertex);

  /*!
   * \brief Compute the total force (pressure and shear stress) at a vertex on a specified marker (3 components).
   * \param[in] iMarker - Marker identifier.
   * \param[in] iVertex - Vertex identifier.
   * \return True if the vertex is a halo node (non physical force).
   */
  bool ComputeVertexForces(unsigned short iMarker, unsigned long iVertex);

  /*!
   * \brief Get the x component of the force at a vertex on a specified marker.
   * \param[in] iMarker - Marker identifier.
   * \param[in] iVertex - Vertex identifier.
   * \return x component of the force at the vertex.
   */
  passivedouble GetVertexForceX(unsigned short iMarker, unsigned long iVertex);

  /*!
   * \brief Get the y component of the force at a vertex on a specified marker.
   * \param[in] iMarker - Marker identifier.
   * \param[in] iVertex - Vertex identifier.
   * \return y component of the force at the vertex.
   */
  passivedouble GetVertexForceY(unsigned short iMarker, unsigned long iVertex);

  /*!
   * \brief Get the z component of the force at a vertex on a specified marker.
   * \param[in] iMarker - Marker identifier.
   * \param[in] iVertex - Vertex identifier.
   * \return z component of the force at the vertex.
   */
  passivedouble GetVertexForceZ(unsigned short iMarker, unsigned long iVertex);

  /*!
   * \brief Get the x component of the force density at a vertex on a specified marker.
   * \param[in] iMarker - Marker identifier.
   * \param[in] iVertex - Vertex identifier.
   * \return x component of the force density at the vertex.
   */
  passivedouble GetVertexForceDensityX(unsigned short iMarker, unsigned long iVertex);

  /*!
   * \brief Get the y component of the force density at a vertex on a specified marker.
   * \param[in] iMarker - Marker identifier.
   * \param[in] iVertex - Vertex identifier.
   * \return y component of the force density at the vertex.
   */
  passivedouble GetVertexForceDensityY(unsigned short iMarker, unsigned long iVertex);

  /*!
   * \brief Get the z component of the force density at a vertex on a specified marker.
   * \param[in] iMarker - Marker identifier.
   * \param[in] iVertex - Vertex identifier.
   * \return z component of the force density at the vertex.
   */
  passivedouble GetVertexForceDensityZ(unsigned short iMarker, unsigned long iVertex);

  /*!
   * \brief Set the x coordinate of a vertex on a specified marker.
   * \param[in] iMarker - Marker identifier.
   * \param[in] iVertex - Vertex identifier.
   * \param[in] newPosX - New x coordinate of the vertex.
   */
  void SetVertexCoordX(unsigned short iMarker, unsigned long iVertex, passivedouble newPosX);

  /*!
   * \brief Set the y coordinate of a vertex on a specified marker.
   * \param[in] iMarker - Marker identifier.
   * \param[in] iVertex - Vertex identifier.
   * \param[in] newPosY - New y coordinate of the vertex.
   */
  void SetVertexCoordY(unsigned short iMarker, unsigned long iVertex, passivedouble newPosY);

  /*!
   * \brief Set the z coordinate of a vertex on a specified marker.
   * \param[in] iMarker - Marker identifier.
   * \param[in] iVertex - Vertex identifier.
   * \param[in] newPosZ - New z coordinate of the vertex.
   */
  void SetVertexCoordZ(unsigned short iMarker, unsigned long iVertex, passivedouble newPosZ);

  /*!
   * \brief Set the VarCoord of a vertex on a specified marker.
   * \param[in] iMarker - Marker identifier.
   * \param[in] iVertex - Vertex identifier.
   * \return Norm of the VarCoord.
   */
  passivedouble SetVertexVarCoord(unsigned short iMarker, unsigned long iVertex);

  /*!
   * \brief Get the temperature at a vertex on a specified marker.
   * \param[in] iMarker - Marker identifier.
   * \param[in] iVertex - Vertex identifier.
   * \return Temperature of the vertex.
   */
  passivedouble GetVertexTemperature(unsigned short iMarker, unsigned long iVertex);

  /*!
   * \brief Set the temperature of a vertex on a specified marker.
   * \param[in] iMarker - Marker identifier.
   * \param[in] iVertex - Vertex identifier.
   * \param[in] val_WallTemp - Value of the temperature.
   */
  void SetVertexTemperature(unsigned short iMarker, unsigned long iVertex, passivedouble val_WallTemp);

  /*!
   * \brief Compute the heat flux at a vertex on a specified marker (3 components).
   * \param[in] iMarker - Marker identifier.
   * \param[in] iVertex - Vertex identifier.
   * \return True if the vertex is a halo node.
   */
  bool ComputeVertexHeatFluxes(unsigned short iMarker, unsigned long iVertex);

  /*!
   * \brief Get the x component of the heat flux at a vertex on a specified marker.
   * \param[in] iMarker - Marker identifier.
   * \param[in] iVertex - Vertex identifier.
   * \return x component of the heat flux at the vertex.
   */
  passivedouble GetVertexHeatFluxX(unsigned short iMarker, unsigned long iVertex);

  /*!
   * \brief Get the y component of the heat flux at a vertex on a specified marker.
   * \param[in] iMarker - Marker identifier.
   * \param[in] iVertex - Vertex identifier.
   * \return y component of the heat flux at the vertex.
   */
  passivedouble GetVertexHeatFluxY(unsigned short iMarker, unsigned long iVertex);

  /*!
   * \brief Get the z component of the heat flux at a vertex on a specified marker.
   * \param[in] iMarker - Marker identifier.
   * \param[in] iVertex - Vertex identifier.
   * \return z component of the heat flux at the vertex.
   */
  passivedouble GetVertexHeatFluxZ(unsigned short iMarker, unsigned long iVertex);

  /*!
   * \brief Get the wall normal component of the heat flux at a vertex on a specified marker.
   * \param[in] iMarker - Marker identifier.
   * \param[in] iVertex - Vertex identifier.
   * \return Wall normal component of the heat flux at the vertex.
   */
  passivedouble GetVertexNormalHeatFlux(unsigned short iMarker, unsigned long iVertex);

  /*!
   * \brief Set the wall normal component of the heat flux at a vertex on a specified marker.
   * \param[in] iMarker - Marker identifier.
   * \param[in] iVertex - Vertex identifier.
   * \param[in] val_WallHeatFlux - Value of the normal heat flux.
   */
  void SetVertexNormalHeatFlux(unsigned short iMarker, unsigned long iVertex, passivedouble val_WallHeatFlux);

  /*!
   * \brief Get the thermal conductivity at a vertex on a specified marker.
   * \param[in] iMarker - Marker identifier.
   * \param[in] iVertex - Vertex identifier.
   * \return Thermal conductivity at the vertex.
   */
  passivedouble GetThermalConductivity(unsigned short iMarker, unsigned long iVertex);

  /*!
   * \brief Preprocess the inlets via file input for all solvers.
   * \param[in] solver_container - Container vector with all the solutions.
   * \param[in] geometry - Geometrical definition of the problem.
   * \param[in] config - Definition of the particular problem.
   */
  void Inlet_Preprocessing(CSolver ***solver, CGeometry **geometry,
                                    CConfig *config);

  /*!
   * \brief Get the unit normal (vector) at a vertex on a specified marker.
   * \param[in] iMarker - Marker identifier.
   * \param[in] iVertex - Vertex identifier.
   * \return Unit normal (vector) at the vertex.
   */
  vector<passivedouble> GetVertexUnitNormal(unsigned short iMarker, unsigned long iVertex);

  /*!
   * \brief Get all the boundary markers tags.
   * \return List of boundary markers tags.
   */
  vector<string> GetAllBoundaryMarkersTag();

  /*!
   * \brief Get all the moving boundary markers tags.
   * \return List of moving boundary markers tags.
   */
  vector<string> GetAllMovingMarkersTag();

  /*!
   * \brief Get all the deformable boundary marker tags.
   * \return List of deformable boundary markers tags.
   */
  vector<string> GetAllDeformMeshMarkersTag();

  /*!
   * \brief Get all the fluid load boundary marker tags.
   * \return List of fluid load boundary markers tags.
   */
  vector<string> GetAllFluidLoadMarkersTag();

  /*!
   * \brief Get all the heat transfer boundary markers tags.
   * \return List of heat transfer boundary markers tags.
   */
  vector<string> GetAllCHTMarkersTag();

  /*!
   * \brief Get all the (subsonic) inlet boundary markers tags.
   * \return List of inlet boundary markers tags.
   */
  vector<string> GetAllInletMarkersTag();

  /*!
   * \brief Get all the boundary markers tags with their associated indices.
   * \return List of boundary markers tags with their indices.
   */
  map<string, int> GetAllBoundaryMarkers();

  /*!
   * \brief Get all the boundary markers tags with their associated types.
   * \return List of boundary markers tags with their types.
   */
  map<string, string> GetAllBoundaryMarkersType();

  /*!
   * \brief Set the mesh displacement for the elasticity mesh solver.
   * \param[in] iMarker - Marker identifier.
   * \param[in] iVertex - Vertex identifier.
   * \param[in] DispX - Value of the mesh displacement in the direction X.
   * \param[in] DispY - Value of the mesh displacement in the direction Y.
   * \param[in] DispZ - Value of the mesh displacement in the direction Z.
   */
  void SetMeshDisplacement(unsigned short iMarker, unsigned long iVertex, passivedouble DispX, passivedouble DispY, passivedouble DispZ);

  /*!
   * \brief Communicate the boundary mesh displacements in a python call
   */
  void CommunicateMeshDisplacement(void);

  /*!
   * \brief Return the sensitivities of the mesh boundary vertices.
   * \param[in] iMarker - Marker identifier.
   * \param[in] iVertex - Vertex identifier.
   * \return Vector of sensitivities.
   */
  vector<passivedouble> GetMeshDisp_Sensitivity(unsigned short iMarker, unsigned long iVertex);

  /*!
   * \brief Set the load in X direction for the structural solver.
   * \param[in] iMarker - Marker identifier.
   * \param[in] iVertex - Vertex identifier.
   * \param[in] LoadX - Value of the load in the direction X.
   * \param[in] LoadX - Value of the load in the direction Y.
   * \param[in] LoadX - Value of the load in the direction Z.
   */
  void SetFEA_Loads(unsigned short iMarker, unsigned long iVertex, passivedouble LoadX,
                    passivedouble LoadY, passivedouble LoadZ);

  /*!
   * \brief Return the displacements from the FEA solver.
   * \param[in] iMarker - Marker identifier.
   * \param[in] iVertex - Vertex identifier.
   * \return Vector of displacements.
   */
  vector<passivedouble> GetFEA_Displacements(unsigned short iMarker, unsigned long iVertex);

  /*!
   * \brief Return the velocities from the FEA Solver.
   * \param[in] iMarker - Marker identifier.
   * \param[in] iVertex - Vertex identifier.
   * \return Vector of velocities.
   */
  vector<passivedouble> GetFEA_Velocity(unsigned short iMarker, unsigned long iVertex);

  /*!
   * \brief Return the velocities from the FEA Solver.
   * \param[in] iMarker - Marker identifier.
   * \param[in] iVertex - Vertex identifier.
   * \return Vector of velocities at time n.
   */
  vector<passivedouble> GetFEA_Velocity_n(unsigned short iMarker, unsigned long iVertex);

  /*!
   * \brief Get the sensitivity of the flow loads for the structural solver.
   * \param[in] iMarker - Marker identifier.
   * \param[in] iVertex - Vertex identifier.
   * \param[in] LoadX - Value of the load in the direction X.
   * \param[in] LoadX - Value of the load in the direction Y.
   * \param[in] LoadX - Value of the load in the direction Z.
   */
  vector<passivedouble> GetFlowLoad_Sensitivity(unsigned short iMarker, unsigned long iVertex);

  /*!
   * \brief Get the flow load (from the extra step - the repeated methods should be unified once the postprocessing
   * strategy is in place).
   * \param[in] iMarker - Marker identifier.
   * \param[in] iVertex - Vertex identifier.
   */
  vector<passivedouble> GetFlowLoad(unsigned short iMarker, unsigned long iVertex);

  /*!
   * \brief Set the adjoint of the flow tractions (from the extra step -
   * the repeated methods should be unified once the postprocessing strategy is in place).
   * \param[in] iMarker - Marker identifier.
   * \param[in] iVertex - Vertex identifier.
   * \param[in] val_AdjointX - Value of the adjoint in the direction X.
   * \param[in] val_AdjointY - Value of the adjoint in the direction Y.
   * \param[in] val_AdjointZ - Value of the adjoint in the direction Z.
   */
  void SetFlowLoad_Adjoint(unsigned short iMarker, unsigned long iVertex, passivedouble val_AdjointX,
                                    passivedouble val_AdjointY, passivedouble val_AdjointZ);

  /*!
   * \brief Set the adjoint of the structural displacements (from an outside source)
   * \param[in] iMarker - Marker identifier.
   * \param[in] iVertex - Vertex identifier.
   * \param[in] val_AdjointX - Value of the adjoint in the direction X.
   * \param[in] val_AdjointY - Value of the adjoint in the direction Y.
   * \param[in] val_AdjointZ - Value of the adjoint in the direction Z.
   */
  void SetSourceTerm_DispAdjoint(unsigned short iMarker, unsigned long iVertex, passivedouble val_AdjointX,
                                 passivedouble val_AdjointY, passivedouble val_AdjointZ);

  /*!
   * \brief Get the undeformed mesh coordinates
   * \param[in] iMarker - Marker identifier.
   * \param[in] iVertex - Vertex identifier.
   * \return Undeformed Vertex Coordinates
   */
  vector<passivedouble> GetVertex_UndeformedCoord(unsigned short iMarker, unsigned long iVertex);

  /*!
   * \brief Set the position of the heat source.
   * \param[in] alpha - Angle of rotation respect to Z axis.
   * \param[in] pos_x - Position X.
   * \param[in] pos_y - Position Y.
   * \param[in] pos_z - Position Z.
   */
  void SetHeatSource_Position(passivedouble alpha, passivedouble pos_x, passivedouble pos_y, passivedouble pos_z);

  /*!
   * \brief Set the direction of the inlet.
   * \param[in] iMarker - Marker index.
   * \param[in] alpha - Angle (Zpos).
   */
  void SetInlet_Angle(unsigned short iMarker, passivedouble alpha);


};

/*!
 * \class CFluidDriver
 * \brief Class for driving an iteration of the physics within multiple zones.
 * \author T. Economon, G. Gori
 */
class CFluidDriver : public CDriver {

protected:
   unsigned long Max_Iter;

public:

  /*!
   * \brief Constructor of the class.
   * \param[in] confFile - Configuration file name.
   * \param[in] val_nZone - Total number of zones.
   * \param[in] val_nDim - Number of dimensions.
   * \param[in] MPICommunicator - MPI communicator for SU2.
   */
  CFluidDriver(char* confFile,
               unsigned short val_nZone,
               SU2_Comm MPICommunicator);

  /*!
   * \brief Destructor of the class.
   */
  ~CFluidDriver(void);

  /*!
   * \brief Launch the computation for all zones and all physics.
   */
  void StartSolver();

  /*!
   * \brief Run a single iteration of the physics within multiple zones.
   */
  void Run();

  /*!
   * \brief Update the dual-time solution within multiple zones.
   */
  void Update();

  /*!
   * \brief Output the solution in solution file.
   */
  void Output(unsigned long InnerIter);

  /*!
   * \brief Monitor the computation.
   */
  bool Monitor(unsigned long ExtIter);

  /*!
   * \brief Perform some pre-processing before an iteration of the physics.
   */
  void Preprocess(unsigned long Iter);

  /*!
   * \brief Perform a dynamic mesh deformation, included grid velocity computation and the update of the multigrid structure (multiple zone).
   */
  void DynamicMeshUpdate(unsigned long TimeIter);

  /*!
   * \brief Perform a static mesh deformation, without considering grid velocity (multiple zone).
   */
  void StaticMeshUpdate();

  /*!
   * \brief Perform a mesh deformation as initial condition (multiple zone).
   */
  void SetInitialMesh();

  /*!
   * \brief Process the boundary conditions and update the multigrid structure.
   */
  void BoundaryConditionsUpdate();

  /*!
   * \brief Transfer data among different zones (multiple zone).
   */
  void Transfer_Data(unsigned short donorZone, unsigned short targetZone);

  /*!
   * \brief Set the total temperature of a vertex on a specified inlet marker.
   * \param[in] iMarker - Marker identifier.
   * \param[in] iVertex - Vertex identifier.
   * \param[in] val_Ttotal - Value of the total (stagnation) temperature.
   */
  void SetVertexTtotal(unsigned short iMarker, unsigned long iVertex, passivedouble val_Ttotal);

  /*!
   * \brief Set the total pressure of a vertex on a specified inlet marker.
   * \param[in] iMarker - Marker identifier.
   * \param[in] iVertex - Vertex identifier.
   * \param[in] val_Ptotal - Value of the total (stagnation) pressure.
   */
  void SetVertexPtotal(unsigned short iMarker, unsigned long iVertex, passivedouble val_Ptotal);

  /*!
   * \brief Set the flow direction of a vertex on a specified inlet marker.
   * \param[in] iMarker - Marker identifier.
   * \param[in] iVertex - Vertex identifier.
   * \param[in] iDim - Index of the flow direction unit vector
   * \param[in] val_FlowDir - Component of a unit vector representing the flow direction
   */
  void SetVertexFlowDir(unsigned short iMarker, unsigned long iVertex, unsigned short iDim, passivedouble val_FlowDir);

  /*!
   * \brief Set a turbulence variable on a specified inlet marker.
   * \param[in] iMarker - Marker identifier.
   * \param[in] iVertex - Vertex identifier.
   * \param[in] iDim - Index of the turbulence variable (i.e. k is 0 in SST)
   * \param[in] val_turb_var - Value of the turbulence variable to be used.
   */
  void SetVertexTurbVar(unsigned short iMarker, unsigned long iVertex, unsigned short iDim, passivedouble val_tub_var);

};


/*!
 * \class CTurbomachineryDriver
 * \brief Class for driving an iteration for turbomachinery flow analysis.
 * \author S. Vitale
 */
class CTurbomachineryDriver : public CFluidDriver {
private:
  COutputLegacy* output_legacy;

public:

  /*!
   * \brief Constructor of the class.
   * \param[in] confFile - Configuration file name.
   * \param[in] val_nZone - Total number of zones.
   * \param[in] val_nDim - Number of dimensions.
   * \param[in] val_periodic - Bool for periodic BCs.
   * \param[in] MPICommunicator - MPI communicator for SU2.
   */
  CTurbomachineryDriver(char* confFile,
                        unsigned short val_nZone,
                        SU2_Comm MPICommunicator);

  /*!
   * \brief Destructor of the class.
   */
  ~CTurbomachineryDriver(void);

  /*!
   * \brief Run a single iteration of the physics within multiple zones.
   */

  void Run();

  /*!
   * \brief Set Mixing Plane interface within multiple zones.
   */
  void SetMixingPlane(unsigned short iZone);

  /*!
   * \brief Set Mixing Plane interface within multiple zones.
   */
  void SetTurboPerformance(unsigned short targetZone);

  /*!
   * \brief Monitor the computation.
   */
  bool Monitor(unsigned long TimeIter);



};

/*!
 * \class CHBDriver
 * \brief Class for driving an iteration of Harmonic Balance (HB) method problem using multiple time zones.
 * \author T. Economon
 */
class CHBDriver : public CFluidDriver {

private:
  COutputLegacy* output_legacy;
  unsigned short nInstHB;
  su2double **D; /*!< \brief Harmonic Balance operator. */

public:

  /*!
   * \brief Constructor of the class.
   * \param[in] confFile - Configuration file name.
   * \param[in] val_nZone - Total number of zones.
   * \param[in] val_nDim - Number of dimensions.
   * \param[in] MPICommunicator - MPI communicator for SU2.
   */
  CHBDriver(char* confFile,
            unsigned short val_nZone,
            SU2_Comm MPICommunicator);

  /*!
   * \brief Destructor of the class.
   */
  ~CHBDriver(void);

  /*!
   * \brief Run a single iteration of a Harmonic Balance problem.
   */
  void Run();

  /*!
   * \brief Computation and storage of the Harmonic Balance method source terms.
   * \author T. Economon, K. Naik
   * \param[in] iZone - Current zone number.
   */
  void SetHarmonicBalance(unsigned short iZone);

  /*!
   * \brief Precondition Harmonic Balance source term for stability
   * \author J. Howison
   */
  void StabilizeHarmonicBalance();

  /*!
   * \brief Computation of the Harmonic Balance operator matrix for harmonic balance.
   * \author A. Rubino, S. Nimmagadda
   */
  void ComputeHB_Operator();

  /*!
   * \brief Update the solution for the Harmonic Balance.
   */
  void Update();

  /*!
   * \brief Reset the convergence flag (set to false) of the solver for the Harmonic Balance.
   */
  void ResetConvergence();
<<<<<<< HEAD
=======
};

/*!
 * \class CDiscAdjFSIDriver
 * \brief Overload: Class for driving a discrete adjoint FSI iteration.
 * \author R. Sanchez.
 * \version 7.0.3 "Blackbird"
 */
class CDiscAdjFSIDriver : public CDriver {

  COutputLegacy* output_legacy;

  CIteration** direct_iteration;
  unsigned short RecordingState;
  unsigned short CurrentRecording;          /*!< \brief Stores the current status of the recording. */
  unsigned short Kind_Objective_Function;   /*!< \brief Stores the kind of objective function of the recording. */

  su2double *init_res_flow,     /*!< \brief Stores the initial residual for the flow. */
            *init_res_struct,   /*!< \brief Stores the initial residual for the structure. */
            *residual_flow,     /*!< \brief Stores the current residual for the flow. */
            *residual_struct,   /*!< \brief Stores the current residual for the structure. */
            *residual_flow_rel,
            *residual_struct_rel;

  su2double flow_criteria,
            flow_criteria_rel,
            structure_criteria,
            structure_criteria_rel;


  enum OF_KIND{
    NO_OBJECTIVE_FUNCTION = 0,               /*!< \brief Indicates that there is no objective function. */
    FLOW_OBJECTIVE_FUNCTION = 1,            /*!< \brief Indicates that the objective function is only flow-dependent. */
    FEM_OBJECTIVE_FUNCTION = 2              /*!< \brief Indicates that the objective function is only structural-dependent. */
  };

public:

  /*!
   * \brief Constructor of the class.
   * \param[in] confFile - Configuration file name.
   * \param[in] val_nZone - Total number of zones.
   * \param[in] val_nDim - Total number of dimensions.
   * \param[in] MPICommunicator - MPI communicator for SU2.
   */
  CDiscAdjFSIDriver(char* confFile,
                    unsigned short val_nZone,
                    SU2_Comm MPICommunicator);

  /*!
   * \brief Destructor of the class.
   */
  ~CDiscAdjFSIDriver(void);

  /*!
   * \brief Launch the computation for FSI adjoint (legacy) driver
   */
  inline void StartSolver(){

      /*--- Run the solver. ---*/
      if (rank == MASTER_NODE)
        cout << endl <<"------------------------------ Begin Solver -----------------------------" << endl;
      Run();
  }

  /*!
   * \brief Run a Discrete Adjoint iteration for the FSI problem.
   * \param[in] iteration_container - Container vector with all the iteration methods.
   * \param[in] output - Pointer to the COutput class.
   * \param[in] integration_container - Container vector with all the integration methods.
   * \param[in] geometry_container - Geometrical definition of the problem.
   * \param[in] solver_container - Container vector with all the solutions.
   * \param[in] numerics_container - Description of the numerical method (the way in which the equations are solved).
   * \param[in] config_container - Definition of the particular problem.
   * \param[in] surface_movement - Surface movement classes of the problem.
   * \param[in] grid_movement - Volume grid movement classes of the problem.
   * \param[in] FFDBox - FFD FFDBoxes of the problem.
   */

  void Run();

  /*!
   * \brief Iterate the direct solver for recording.
   * \param[in] ZONE_FLOW - zone of the fluid solver.
   * \param[in] ZONE_STRUCT - zone of the structural solver.
   * \param[in] kind_recording - kind of recording (flow, structure, mesh, cross terms)
   */

  void Iterate_Direct(unsigned short ZONE_FLOW, unsigned short ZONE_STRUCT, unsigned short kind_recording);

  /*!
   * \brief Run a direct flow iteration.
   * \param[in] ZONE_FLOW - zone of the fluid solver.
   * \param[in] ZONE_STRUCT - zone of the structural solver.
   */
  void Fluid_Iteration_Direct(unsigned short ZONE_FLOW, unsigned short ZONE_STRUCT);

  /*!
   * \brief Run a direct structural iteration.
   * \param[in] ZONE_FLOW - zone of the fluid solver.
   * \param[in] ZONE_STRUCT - zone of the structural solver.
   */
  void Structural_Iteration_Direct(unsigned short ZONE_FLOW, unsigned short ZONE_STRUCT);

  /*!
   * \brief Run a direct mesh deformation.
   * \param[in] ZONE_FLOW - zone of the fluid solver.
   * \param[in] ZONE_STRUCT - zone of the structural solver.
   */
  void Mesh_Deformation_Direct(unsigned short ZONE_FLOW, unsigned short ZONE_STRUCT);

  /*!
   * \brief Set the recording for a Discrete Adjoint iteration for the FSI problem.
   * \param[in] ZONE_FLOW - zone of the fluid solver.
   * \param[in] ZONE_STRUCT - zone of the structural solver.
   * \param[in] kind_recording - kind of recording (flow, structure, mesh, cross terms)
   */

  void SetRecording(unsigned short ZONE_FLOW,
                    unsigned short ZONE_STRUCT,
                    unsigned short kind_recording);

  /*!
   * \brief Load the restarts for fluid, structure and mesh.
   * \param[in] ZONE_FLOW - zone of the fluid solver.
   * \param[in] ZONE_STRUCT - zone of the structural solver.
   * \param[in] kind_recording - kind of recording (flow, structure, mesh, cross terms)
   */
  void Preprocess(unsigned short ZONE_FLOW,
                    unsigned short ZONE_STRUCT,
                    unsigned short kind_recording);

  /*!
   * \brief Iterate a certain block for adjoint FSI - may be the whole set of variables or independent and subiterate
   * \param[in] ZONE_FLOW - zone of the fluid solver.
   * \param[in] ZONE_STRUCT - zone of the structural solver.
   * \param[in] kind_recording - kind of recording (flow, structure, mesh, cross terms)
   */
  void Iterate_Block(unsigned short ZONE_FLOW,
                       unsigned short ZONE_STRUCT,
                       unsigned short kind_recording);

  /*!
   * \brief Initialize the adjoint - set the objective funcition and the output of the adjoint iteration
   * \param[in] ZONE_FLOW - zone of the fluid solver.
   * \param[in] ZONE_STRUCT - zone of the structural solver.
   * \param[in] kind_recording - kind of recording (flow, structure, mesh, cross terms)
   */
  void InitializeAdjoint(unsigned short ZONE_FLOW,
                            unsigned short ZONE_STRUCT,
                            unsigned short kind_recording);

  /*!
   * \brief Extract the adjoint solution variables
   * \param[in] ZONE_FLOW - zone of the fluid solver.
   * \param[in] ZONE_STRUCT - zone of the structural solver.
   * \param[in] kind_recording - kind of recording (flow, structure, mesh, cross terms)
   */
  void ExtractAdjoint(unsigned short ZONE_FLOW,
                         unsigned short ZONE_STRUCT,
                         unsigned short kind_recording);


  /*!
   * \brief Check the convergence of the problem
   * \param[in] ZONE_FLOW - zone of the fluid solver.
   * \param[in] ZONE_STRUCT - zone of the structural solver.
   * \param[in] kind_recording - kind of recording (flow, structure, mesh, cross terms)
   */
  bool CheckConvergence(unsigned long IntIter,
                          unsigned short ZONE_FLOW,
                          unsigned short ZONE_STRUCT,
                          unsigned short kind_recording);

  /*!
   * \brief Check the convergence of BGS subiteration process
   * \param[in] ZONE_FLOW - zone of the fluid solver.
   * \param[in] ZONE_STRUCT - zone of the structural solver.
   * \param[in] kind_recording - kind of recording (flow, structure, mesh, cross terms)
   */
  bool BGSConvergence(unsigned long IntIter,
                         unsigned short ZONE_FLOW,
                         unsigned short ZONE_STRUCT);


  /*!
   * \brief Output the convergence history
   * \param[in] ZONE_FLOW - zone of the fluid solver.
   * \param[in] ZONE_STRUCT - zone of the structural solver.
   * \param[in] kind_recording - kind of recording (flow, structure, mesh, cross terms)
   */
  void ConvergenceHistory(unsigned long IntIter,
                             unsigned long nIntIter,
                             unsigned short ZONE_FLOW,
                             unsigned short ZONE_STRUCT,
                             unsigned short kind_recording);

  /*!
   * \brief Load the restarts for fluid, structure and mesh.
   * \param[in] ZONE_FLOW - zone of the fluid solver.
   * \param[in] ZONE_STRUCT - zone of the structural solver.
   * \param[in] kind_recording - kind of recording (flow, structure, mesh, cross terms)
   */
  void PrintDirect_Residuals(unsigned short ZONE_FLOW,
                                unsigned short ZONE_STRUCT,
                                unsigned short kind_recording);

  /*!
   * \brief Restart the variables to the converged solution.
   * \param[in] ZONE_FLOW - zone of the fluid solver.
   * \param[in] ZONE_STRUCT - zone of the structural solver.
   * \param[in] kind_recording - kind of recording (flow, structure, mesh, cross terms)
   */
  void PrepareRecording(unsigned short ZONE_FLOW,
                    unsigned short ZONE_STRUCT,
                    unsigned short kind_recording);

  /*!
   * \brief Register the input variables for adjoint FSI problems: flow conservative, fluid mesh position and structural displacements.
   * \param[in] ZONE_FLOW - zone of the fluid solver.
   * \param[in] ZONE_STRUCT - zone of the structural solver.
   * \param[in] kind_recording - kind of recording (flow, structure, mesh, cross terms)
   */
  void RegisterInput(unsigned short ZONE_FLOW,
                    unsigned short ZONE_STRUCT,
                    unsigned short kind_recording);

  /*!
   * \brief Register the input variables for adjoint FSI problems: flow conservative, fluid mesh position and structural displacements.
   * \param[in] ZONE_FLOW - zone of the fluid solver.
   * \param[in] ZONE_STRUCT - zone of the structural solver.
   * \param[in] kind_recording - kind of recording (flow, structure, mesh, cross terms)
   */
  void SetDependencies(unsigned short ZONE_FLOW,
                    unsigned short ZONE_STRUCT,
                    unsigned short kind_recording);

  /*!
   * \brief Restart the output variables for adjoint FSI problems: flow conservative, fluid mesh position and structural displacements.
   * \param[in] ZONE_FLOW - zone of the fluid solver.
   * \param[in] ZONE_STRUCT - zone of the structural solver.
   * \param[in] kind_recording - kind of recording (flow, structure, mesh, cross terms)
   */
  void RegisterOutput(unsigned short ZONE_FLOW,
                    unsigned short ZONE_STRUCT,
                    unsigned short kind_recording);

  /*!
   * \brief Overload, does nothing but avoids dynamic mesh updates in adjoint FSI problems before the iteration
   */
  void DynamicMeshUpdate(unsigned long TimeIter);

  /*!
   * \brief Transfer the displacements computed on the structural solver into the fluid solver.
   * \param[in] donorZone - zone in which the displacements will be transferred.
   * \param[in] targetZone - zone which receives the tractions transferred.
   */
  void Transfer_Displacements(unsigned short donorZone, unsigned short targetZone);

  /*!
   * \brief Transfer the tractions computed on the fluid solver into the structural solver.
   * \param[in] donorZone - zone from which the tractions will be transferred.
   * \param[in] targetZone - zone which receives the tractions transferred.
   */
  void Transfer_Tractions(unsigned short donorZone, unsigned short targetZone);

>>>>>>> 79dcfaef
};<|MERGE_RESOLUTION|>--- conflicted
+++ resolved
@@ -1081,273 +1081,4 @@
    * \brief Reset the convergence flag (set to false) of the solver for the Harmonic Balance.
    */
   void ResetConvergence();
-<<<<<<< HEAD
-=======
-};
-
-/*!
- * \class CDiscAdjFSIDriver
- * \brief Overload: Class for driving a discrete adjoint FSI iteration.
- * \author R. Sanchez.
- * \version 7.0.3 "Blackbird"
- */
-class CDiscAdjFSIDriver : public CDriver {
-
-  COutputLegacy* output_legacy;
-
-  CIteration** direct_iteration;
-  unsigned short RecordingState;
-  unsigned short CurrentRecording;          /*!< \brief Stores the current status of the recording. */
-  unsigned short Kind_Objective_Function;   /*!< \brief Stores the kind of objective function of the recording. */
-
-  su2double *init_res_flow,     /*!< \brief Stores the initial residual for the flow. */
-            *init_res_struct,   /*!< \brief Stores the initial residual for the structure. */
-            *residual_flow,     /*!< \brief Stores the current residual for the flow. */
-            *residual_struct,   /*!< \brief Stores the current residual for the structure. */
-            *residual_flow_rel,
-            *residual_struct_rel;
-
-  su2double flow_criteria,
-            flow_criteria_rel,
-            structure_criteria,
-            structure_criteria_rel;
-
-
-  enum OF_KIND{
-    NO_OBJECTIVE_FUNCTION = 0,               /*!< \brief Indicates that there is no objective function. */
-    FLOW_OBJECTIVE_FUNCTION = 1,            /*!< \brief Indicates that the objective function is only flow-dependent. */
-    FEM_OBJECTIVE_FUNCTION = 2              /*!< \brief Indicates that the objective function is only structural-dependent. */
-  };
-
-public:
-
-  /*!
-   * \brief Constructor of the class.
-   * \param[in] confFile - Configuration file name.
-   * \param[in] val_nZone - Total number of zones.
-   * \param[in] val_nDim - Total number of dimensions.
-   * \param[in] MPICommunicator - MPI communicator for SU2.
-   */
-  CDiscAdjFSIDriver(char* confFile,
-                    unsigned short val_nZone,
-                    SU2_Comm MPICommunicator);
-
-  /*!
-   * \brief Destructor of the class.
-   */
-  ~CDiscAdjFSIDriver(void);
-
-  /*!
-   * \brief Launch the computation for FSI adjoint (legacy) driver
-   */
-  inline void StartSolver(){
-
-      /*--- Run the solver. ---*/
-      if (rank == MASTER_NODE)
-        cout << endl <<"------------------------------ Begin Solver -----------------------------" << endl;
-      Run();
-  }
-
-  /*!
-   * \brief Run a Discrete Adjoint iteration for the FSI problem.
-   * \param[in] iteration_container - Container vector with all the iteration methods.
-   * \param[in] output - Pointer to the COutput class.
-   * \param[in] integration_container - Container vector with all the integration methods.
-   * \param[in] geometry_container - Geometrical definition of the problem.
-   * \param[in] solver_container - Container vector with all the solutions.
-   * \param[in] numerics_container - Description of the numerical method (the way in which the equations are solved).
-   * \param[in] config_container - Definition of the particular problem.
-   * \param[in] surface_movement - Surface movement classes of the problem.
-   * \param[in] grid_movement - Volume grid movement classes of the problem.
-   * \param[in] FFDBox - FFD FFDBoxes of the problem.
-   */
-
-  void Run();
-
-  /*!
-   * \brief Iterate the direct solver for recording.
-   * \param[in] ZONE_FLOW - zone of the fluid solver.
-   * \param[in] ZONE_STRUCT - zone of the structural solver.
-   * \param[in] kind_recording - kind of recording (flow, structure, mesh, cross terms)
-   */
-
-  void Iterate_Direct(unsigned short ZONE_FLOW, unsigned short ZONE_STRUCT, unsigned short kind_recording);
-
-  /*!
-   * \brief Run a direct flow iteration.
-   * \param[in] ZONE_FLOW - zone of the fluid solver.
-   * \param[in] ZONE_STRUCT - zone of the structural solver.
-   */
-  void Fluid_Iteration_Direct(unsigned short ZONE_FLOW, unsigned short ZONE_STRUCT);
-
-  /*!
-   * \brief Run a direct structural iteration.
-   * \param[in] ZONE_FLOW - zone of the fluid solver.
-   * \param[in] ZONE_STRUCT - zone of the structural solver.
-   */
-  void Structural_Iteration_Direct(unsigned short ZONE_FLOW, unsigned short ZONE_STRUCT);
-
-  /*!
-   * \brief Run a direct mesh deformation.
-   * \param[in] ZONE_FLOW - zone of the fluid solver.
-   * \param[in] ZONE_STRUCT - zone of the structural solver.
-   */
-  void Mesh_Deformation_Direct(unsigned short ZONE_FLOW, unsigned short ZONE_STRUCT);
-
-  /*!
-   * \brief Set the recording for a Discrete Adjoint iteration for the FSI problem.
-   * \param[in] ZONE_FLOW - zone of the fluid solver.
-   * \param[in] ZONE_STRUCT - zone of the structural solver.
-   * \param[in] kind_recording - kind of recording (flow, structure, mesh, cross terms)
-   */
-
-  void SetRecording(unsigned short ZONE_FLOW,
-                    unsigned short ZONE_STRUCT,
-                    unsigned short kind_recording);
-
-  /*!
-   * \brief Load the restarts for fluid, structure and mesh.
-   * \param[in] ZONE_FLOW - zone of the fluid solver.
-   * \param[in] ZONE_STRUCT - zone of the structural solver.
-   * \param[in] kind_recording - kind of recording (flow, structure, mesh, cross terms)
-   */
-  void Preprocess(unsigned short ZONE_FLOW,
-                    unsigned short ZONE_STRUCT,
-                    unsigned short kind_recording);
-
-  /*!
-   * \brief Iterate a certain block for adjoint FSI - may be the whole set of variables or independent and subiterate
-   * \param[in] ZONE_FLOW - zone of the fluid solver.
-   * \param[in] ZONE_STRUCT - zone of the structural solver.
-   * \param[in] kind_recording - kind of recording (flow, structure, mesh, cross terms)
-   */
-  void Iterate_Block(unsigned short ZONE_FLOW,
-                       unsigned short ZONE_STRUCT,
-                       unsigned short kind_recording);
-
-  /*!
-   * \brief Initialize the adjoint - set the objective funcition and the output of the adjoint iteration
-   * \param[in] ZONE_FLOW - zone of the fluid solver.
-   * \param[in] ZONE_STRUCT - zone of the structural solver.
-   * \param[in] kind_recording - kind of recording (flow, structure, mesh, cross terms)
-   */
-  void InitializeAdjoint(unsigned short ZONE_FLOW,
-                            unsigned short ZONE_STRUCT,
-                            unsigned short kind_recording);
-
-  /*!
-   * \brief Extract the adjoint solution variables
-   * \param[in] ZONE_FLOW - zone of the fluid solver.
-   * \param[in] ZONE_STRUCT - zone of the structural solver.
-   * \param[in] kind_recording - kind of recording (flow, structure, mesh, cross terms)
-   */
-  void ExtractAdjoint(unsigned short ZONE_FLOW,
-                         unsigned short ZONE_STRUCT,
-                         unsigned short kind_recording);
-
-
-  /*!
-   * \brief Check the convergence of the problem
-   * \param[in] ZONE_FLOW - zone of the fluid solver.
-   * \param[in] ZONE_STRUCT - zone of the structural solver.
-   * \param[in] kind_recording - kind of recording (flow, structure, mesh, cross terms)
-   */
-  bool CheckConvergence(unsigned long IntIter,
-                          unsigned short ZONE_FLOW,
-                          unsigned short ZONE_STRUCT,
-                          unsigned short kind_recording);
-
-  /*!
-   * \brief Check the convergence of BGS subiteration process
-   * \param[in] ZONE_FLOW - zone of the fluid solver.
-   * \param[in] ZONE_STRUCT - zone of the structural solver.
-   * \param[in] kind_recording - kind of recording (flow, structure, mesh, cross terms)
-   */
-  bool BGSConvergence(unsigned long IntIter,
-                         unsigned short ZONE_FLOW,
-                         unsigned short ZONE_STRUCT);
-
-
-  /*!
-   * \brief Output the convergence history
-   * \param[in] ZONE_FLOW - zone of the fluid solver.
-   * \param[in] ZONE_STRUCT - zone of the structural solver.
-   * \param[in] kind_recording - kind of recording (flow, structure, mesh, cross terms)
-   */
-  void ConvergenceHistory(unsigned long IntIter,
-                             unsigned long nIntIter,
-                             unsigned short ZONE_FLOW,
-                             unsigned short ZONE_STRUCT,
-                             unsigned short kind_recording);
-
-  /*!
-   * \brief Load the restarts for fluid, structure and mesh.
-   * \param[in] ZONE_FLOW - zone of the fluid solver.
-   * \param[in] ZONE_STRUCT - zone of the structural solver.
-   * \param[in] kind_recording - kind of recording (flow, structure, mesh, cross terms)
-   */
-  void PrintDirect_Residuals(unsigned short ZONE_FLOW,
-                                unsigned short ZONE_STRUCT,
-                                unsigned short kind_recording);
-
-  /*!
-   * \brief Restart the variables to the converged solution.
-   * \param[in] ZONE_FLOW - zone of the fluid solver.
-   * \param[in] ZONE_STRUCT - zone of the structural solver.
-   * \param[in] kind_recording - kind of recording (flow, structure, mesh, cross terms)
-   */
-  void PrepareRecording(unsigned short ZONE_FLOW,
-                    unsigned short ZONE_STRUCT,
-                    unsigned short kind_recording);
-
-  /*!
-   * \brief Register the input variables for adjoint FSI problems: flow conservative, fluid mesh position and structural displacements.
-   * \param[in] ZONE_FLOW - zone of the fluid solver.
-   * \param[in] ZONE_STRUCT - zone of the structural solver.
-   * \param[in] kind_recording - kind of recording (flow, structure, mesh, cross terms)
-   */
-  void RegisterInput(unsigned short ZONE_FLOW,
-                    unsigned short ZONE_STRUCT,
-                    unsigned short kind_recording);
-
-  /*!
-   * \brief Register the input variables for adjoint FSI problems: flow conservative, fluid mesh position and structural displacements.
-   * \param[in] ZONE_FLOW - zone of the fluid solver.
-   * \param[in] ZONE_STRUCT - zone of the structural solver.
-   * \param[in] kind_recording - kind of recording (flow, structure, mesh, cross terms)
-   */
-  void SetDependencies(unsigned short ZONE_FLOW,
-                    unsigned short ZONE_STRUCT,
-                    unsigned short kind_recording);
-
-  /*!
-   * \brief Restart the output variables for adjoint FSI problems: flow conservative, fluid mesh position and structural displacements.
-   * \param[in] ZONE_FLOW - zone of the fluid solver.
-   * \param[in] ZONE_STRUCT - zone of the structural solver.
-   * \param[in] kind_recording - kind of recording (flow, structure, mesh, cross terms)
-   */
-  void RegisterOutput(unsigned short ZONE_FLOW,
-                    unsigned short ZONE_STRUCT,
-                    unsigned short kind_recording);
-
-  /*!
-   * \brief Overload, does nothing but avoids dynamic mesh updates in adjoint FSI problems before the iteration
-   */
-  void DynamicMeshUpdate(unsigned long TimeIter);
-
-  /*!
-   * \brief Transfer the displacements computed on the structural solver into the fluid solver.
-   * \param[in] donorZone - zone in which the displacements will be transferred.
-   * \param[in] targetZone - zone which receives the tractions transferred.
-   */
-  void Transfer_Displacements(unsigned short donorZone, unsigned short targetZone);
-
-  /*!
-   * \brief Transfer the tractions computed on the fluid solver into the structural solver.
-   * \param[in] donorZone - zone from which the tractions will be transferred.
-   * \param[in] targetZone - zone which receives the tractions transferred.
-   */
-  void Transfer_Tractions(unsigned short donorZone, unsigned short targetZone);
-
->>>>>>> 79dcfaef
 };