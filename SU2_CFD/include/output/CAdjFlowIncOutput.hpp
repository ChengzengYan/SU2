/*!
 * \file CAdjFlowIncOutput.hpp
 * \brief Headers of the adjoint incompressible flow output.
 * \author T. Albring
 * \version 6.2.0 "Falcon"
 *
 * The current SU2 release has been coordinated by the
 * SU2 International Developers Society <www.su2devsociety.org>
 * with selected contributions from the open-source community.
 *
 * The main research teams contributing to the current release are:
 *  - Prof. Juan J. Alonso's group at Stanford University.
 *  - Prof. Piero Colonna's group at Delft University of Technology.
 *  - Prof. Nicolas R. Gauger's group at Kaiserslautern University of Technology.
 *  - Prof. Alberto Guardone's group at Polytechnic University of Milan.
 *  - Prof. Rafael Palacios' group at Imperial College London.
 *  - Prof. Vincent Terrapon's group at the University of Liege.
 *  - Prof. Edwin van der Weide's group at the University of Twente.
 *  - Lab. of New Concepts in Aeronautics at Tech. Institute of Aeronautics.
 *
 * Copyright 2012-2019, Francisco D. Palacios, Thomas D. Economon,
 *                      Tim Albring, and the SU2 contributors.
 *
 * SU2 is free software; you can redistribute it and/or
 * modify it under the terms of the GNU Lesser General Public
 * License as published by the Free Software Foundation; either
 * version 2.1 of the License, or (at your option) any later version.
 *
 * SU2 is distributed in the hope that it will be useful,
 * but WITHOUT ANY WARRANTY; without even the implied warranty of
 * MERCHANTABILITY or FITNESS FOR A PARTICULAR PURPOSE. See the GNU
 * Lesser General Public License for more details.
 *
 * You should have received a copy of the GNU Lesser General Public
 * License along with SU2. If not, see <http://www.gnu.org/licenses/>.
 */

#pragma once

#include "COutput.hpp"

/*! \class CAdjFlowIncOutput
 *  \brief Output class for incompressible flow discrete adjoint problems.
 *  \author R. Sanchez, T. Albring.
 *  \date June 5, 2018.
 */
class CAdjFlowIncOutput final: public COutput {
private:
  
<<<<<<< HEAD
  bool cont_adj; /*!< \brief Boolean indicating whether we run a cont. adjoint problem */ 

  unsigned short turb_model; /*!< \brief Boolean indicating whether have a turbulence model*/ 
  unsigned short rad_model;  /*!< \brief Boolean indicating whether have a radiation model*/ 
=======
  unsigned short turb_model; /*!< \brief The kind of turbulence model*/ 
>>>>>>> b5ba8e60
  bool heat,                 /*!< \brief Boolean indicating whether have a heat problem*/ 
  weakly_coupled_heat; /*!< \brief Boolean indicating whether have a weakly coupled heat equation*/ 
  
public:


  /*!
   * \brief Constructor of the class
   * \param[in] config - Definition of the particular problem.
   */
  CAdjFlowIncOutput(CConfig *config, unsigned short nDim);

  /*!
   * \brief Destructor of the class.
   */
  ~CAdjFlowIncOutput(void) override;

  /*!
   * \brief Load the history output field values
   * \param[in] config - Definition of the particular problem.
   */
  void LoadHistoryData(CConfig *config, CGeometry *geometry, CSolver **solver) override;
  
  /*!
   * \brief Set the available history output fields
   * \param[in] config - Definition of the particular problem.
   */
  void SetHistoryOutputFields(CConfig *config) override;
  
  /*!
   * \brief Set the available volume output fields
   * \param[in] config - Definition of the particular problem.
   */
  void SetVolumeOutputFields(CConfig *config) override;
  
  /*!
   * \brief Set the values of the volume output fields for a point.
   * \param[in] config - Definition of the particular problem.
   * \param[in] geometry - Geometrical definition of the problem.
   * \param[in] solver - The container holding all solution data.
   * \param[in] iPoint - Index of the point.
   */
  void LoadVolumeData(CConfig *config, CGeometry *geometry, CSolver **solver, unsigned long iPoint) override;
  
  /*!
   * \brief Set the values of the volume output fields for a surface point.
   * \param[in] config - Definition of the particular problem.
   * \param[in] geometry - Geometrical definition of the problem.
   * \param[in] solver  - The container holding all solution data.
   * \param[in] iPoint - Index of the point.
   * \param[in] iMarker - Index of the surface marker.
   * \param[in] iVertex - Index of the vertex on the marker.
   */
  void LoadSurfaceData(CConfig *config, CGeometry *geometry, CSolver **solver, 
                       unsigned long iPoint, unsigned short iMarker, unsigned long iVertex) override;  
  
  /*!
   * \brief Check whether the base values for relative residuals should be initialized
   * \param[in] config - Definition of the particular problem.
   * \return <TRUE> if the residuals should be initialized.
   */
  bool SetInit_Residuals(CConfig *config) override;
  
  /*!
   * \brief Check whether the averaged values should be updated
   * \param[in] config - Definition of the particular problem.
   * \return <TRUE> averages should be updated.
   */
  bool SetUpdate_Averages(CConfig *config) override;

};<|MERGE_RESOLUTION|>--- conflicted
+++ resolved
@@ -47,14 +47,8 @@
 class CAdjFlowIncOutput final: public COutput {
 private:
   
-<<<<<<< HEAD
-  bool cont_adj; /*!< \brief Boolean indicating whether we run a cont. adjoint problem */ 
-
-  unsigned short turb_model; /*!< \brief Boolean indicating whether have a turbulence model*/ 
-  unsigned short rad_model;  /*!< \brief Boolean indicating whether have a radiation model*/ 
-=======
   unsigned short turb_model; /*!< \brief The kind of turbulence model*/ 
->>>>>>> b5ba8e60
+  unsigned short rad_model;  /*!< \brief The kind of radiation model */ 
   bool heat,                 /*!< \brief Boolean indicating whether have a heat problem*/ 
   weakly_coupled_heat; /*!< \brief Boolean indicating whether have a weakly coupled heat equation*/ 
   
