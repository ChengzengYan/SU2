/*!
 * \file output.hpp
 * \brief Headers of the main subroutines for generating the file outputs.
 *        The subroutines and functions are in the <i>output_structure.cpp</i> file.
 * \author F. Palacios, T. Economon, M. Colonno
 * \version 6.1.0 "Falcon"
 *
 * The current SU2 release has been coordinated by the
 * SU2 International Developers Society <www.su2devsociety.org>
 * with selected contributions from the open-source community.
 *
 * The main research teams contributing to the current release are:
 *  - Prof. Juan J. Alonso's group at Stanford University.
 *  - Prof. Piero Colonna's group at Delft University of Technology.
 *  - Prof. Nicolas R. Gauger's group at Kaiserslautern University of Technology.
 *  - Prof. Alberto Guardone's group at Polytechnic University of Milan.
 *  - Prof. Rafael Palacios' group at Imperial College London.
 *  - Prof. Vincent Terrapon's group at the University of Liege.
 *  - Prof. Edwin van der Weide's group at the University of Twente.
 *  - Lab. of New Concepts in Aeronautics at Tech. Institute of Aeronautics.
 *
 * Copyright 2012-2018, Francisco D. Palacios, Thomas D. Economon,
 *                      Tim Albring, and the SU2 contributors.
 *
 * SU2 is free software; you can redistribute it and/or
 * modify it under the terms of the GNU Lesser General Public
 * License as published by the Free Software Foundation; either
 * version 2.1 of the License, or (at your option) any later version.
 *
 * SU2 is distributed in the hope that it will be useful,
 * but WITHOUT ANY WARRANTY; without even the implied warranty of
 * MERCHANTABILITY or FITNESS FOR A PARTICULAR PURPOSE. See the GNU
 * Lesser General Public License for more details.
 *
 * You should have received a copy of the GNU Lesser General Public
 * License along with SU2. If not, see <http://www.gnu.org/licenses/>.
 */

#pragma once

#include "../../../Common/include/mpi_structure.hpp"

#ifdef HAVE_CGNS
  #include "cgnslib.h"
#endif
#ifdef HAVE_TECIO
  #include "TECIO.h"
#endif
#include <fstream>
#include <cmath>
#include <time.h>
#include <fstream>
#include <vector>

//#include "../solver_structure.hpp"
//#include "../integration_structure.hpp"
//#include "../../../Common/include/geometry_structure.hpp"
//#include "../../../Common/include/fem_geometry_structure.hpp"
//#include "../../../Common/include/fem_standard_element.hpp"

#include "../../../Common/include/option_structure.hpp"
class CGeometry;
class CConfig;
class CSolver;
class CIntegration;

using namespace std;

/*!
 * \class COutputLegacy
 * \brief Class for writing the flow, adjoint and linearized solver
 *        solution (including the history solution, and parallel stuff).
 * \author F. Palacios, T. Economon, M. Colonno.
 */
class COutputLegacy {

  unsigned long nGlobal_Poin;   // Global number of nodes with halos
  unsigned long nSurf_Poin;   // Global number of nodes of the surface
  unsigned long nGlobal_Doma;   // Global number of nodes without halos
  unsigned long nGlobal_Elem;  // Global number of elems without halos
  unsigned long nSurf_Elem,  // Global number of surface elems without halos
  nGlobal_Line,
  nGlobal_BoundTria,
  nGlobal_BoundQuad,
  nGlobal_Tria,
  nGlobal_Quad,
  nGlobal_Tetr,
  nGlobal_Hexa,
  nGlobal_Pris,
  nGlobal_Pyra;
  su2double **Coords;              // node i (x, y, z) = (Coords[0][i], Coords[1][i], Coords[2][i])
  int *Conn_Line;
  int *Conn_BoundTria;
  int *Conn_BoundQuad;
  int *Conn_Tria;  // triangle 1 = Conn_Tria[0], Conn_Tria[1], Conn_Tria[3]
  int *Conn_Quad;
  int *Conn_Tetr;
  int *Conn_Hexa;
  int *Conn_Pris;
  int *Conn_Pyra;


  unsigned long nGlobal_Poin_Par;   // Global number of nodes with halos
  unsigned long nGlobal_Elem_Par;  // Global number of elems without halos
  unsigned long nGlobal_Surf_Poin;
  unsigned long nSurf_Elem_Par;
  unsigned long nSurf_Poin_Par;
  unsigned long nParallel_Poin;
  unsigned long nParallel_Line,
  nParallel_BoundTria,
  nParallel_BoundQuad,
  nParallel_Tria,
  nParallel_Quad,
  nParallel_Tetr,
  nParallel_Hexa,
  nParallel_Pris,
  nParallel_Pyra;
  int *Conn_BoundLine_Par;
  int *Conn_BoundTria_Par;
  int *Conn_BoundQuad_Par;
  int *Conn_Tria_Par;  // triangle 1 = Conn_Tria[0], Conn_Tria[1], Conn_Tria[3]
  int *Conn_Quad_Par;
  int *Conn_Tetr_Par;
  int *Conn_Hexa_Par;
  int *Conn_Pris_Par;
  int *Conn_Pyra_Par;

  unsigned long nGlobalPoint_Sort;
  unsigned long nLocalPoint_Sort;
  unsigned long nPoint_Restart;
  int *Local_Halo_Sort;

  unsigned long *beg_node;
  unsigned long *end_node;

  unsigned long *nPointLinear;
  unsigned long *nPointCumulative;

  unsigned short nVar_Par;
  su2double **Local_Data;
  su2double **Local_Data_Copy;      // Local data copy for cte. lift mode
  su2double **Parallel_Data;        // node i (x, y, z) = (Coords[0][i], Coords[1][i], Coords[2][i])
  su2double **Parallel_Surf_Data;   // node i (x, y, z) = (Coords[0][i], Coords[1][i], Coords[2][i])
  vector<string> Variable_Names;

  su2double **Data;
  unsigned short nVar_Consv, nVar_Total, nVar_Extra, nZones;
  bool wrote_surf_file, wrote_CGNS_base, wrote_Tecplot_base, wrote_Paraview_base;
  unsigned short wrote_base_file;
  su2double RhoRes_New, *RhoRes_Old;
  int cgns_base, cgns_zone, cgns_base_results, cgns_zone_results;

  su2double Sum_Total_RadialDistortion, Sum_Total_CircumferentialDistortion; // Add all the distortion to compute a run average.
  bool turbo;
  unsigned short   nSpanWiseSections,
       nMarkerTurboPerf;

  su2double **TotalStaticEfficiency,
        **TotalTotalEfficiency,
        **KineticEnergyLoss,
        **TRadius,
        **TotalPressureLoss,
        **MassFlowIn,
        **MassFlowOut,
        **FlowAngleIn,
        **FlowAngleIn_BC,
        **FlowAngleOut,
        **EulerianWork,
        **TotalEnthalpyIn,
        **TotalEnthalpyIn_BC,
        **EntropyIn,
        **EntropyOut,
        **EntropyIn_BC,
        **PressureRatio,
        **TotalTemperatureIn,
        **EnthalpyOut,
        ***MachIn,
        ***MachOut,
        **VelocityOutIs,
        **DensityIn,
        **PressureIn,
        ***TurboVelocityIn,
        **DensityOut,
        **PressureOut,
        ***TurboVelocityOut,
        **EnthalpyOutIs,
        **EntropyGen,
        **AbsFlowAngleIn,
        **TotalEnthalpyOut,
        **RothalpyIn,
        **RothalpyOut,
        **TotalEnthalpyOutIs,
        **AbsFlowAngleOut,
        **PressureOut_BC,
        **TemperatureIn,
        **TemperatureOut,
        **TotalPressureIn,
        **TotalPressureOut,
        **TotalTemperatureOut,
        **EnthalpyIn,
        **TurbIntensityIn,
        **Turb2LamViscRatioIn,
        **TurbIntensityOut,
        **Turb2LamViscRatioOut,
        **NuFactorIn,
        **NuFactorOut;

protected:

  int rank,   /*!< \brief MPI Rank. */
  size;         /*!< \brief MPI Size. */

public:

  /*!
   * \brief Constructor of the class.
   */
  COutputLegacy(CConfig *congig);

  /*!
   * \brief Destructor of the class.
   */
  ~COutputLegacy(void);

  /*!
   * \brief Writes and organizes the all the output files, except the history one, for serial computations.
   * \param[in] solver_container - Container vector with all the solutions.
   * \param[in] geometry - Geometrical definition of the problem.
   * \param[in] config - Definition of the particular problem.
   * \param[in] iExtIter - Current external (time) iteration.
   * \param[in] val_iZone - Total number of domains in the grid file.
   * \param[in] val_nZone - Total number of domains in the grid file.
   */
  void SetResult_Files(CSolver *****solver_container, CGeometry ****geometry, CConfig **config,
                       unsigned long iExtIter, unsigned short val_nZone);

  /*!
   * \brief Writes and organizes the all the output files, except the history one, for serial computations with the FEM solver.
   * \param[in] solver_container - Container vector with all the solutions.
   * \param[in] geometry - Geometrical definition of the problem.
   * \param[in] config - Definition of the particular problem.
   * \param[in] iExtIter - Current external (time) iteration.
   * \param[in] val_iZone - Total number of domains in the grid file.
   * \param[in] val_nZone - Total number of domains in the grid file.
   */
  void SetResult_Files_FEM(CSolver ****solver_container, CGeometry ***geometry, CConfig **config,
                       unsigned long iExtIter, unsigned short val_nZone);

  /*!
   * \brief Writes and organizes the all the output files, except the history one, for serial computations.
   * \param[in] solver_container - Container vector with all the solutions.
   * \param[in] geometry - Geometrical definition of the problem.
   * \param[in] config - Definition of the particular problem.
   * \param[in] iExtIter - Current external (time) iteration.
   * \param[in] val_iZone - Total number of domains in the grid file.
   * \param[in] val_nZone - Total number of domains in the grid file.
   */
  void SetBaselineResult_Files(CSolver ***solver, CGeometry ***geometry, CConfig **config,
                               unsigned long iExtIter, unsigned short val_nZone);

  /*!
   * \brief Writes and organizes the all the output files, except the history one, for DG-FEM simulations (SU2_SOL).
   * \param[in] solver_container - Container vector with all the solutions.
   * \param[in] geometry - Geometrical definition of the problem.
   * \param[in] config - Definition of the particular problem.
   * \param[in] iExtIter - Current external (time) iteration.
   * \param[in] val_iZone - Total number of domains in the grid file.
   * \param[in] val_nZone - Total number of domains in the grid file.
   */
  void SetBaselineResult_Files_FEM(CSolver ***solver, CGeometry ***geometry, CConfig **config,
                                   unsigned long iExtIter, unsigned short val_nZone);

  /*!
   * \brief Writes and organizes the all the output files, except the history one, for serial computations.
   * \param[in] geometry - Geometrical definition of the problem.
   * \param[in] config - Definition of the particular problem.
   * \param[in] val_nZone - Total number of domains in the grid file.
   */
  void SetMesh_Files(CGeometry **geometry, CConfig **config, unsigned short val_nZone, bool new_file, bool su2_file);

  /*!
   * \brief Writes equivalent area.
   * \param[in] solver - Container vector with all the solutions.
   * \param[in] geometry - Geometrical definition of the problem.
   * \param[in] config - Definition of the particular problem.
   * \param[in] output - Create output files.
   */
  void SpecialOutput_SonicBoom(CSolver *solver, CGeometry *geometry, CConfig *config, bool output);

  /*!
   * \brief Writes inverse design.
   * \param[in] solver_container - Container vector with all the solutions.
   * \param[in] geometry - Geometrical definition of the problem.
   * \param[in] config - Definition of the particular problem.
   * \param[in] iExtIter - Current external (time) iteration.
   */
  void SetCp_InverseDesign(CSolver *solver_container, CGeometry *geometry, CConfig *config,
                         unsigned long iExtIter);

  /*!
   * \brief Writes inverse design.
   * \param[in] solver_container - Container vector with all the solutions.
   * \param[in] geometry - Geometrical definition of the problem.
   * \param[in] config - Definition of the particular problem.
   * \param[in] iExtIter - Current external (time) iteration.
   */
  void SetHeatFlux_InverseDesign(CSolver *solver_container, CGeometry *geometry, CConfig *config,
                        unsigned long iExtIter);

  /*!
   * \brief Writes forces at different sections.
   * \param[in] solver_container - Container vector with all the solutions.
   * \param[in] geometry - Geometrical definition of the problem.
   * \param[in] config - Definition of the particular problem.
   * \param[in] output - Create output files.
   */
  void SpecialOutput_SpanLoad(CSolver *solver, CGeometry *geometry, CConfig *config, bool output);

  /*!
   * \brief Writes one dimensional output.
   * \author H. Kline
   * \param[in] solver_container - Container vector with all the solutions.
   * \param[in] geometry - Geometrical definition of the problem.
   * \param[in] config - Definition of the particular problem.
   * \param[in] output - Create output files.
   */
  void SpecialOutput_AnalyzeSurface(CSolver *solver, CGeometry *geometry, CConfig *config, bool output);

  /*!
   * \brief Create and write the file with the flow coefficient on the surface.
   * \param[in] config - Definition of the particular problem.
   * \param[in] geometry - Geometrical definition of the problem.
   * \param[in] FlowSolution - Flow solution.
   * \param[in] iExtIter - Current external (time) iteration.
   * \param[in] val_iZone - Current zone number in the grid file.
   * \param[in] output - Create output files.
   */
  void SpecialOutput_Distortion(CSolver *solver, CGeometry *geometry, CConfig *config, bool output);

  /*!
   * \brief Create and write the file with the FSI convergence history.
   * \param[in] config - Definition of the particular problem.
   * \param[in] geometry - Geometrical definition of the problem.
   * \param[in] solver_container - Solver for all physical problems.
   * \param[in] iExtIter - Current external (time) iteration.
   * \param[in] val_iZone - Current zone number in the grid file.
   */
  void SpecialOutput_FSI(ofstream *FSIHist_file, CGeometry ****geometry, CSolver *****solver_container, CConfig **config, CIntegration ****integration,
                         unsigned long iExtIter, unsigned short ZONE_FLOW, unsigned short ZONE_STRUCT, bool header);

  /*!
   * \brief Create and write the file with the FSI convergence history.
   * \param[in] iIter - Current iteration.
   * \param[in] iFreq - Frequency of output printing.
   */
  bool PrintOutput(unsigned long iIter, unsigned long iFreq);

  /*!
   * \brief Create and write the file with the flow coefficient on the surface.
   * \param[in] config - Definition of the particular problem.
   * \param[in] geometry - Geometrical definition of the problem.
   * \param[in] FlowSolution - Flow solution.
   * \param[in] iExtIter - Current external (time) iteration.
   * \param[in] val_iZone - Current zone number in the grid file.
   */
  void SetSurfaceCSV_Flow(CConfig *config, CGeometry *geometry, CSolver *FlowSolver, unsigned long iExtIter, unsigned short val_iZone, unsigned short val_iInst);

  /*!
   * \brief Create and write the file with the adjoint coefficients on the surface for serial computations.
   * \param[in] config - Definition of the particular problem.
   * \param[in] geometry - Geometrical definition of the problem.
   * \param[in] AdjSolution - Adjoint solution.
   * \param[in] FlowSolution - Flow solution.
   * \param[in] iExtIter - Current external (time) iteration.
   * \param[in] val_iZone - Current zone number in the grid file.
   */
  void SetSurfaceCSV_Adjoint(CConfig *config, CGeometry *geometry, CSolver *AdjSolver, CSolver *FlowSolution, unsigned long iExtIter, unsigned short val_iZone, unsigned short val_iInst);

  /*!
   * \brief Merge the geometry into a data structure used for output file writing.
   * \param[in] config - Definition of the particular problem.
   * \param[in] geometry - Geometrical definition of the problem.
   * \param[in] val_nZone - iZone index.
   */
  void MergeConnectivity(CConfig *config, CGeometry *geometry, unsigned short val_iZone);

  /*!
   * \brief Merge the FEM geometry into a data structure used for output file writing.
   * \param[in] config - Definition of the particular problem.
   * \param[in] geometry - Geometrical definition of the problem.
   * \param[in] val_nZone - iZone index.
   */
  void MergeConnectivity_FEM(CConfig *config, CGeometry *geometry, unsigned short val_iZone);

  /*!
   * \brief Merge the node coordinates from all processors.
   * \param[in] config - Definition of the particular problem.
   * \param[in] geometry - Geometrical definition of the problem.
   */
  void MergeCoordinates(CConfig *config, CGeometry *geometry);

  /*!
   * \brief Merge the node coordinates from all processors for the FEM solver.
   * \param[in] config - Definition of the particular problem.
   * \param[in] geometry - Geometrical definition of the problem.
   */
  void MergeCoordinates_FEM(CConfig *config, CGeometry *geometry);

  /*!
   * \brief Merge the connectivity for a single element type from all processors.
   * \param[in] config - Definition of the particular problem.
   * \param[in] geometry - Geometrical definition of the problem.
   * \param[in] Elem_Type - VTK index of the element type being merged.
   */
  void MergeVolumetricConnectivity(CConfig *config, CGeometry *geometry, unsigned short Elem_Type);

  /*!
   * \brief Merge the connectivity for a single element type from all processors for the FEM solver.
   * \param[in] config - Definition of the particular problem.
   * \param[in] geometry - Geometrical definition of the problem.
   * \param[in] Elem_Type - VTK index of the element type being merged.
   */
  void MergeVolumetricConnectivity_FEM(CConfig *config, CGeometry *geometry, unsigned short Elem_Type);

  /*!
   * \brief Merge the connectivity for a single element type from all processors.
   * \param[in] config - Definition of the particular problem.
   * \param[in] geometry - Geometrical definition of the problem.
   * \param[in] Elem_Type - VTK index of the element type being merged.
   */
  void MergeSurfaceConnectivity(CConfig *config, CGeometry *geometry, unsigned short Elem_Type);

  /*!
   * \brief Merge the connectivity for a single element type from all processors for the FEM solver.
   * \param[in] config - Definition of the particular problem.
   * \param[in] geometry - Geometrical definition of the problem.
   * \param[in] Elem_Type - VTK index of the element type being merged.
   */
  void MergeSurfaceConnectivity_FEM(CConfig *config, CGeometry *geometry, unsigned short Elem_Type);

  /*!
   * \brief Merge the solution into a data structure used for output file writing.
   * \param[in] config - Definition of the particular problem.
   * \param[in] geometry - Geometrical definition of the problem.
   * \param[in] solution - Flow, adjoint or linearized solution.
   * \param[in] val_nZone - iZone index.
   */
  void MergeSolution(CConfig *config, CGeometry *geometry, CSolver **solver, unsigned short val_iZone);

  /*!
   * \brief Merge the FEM solution into a data structure used for output file writing.
   * \param[in] config - Definition of the particular problem.
   * \param[in] geometry - Geometrical definition of the problem.
   * \param[in] solution - Flow, adjoint or linearized solution.
   * \param[in] val_nZone - iZone index.
   */
  void MergeSolution_FEM(CConfig *config, CGeometry *geometry, CSolver **solver, unsigned short val_iZone);

  /*!
   * \brief Merge the solution into a data structure used for output file writing.
   * \param[in] config - Definition of the particular problem.
   * \param[in] geometry - Geometrical definition of the problem.
   * \param[in] solution - Flow, adjoint or linearized solution.
   * \param[in] val_nZone - iZone index.
   */
  void MergeBaselineSolution(CConfig *config, CGeometry *geometry, CSolver *solver, unsigned short val_iZone);

  /*!
   * \brief Merge the solution into a data structure used for output file writing (DG-FEM).
   * \param[in] config - Definition of the particular problem.
   * \param[in] geometry - Geometrical definition of the problem.
   * \param[in] solution - Flow, adjoint or linearized solution.
   * \param[in] val_nZone - iZone index.
   */
  void MergeBaselineSolution_FEM(CConfig *config, CGeometry *geometry, CSolver *solver, unsigned short val_iZone);

  /*!
   * \brief Write a native SU2 restart file.
   * \param[in] config - Definition of the particular problem.
   * \param[in] geometry - Geometrical definition of the problem.
   * \param[in] solver - Flow, adjoint or linearized solution.
   * \param[in] val_iZone - iZone index.
   */
  void SetRestart(CConfig *config, CGeometry *geometry, CSolver **solver, unsigned short val_iZone);

  /*!
   * \brief Write a native SU2 restart file (ASCII) in parallel.
   * \param[in] config - Definition of the particular problem.
   * \param[in] geometry - Geometrical definition of the problem.
   * \param[in] solver - Flow, adjoint or linearized solution.
   * \param[in] val_iZone - iZone index.
   */
  void WriteRestart_Parallel_ASCII(CConfig *config, CGeometry *geometry, CSolver **solver, unsigned short val_iZone, unsigned short val_iInst);

  /*!
   * \brief Write a native SU2 restart file (binary) in parallel.
   * \param[in] config - Definition of the particular problem.
   * \param[in] geometry - Geometrical definition of the problem.
   * \param[in] solver - Flow, adjoint or linearized solution.
   * \param[in] val_iZone - iZone index.
   */
  void WriteRestart_Parallel_Binary(CConfig *config, CGeometry *geometry, CSolver **solver, unsigned short val_iZone, unsigned short val_iInst);

  /*!
   * \brief Write the x, y, & z coordinates to a CGNS output file.
   * \param[in] config - Definition of the particular problem.
   * \param[in] geometry - Geometrical definition of the problem.
   * \param[in] val_iZone - iZone index.
   */
  void SetCGNS_Coordinates(CConfig *config, CGeometry *geometry, unsigned short val_iZone);

  /*!
   * \brief Write the element connectivity to a CGNS output file.
   * \param[in] config - Definition of the particular problem.
   * \param[in] geometry - Geometrical definition of the problem.
   * \param[in] val_iZone - iZone index.
   */
  void SetCGNS_Connectivity(CConfig *config, CGeometry *geometry, unsigned short val_iZone);

  /*!
   * \brief Write solution data to a CGNS output file.
   * \param[in] config - Definition of the particular problem.
   * \param[in] geometry - Geometrical definition of the problem.
   * \param[in] val_iZone - iZone index.
   */
  void SetCGNS_Solution(CConfig *config, CGeometry *geometry, unsigned short val_iZone);

//  /*!
//   * \brief Write a Paraview ASCII solution file.
//   * \param[in] config - Definition of the particular problem.
//   * \param[in] geometry - Geometrical definition of the problem.
//   * \param[in] val_iZone - Current zone.
//   * \param[in] val_nZone - Total number of zones.
//   */
//  void SetParaview_ASCII(CConfig *config, CGeometry *geometry, unsigned short val_iZone, unsigned short val_nZone, bool surf_sol);

//  /*!
//   * \brief Write a Paraview ASCII solution file.
//   * \param[in] config - Definition of the particular problem.
//   * \param[in] geometry - Geometrical definition of the problem.
//   * \param[in] val_iZone - Current zone.
//   * \param[in] val_nZone - Total number of zones.
//   */
//  void SetParaview_MeshASCII(CConfig *config, CGeometry *geometry, unsigned short val_iZone, unsigned short val_nZone, bool surf_sol, bool new_file);

//  /*!
//   * \brief Write a Paraview ASCII solution file with parallel output.
//   * \param[in] config - Definition of the particular problem.
//   * \param[in] geometry - Geometrical definition of the problem.
//   * \param[in] val_iZone - Current zone.
//   * \param[in] val_nZone - Total number of zones.
//   * \param[in] surf_sol - Flag controlling whether this is a volume or surface file.
//   */
//  void WriteParaViewASCII_Parallel(CConfig *config, CGeometry *geometry, CSolver **solver, unsigned short val_iZone, unsigned short val_nZone, unsigned short val_iInst, unsigned short val_nInst, bool surf_sol);

//  /*!
//   * \brief Write a Paraview binary solution file with parallel output.
//   * \param[in] config - Definition of the particular problem.
//   * \param[in] geometry - Geometrical definition of the problem.
//   * \param[in] val_iZone - Current zone.
//   * \param[in] val_nZone - Total number of zones.
//   * \param[in] surf_sol - Flag controlling whether this is a volume or surface file.
//   */
//  void WriteParaViewBinary_Parallel(CConfig *config, CGeometry *geometry, CSolver **solver, unsigned short val_iZone, unsigned short val_nZone, bool surf_sol);

//  /*!
//   * \brief Write a Tecplot ASCII solution file.
//   * \param[in] config - Definition of the particular problem.
//   * \param[in] geometry - Geometrical definition of the problem.
//   * \param[in] val_iZone - Current zone.
//   * \param[in] val_nZone - Total number of zones.
//   */
//  void SetTecplotASCII(CConfig *config, CGeometry *geometry, CSolver **solver, unsigned short val_iZone, unsigned short val_nZone, bool surf_sol);

//  /*!
//   * \brief Write the nodal coordinates and connectivity to a Tecplot ASCII mesh file.
//   * \param[in] config - Definition of the particular problem.
//   * \param[in] geometry - Geometrical definition of the problem.
//   * \param[in] val_iZone - iZone index.
//   */
//  void SetTecplot_MeshASCII(CConfig *config, CGeometry *geometry, bool surf_sol, bool new_file);

//  /*!
//   * \brief Write the nodal coordinates and connectivity to a stl ASCII mesh file.
//   * \param[in] config - Definition of the particular problem.
//   * \param[in] geometry - Geometrical definition of the problem.
//   * \param[in] val_iZone - iZone index.
//   */
//  void SetSTL_MeshASCII(CConfig *config, CGeometry *geometry);

//  /*!
//   * \brief Write the nodal coordinates and connectivity to a n3d ASCII mesh file.
//   * \param[in] config - Definition of the particular problem.
//   * \param[in] geometry - Geometrical definition of the problem.
//   */
//  void SetCSV_MeshASCII(CConfig *config, CGeometry *geometry);

//  /*!
//   * \brief Write the nodal coordinates and connectivity to a n3d ASCII mesh file.
//   * \param[in] config - Definition of the particular problem.
//   * \param[in] geometry - Geometrical definition of the problem.
//   * \param[in] val_iZone - iZone index.
//   */
//  void SetTecplotASCII_Mesh(CConfig *config, CGeometry *geometry, unsigned short val_iZone, bool surf_sol, bool new_file);

//  /*!
//   * \brief Write the solution data and connectivity to a Tecplot ASCII mesh file in parallel.
//   * \param[in] config - Definition of the particular problem.
//   * \param[in] geometry - Geometrical definition of the problem.
//   * \param[in] val_iZone - Current zone.
//   * \param[in] val_nZone - Total number of zones.
//   * \param[in] surf_sol - Flag controlling whether this is a volume or surface file.
//   */
//  void WriteTecplotASCII_Parallel(CConfig *config, CGeometry *geometry, CSolver **solver, unsigned short val_iZone, unsigned short val_nZone, unsigned short val_iInst, unsigned short val_nInst, bool surf_sol);

  /*!
   * \brief Write the nodal coordinates and connectivity to a Tecplot binary mesh file.
   * \param[in] config - Definition of the particular problem.
   * \param[in] geometry - Geometrical definition of the problem.
   * \param[in] val_iZone - iZone index.
   */
  string AssembleVariableNames(CGeometry *geometry, CConfig *config, unsigned short nVar_Consv, unsigned short *NVar);

  /*!
   * \brief Write the nodal coordinates and connectivity to a Tecplot binary mesh file.
   * \param[in] config - Definition of the particular problem.
   * \param[in] geometry - Geometrical definition of the problem.
   * \param[in] val_iZone - iZone index.
   */
  void SetSU2_MeshASCII(CConfig *config, CGeometry *geometry, unsigned short val_iZone, ofstream &output_file);

  /*!
   * \brief Write the nodal coordinates and connectivity to a Tecplot binary mesh file.
   * \param[in] config - Definition of the particular problem.
   * \param[in] geometry - Geometrical definition of the problem.
   * \param[in] val_iZone - iZone index.
   */
  void SetSU2_MeshBinary(CConfig *config, CGeometry *geometry);

  /*!
   * \brief Write the nodal coordinates to a binary file.
   * \param[in] config - Definition of the particular problem.
   * \param[in] geometry - Geometrical definition of the problem.
   * \param[in] val_iZone - iZone index.
   */
  void WriteCoordinates_Binary(CConfig *config, CGeometry *geometry, unsigned short val_iZone);

//  /*!
//   * \brief Write the nodal coordinates and connectivity to a Tecplot binary mesh file.
//   * \param[in] config - Definition of the particular problem.
//   * \param[in] geometry - Geometrical definition of the problem.
//   * \param[in] val_iZone - iZone index.
//   */
//  void SetTecplotBinary_DomainMesh(CConfig *config, CGeometry *geometry, unsigned short val_iZone);

//  /*!
//   * \brief Write the coordinates and connectivity to a Tecplot binary surface mesh file.
//   * \param[in] config - Definition of the particular problem.
//   * \param[in] geometry - Geometrical definition of the problem.
//   * \param[in] val_iZone - iZone index.
//   */
//  void SetTecplotBinary_SurfaceMesh(CConfig *config, CGeometry *geometry, unsigned short val_iZone);

//  /*!
//   * \brief Write solution data to a Tecplot binary volume solution file.
//   * \param[in] config - Definition of the particular problem.
//   * \param[in] geometry - Geometrical definition of the problem.
//   * \param[in] val_iZone - iZone index.
//   */
//  void SetTecplotBinary_DomainSolution(CConfig *config, CGeometry *geometry, unsigned short val_iZone);

//  /*!
//   * \brief Write solution data to a Tecplot binary surface solution file.
//   * \param[in] config - Definition of the particular problem.
//   * \param[in] geometry - Geometrical definition of the problem.
//   * \param[in] val_iZone - iZone index.
//   */
//  void SetTecplotBinary_SurfaceSolution(CConfig *config, CGeometry *geometry, unsigned short val_iZone);

//  /*!
//   * \brief Write a Tecplot ASCII solution file.
//   * \param[in] config - Definition of the particular problem.
//   * \param[in] geometry - Geometrical definition of the problem.
//   * \param[in] val_iZone - Current zone.
//   * \param[in] val_nZone - Total number of zones.
//   */
//  void SetFieldViewASCII(CConfig *config, CGeometry *geometry, unsigned short val_iZone, unsigned short val_nZone);

//  /*!
//   * \brief Write the nodal coordinates and connectivity to a Tecplot binary mesh file.
//   * \param[in] config - Definition of the particular problem.
//   * \param[in] geometry - Geometrical definition of the problem.
//   * \param[in] val_iZone - iZone index.
//   */
//  void SetFieldViewASCII_Mesh(CConfig *config, CGeometry *geometry);

//  /*!
//   * \brief Write the nodal coordinates and connectivity to a Tecplot binary mesh file.
//   * \param[in] config - Definition of the particular problem.
//   * \param[in] geometry - Geometrical definition of the problem.
//   * \param[in] val_iZone - iZone index.
//   */
//  void SetFieldViewBinary_Mesh(CConfig *config, CGeometry *geometry);

//  /*!
//   * \brief Write solution data to a Tecplot binary volume solution file.
//   * \param[in] config - Definition of the particular problem.
//   * \param[in] geometry - Geometrical definition of the problem.
//   * \param[in] val_iZone - iZone index.
//   */
//  void SetFieldViewBinary(CConfig *config, CGeometry *geometry, unsigned short val_iZone, unsigned short val_nZone);

  /*!
   * \brief Deallocate temporary memory needed for merging and writing coordinates.
   * \param[in] config - Definition of the particular problem.
   * \param[in] geometry - Geometrical definition of the problem.
   */
  void DeallocateCoordinates(CConfig *config, CGeometry *geometry);

  /*!
   * \brief Deallocate temporary memory needed for merging and writing connectivity.
   * \param[in] config - Definition of the particular problem.
   * \param[in] geometry - Geometrical definition of the problem.
   */
  void DeallocateConnectivity(CConfig *config, CGeometry *geometry, bool surf_sol);

  /*!
   * \brief Deallocate temporary memory needed for merging and writing solution variables.
   * \param[in] config - Definition of the particular problem.
   * \param[in] geometry - Geometrical definition of the problem.
   */
  void DeallocateSolution(CConfig *config, CGeometry *geometry);

  /*!
   * \brief Write the header of the history file.
   * \param[in] ConvHist_file - Pointer to the convergence history file (which is defined in the main subroutine).
   * \param[in] config - Definition of the particular problem.
   */
  void SetConvHistory_Header(ofstream *ConvHist_file, CConfig *config, unsigned short val_iZone, unsigned short val_iInst);

  /*!
   * \brief Write the history file and the convergence on the screen for serial computations.
   * \param[in] ConvHist_file - Pointer to the convergence history file (which is defined in the main subroutine).
   * \param[in] geometry - Geometrical definition of the problem.
   * \param[in] solver_container - Container vector with all the solutions.
   * \param[in] config - Definition of the particular problem.
   * \param[in] integration - Generic subroutines for space integration, time integration, and monitoring.
   * \param[in] iExtIter - Current external (time) iteration.
   * \param[in] timeused - Current number of clock tick in the computation (related with total time).
   * \param[in] val_nZone - iZone index.
   */
  void SetConvHistory_Body(ofstream *ConvHist_file, CGeometry ****geometry, CSolver *****solver_container, CConfig **config,
                              CIntegration ****integration, bool DualTime, su2double timeused, unsigned short val_iZone, unsigned short val_iInst);

  /*!
   * \brief Write the history file and the convergence on the screen for serial computations.
   * \param[in] solver - Container vector with all the solutions.
   * \param[in] geometry - Geometrical definition of the problem.
   * \param[in] config - Definition of the particular problem.
   * \param[in] output - Create output files.
   */
  void SpecialOutput_ForcesBreakdown(CSolver *****solver, CGeometry ****geometry, CConfig **config, unsigned short val_iZone, bool output);

  /*!
<<<<<<< HEAD
=======
   * \brief Write the history file and the convergence on the screen for serial computations.
   * \param[in] ConvHist_file - Pointer to the convergence history file (which is defined in the main subroutine).
   * \param[in] geometry - Geometrical definition of the problem.
   * \param[in] solver_container - Container vector with all the solutions.
   * \param[in] config - Definition of the particular problem.
   * \param[in] integration - Generic subroutines for space integration, time integration, and monitoring.
   * \param[in] iExtIter - Current external (time) iteration.
   * \param[in] timeused - Current number of clock tick in the computation (related with total time).
   * \param[in] val_nZone - iZone index.
   */
  void SetCFL_Number(CSolver *****solver_container, CConfig **config, unsigned short val_iZone);

  /*!
>>>>>>> c3af14fa
   * \brief Write the sensitivity (including mesh sensitivity) computed with the discrete adjoint method
   *  on the surface and in the volume to a file.
   * \param[in] geometry - Geometrical definition of the problem.
   * \param[in] config - Definition of the particular problem.
   * \param[in] val_nZone - Number of Zones.
   */
  void SetSensitivity_Files(CGeometry ***geometry, CConfig **config, unsigned short val_nZone);

  /*!
   * \brief Compute .
   * \param[in] solver_container - Container vector with all the solutions.
   * \param[in] geometry - Geometrical definition of the problem.
   * \param[in] config - Definition of the particular problem.
   * \param[in] iExtIter - Current external (time) iteration.
   */
  void ComputeTurboPerformance(CSolver *solver_container, CGeometry *geometry, CConfig *config);

  /*!
   * \brief Compute .
   * \param[in] config - Definition of the particular problem.
   */
  void WriteTurboPerfConvHistory(CConfig *config);

  /*!
   * \brief Write the output file for spanwise turboperformance.
   * \param[in] geometry - Geometrical definition of the problem.
   * \param[in] solver_container - Container vector with all the solutions.
   * \param[in] config - Definition of the particular problem.
   * \param[in] val_nZone - iZone index.
   * \param[in] output - Create output files.
   */
  void SpecialOutput_Turbo(CSolver *****solver_container, CGeometry ****geometry, CConfig **config, unsigned short val_iZone, bool output);

  /*!
   * \brief Give the Entropy Generation performance parameters for turbomachinery.
   * \param[in] iMarkerTP - Marker turbo-performance.
   * \param[in] iSpan - span section.
   */
  su2double GetEntropyGen(unsigned short iMarkerTP, unsigned short iSpan);

  /*!
   * \brief Give the Entropy Generation performance parameters for turbomachinery.
   * \param[in] iMarkerTP - Marker turbo-performance.
   * \param[in] iSpan - span section.
   */
  su2double GetFlowAngleOut(unsigned short iMarkerTP, unsigned short iSpan);

  /*!
   * \brief Give the Entropy Generation performance parameters for turbomachinery.
   * \param[in] iMarkerTP - Marker turbo-performance.
   * \param[in] iSpan - span section.
   */
  su2double GetMassFlowIn(unsigned short iMarkerTP, unsigned short iSpan);

  /*!
   * \brief Write the output file for harmonic balance for each time-instance.
   * \param[in] solver_container - Container vector with all the solutions.
   * \param[in] config - Definition of the particular problem.
   * \param[in] val_nZone - Number of Zones.
   * \param[in] val_iZone - Zone index.
   * \param[in] output - Create output files.
   */
  void SpecialOutput_HarmonicBalance(CSolver *****solver, CGeometry ****geometry, CConfig **config, unsigned short iZone, unsigned short val_nZone, bool output);

  /*!
   * \brief Writes and organizes the all the output files, except the history one, for parallel computations.
   * \param[in] solver_container - Container vector with all the solutions.
   * \param[in] geometry - Geometrical definition of the problem.
   * \param[in] config - Definition of the particular problem.
   * \param[in] iExtIter - Current external (time) iteration.
   * \param[in] val_iZone - Total number of domains in the grid file.
   * \param[in] val_nZone - Total number of domains in the grid file.
   */
  void SetResult_Files_Parallel(CSolver *****solver_container, CGeometry ****geometry, CConfig **config,
                                unsigned long iExtIter, unsigned short val_nZone);

  /*!
   * \brief Writes the special output files.
   * \param[in] solver_container - Container vector with all the solutions.
   * \param[in] geometry - Geometrical definition of the problem.
   * \param[in] config - Definition of the particular problem.
   * \param[in] iExtIter - Current external (time) iteration.
   * \param[in] val_iZone - Total number of domains in the grid file.
   * \param[in] val_nZone - Total number of domains in the grid file.
   */
  void SetSpecial_Output(CSolver *****solver_container, CGeometry ****geometry, CConfig **config,
                         unsigned long iExtIter, unsigned short val_nZone);

  /*!
   * \brief Load the desired solution data into a structure used for parallel reordering and output file writing for flow problems.
   * \param[in] config - Definition of the particular problem.
   * \param[in] geometry - Geometrical definition of the problem.
   * \param[in] solution - Flow, adjoint or linearized solution.
   * \param[in] val_nZone - iZone index.
   */
  void LoadLocalData_Flow(CConfig *config, CGeometry *geometry, CSolver **solver, unsigned short val_iZone);

  /*!
   * \brief Load the desired solution data into a structure used for parallel reordering and output file writing for incmopressible flow problems.
   * \param[in] config - Definition of the particular problem.
   * \param[in] geometry - Geometrical definition of the problem.
   * \param[in] solution - Flow, adjoint or linearized solution.
   * \param[in] val_iZone - iZone index.
   */
  void LoadLocalData_IncFlow(CConfig *config, CGeometry *geometry, CSolver **solver, unsigned short val_iZone);

  /*!
   * \brief Load the desired solution data into a structure used for parallel reordering and output file writing for adjoint flow problems.
   * \param[in] config - Definition of the particular problem.
   * \param[in] geometry - Geometrical definition of the problem.
   * \param[in] solution - Flow, adjoint or linearized solution.
   * \param[in] val_nZone - iZone index.
   */
  void LoadLocalData_AdjFlow(CConfig *config, CGeometry *geometry, CSolver **solver, unsigned short val_iZone);

  /*!
   * \brief Load the desired solution data into a structure used for parallel reordering and output file writing for elasticity problems.
   * \param[in] config - Definition of the particular problem.
   * \param[in] geometry - Geometrical definition of the problem.
   * \param[in] solution - Flow, adjoint or linearized solution.
   * \param[in] val_nZone - iZone index.
   */
  void LoadLocalData_Elasticity(CConfig *config, CGeometry *geometry, CSolver **solver, unsigned short val_iZone);

  /*!
   * \brief Load the desired solution data into a structure used for parallel reordering and output file writing for generic problems.
   * \param[in] config - Definition of the particular problem.
   * \param[in] geometry - Geometrical definition of the problem.
   * \param[in] solution - Flow, adjoint or linearized solution.
   * \param[in] val_nZone - iZone index.
   */
  void LoadLocalData_Base(CConfig *config, CGeometry *geometry, CSolver **solver, unsigned short val_iZone);

  /*!
   * \brief Load the desired solution data into a structure used for parallel reordering and output file writing for DG-FEM flow problems.
   * \param[in] config - Definition of the particular problem.
   * \param[in] geometry - Geometrical definition of the problem.
   * \param[in] solution - Flow, adjoint or linearized solution.
   * \param[in] val_nZone - iZone index.
   */
  void LoadLocalData_FEM(CConfig *config, CGeometry *geometry, CSolver **solver, unsigned short val_iZone);

  /*!
   * \brief Prepare the number of points and offsets for linear partitioning that are needed for output.
   * \param[in] config - Definition of the particular problem.
   * \param[in] geometry - Geometrical definition of the problem.
   */
  void PrepareOffsets(CConfig *config, CGeometry *geometry);

  /*!
   * \brief Sort the connectivities (volume and surface) into data structures used for output file writing.
   * \param[in] config - Definition of the particular problem.
   * \param[in] geometry - Geometrical definition of the problem.
   * \param[in] val_nZone - iZone index.
   */
  void SortConnectivity(CConfig *config, CGeometry *geometry, unsigned short val_iZone);

  /*!
   * \brief Sort the connectivities (volume and surface) into data structures used for output file writing (DG-FEM solver).
   * \param[in] config - Definition of the particular problem.
   * \param[in] geometry - Geometrical definition of the problem.
   * \param[in] val_nZone - iZone index.
   */
  void SortConnectivity_FEM(CConfig *config, CGeometry *geometry, unsigned short val_iZone);

  /*!
   * \brief Sort the connectivity for a single volume element type into a linear partitioning across all processors.
   * \param[in] config - Definition of the particular problem.
   * \param[in] geometry - Geometrical definition of the problem.
   * \param[in] Elem_Type - VTK index of the element type being merged.
   */
  void SortVolumetricConnectivity(CConfig *config, CGeometry *geometry, unsigned short Elem_Type);

  /*!
   * \brief Sort the connectivity for a single volume element type into a linear partitioning across all processors (DG-FEM solver).
   * \param[in] config - Definition of the particular problem.
   * \param[in] geometry - Geometrical definition of the problem.
   * \param[in] Elem_Type - VTK index of the element type being merged.
   */
  void SortVolumetricConnectivity_FEM(CConfig *config, CGeometry *geometry, unsigned short Elem_Type);

  /*!
   * \brief Sort the connectivity for a single surface element type into a linear partitioning across all processors.
   * \param[in] config - Definition of the particular problem.
   * \param[in] geometry - Geometrical definition of the problem.
   * \param[in] Elem_Type - VTK index of the element type being merged.
   */
  void SortSurfaceConnectivity(CConfig *config, CGeometry *geometry, unsigned short Elem_Type);

  /*!
   * \brief Sort the connectivity for a single surface element type into a linear partitioning across all processors (DG-FEM solver).
   * \param[in] config - Definition of the particular problem.
   * \param[in] geometry - Geometrical definition of the problem.
   * \param[in] Elem_Type - VTK index of the element type being merged.
   */
  void SortSurfaceConnectivity_FEM(CConfig *config, CGeometry *geometry, unsigned short Elem_Type);

  /*!
   * \brief Sort the output data for each grid node into a linear partitioning across all processors.
   * \param[in] config - Definition of the particular problem.
   * \param[in] geometry - Geometrical definition of the problem.
   */
  void SortOutputData(CConfig *config, CGeometry *geometry);

  /*!
   * \brief Sort the output data for each grid node into a linear partitioning across all processors (DG-FEM solver).
   * \param[in] config - Definition of the particular problem.
   * \param[in] geometry - Geometrical definition of the problem.
   */
  void SortOutputData_FEM(CConfig *config, CGeometry *geometry);

  /*!
   * \brief Sort the surface output data for each grid node into a linear partitioning across all processors.
   * \param[in] config - Definition of the particular problem.
   * \param[in] geometry - Geometrical definition of the problem.
   */
  void SortOutputData_Surface(CConfig *config, CGeometry *geometry);

  /*!
   * \brief Sort the surface output data for each grid node into a linear partitioning across all processors (DG-FEM solver).
   * \param[in] config - Definition of the particular problem.
   * \param[in] geometry - Geometrical definition of the problem.
   */
  void SortOutputData_Surface_FEM(CConfig *config, CGeometry *geometry);

  /*!
   * \brief Deallocate temporary memory needed for merging and writing connectivity in parallel.
   * \param[in] config - Definition of the particular problem.
   * \param[in] geometry - Geometrical definition of the problem.
   */
  void DeallocateConnectivity_Parallel(CConfig *config, CGeometry *geometry, bool surf_sol);

  /*!
   * \brief Deallocate temporary memory needed for merging and writing output data in parallel.
   * \param[in] config - Definition of the particular problem.
   * \param[in] geometry - Geometrical definition of the problem.
   */
  void DeallocateData_Parallel(CConfig *config, CGeometry *geometry);

  /*!
   * \brief Deallocate temporary memory needed for merging and writing output data in parallel.
   * \param[in] config - Definition of the particular problem.
   * \param[in] geometry - Geometrical definition of the problem.
   */
  void DeallocateSurfaceData_Parallel(CConfig *config, CGeometry *geometry);
<<<<<<< HEAD
  
  /*! 
=======

  /*!
   * \brief Merge the node coordinates of all inlet boundaries from all processors.
   * \param[in] config - Definition of the particular problem.
   * \param[in] geometry - Geometrical definition of the problem.
   */
  void MergeInletCoordinates(CConfig *config, CGeometry *geometry);

  /*!
   * \brief Write a template inlet profile file for all inlets for flow problems.
   * \param[in] config - Definition of the particular problem.
   * \param[in] geometry - Geometrical definition of the problem.
   * \param[in] solver - Solver container.
   */
  void Write_InletFile_Flow(CConfig *config, CGeometry *geometry, CSolver **solver);

  /*!
   * \brief Deallocate temporary memory needed for merging and writing inlet boundary coordinates.
   * \param[in] config - Definition of the particular problem.
   * \param[in] geometry - Geometrical definition of the problem.
   */
  void DeallocateInletCoordinates(CConfig *config, CGeometry *geometry);

  /*!
>>>>>>> c3af14fa
   * \brief Create and write a CSV file with a slice of data.
   * \param[in] config - Definition of the particular problem.
   * \param[in] geometry - Geometrical definition of the problem.
   * \param[in] FlowSolution - Flow solution.
   * \param[in] iExtIter - Current external (time) iteration.
   * \param[in] val_iZone - Current zone number in the grid file.
   * \param[in] val_direction - Controls the slice direction (0 for constant x/vertical, 1 for constant y/horizontal.
   */
  void WriteCSV_Slice(CConfig *config, CGeometry *geometry, CSolver *FlowSolver, unsigned long iExtIter, unsigned short val_iZone, unsigned short val_direction);

};

#include "output_structure_legacy.inl"<|MERGE_RESOLUTION|>--- conflicted
+++ resolved
@@ -762,22 +762,6 @@
   void SpecialOutput_ForcesBreakdown(CSolver *****solver, CGeometry ****geometry, CConfig **config, unsigned short val_iZone, bool output);
 
   /*!
-<<<<<<< HEAD
-=======
-   * \brief Write the history file and the convergence on the screen for serial computations.
-   * \param[in] ConvHist_file - Pointer to the convergence history file (which is defined in the main subroutine).
-   * \param[in] geometry - Geometrical definition of the problem.
-   * \param[in] solver_container - Container vector with all the solutions.
-   * \param[in] config - Definition of the particular problem.
-   * \param[in] integration - Generic subroutines for space integration, time integration, and monitoring.
-   * \param[in] iExtIter - Current external (time) iteration.
-   * \param[in] timeused - Current number of clock tick in the computation (related with total time).
-   * \param[in] val_nZone - iZone index.
-   */
-  void SetCFL_Number(CSolver *****solver_container, CConfig **config, unsigned short val_iZone);
-
-  /*!
->>>>>>> c3af14fa
    * \brief Write the sensitivity (including mesh sensitivity) computed with the discrete adjoint method
    *  on the surface and in the volume to a file.
    * \param[in] geometry - Geometrical definition of the problem.
@@ -1023,35 +1007,8 @@
    * \param[in] geometry - Geometrical definition of the problem.
    */
   void DeallocateSurfaceData_Parallel(CConfig *config, CGeometry *geometry);
-<<<<<<< HEAD
-  
-  /*! 
-=======
-
-  /*!
-   * \brief Merge the node coordinates of all inlet boundaries from all processors.
-   * \param[in] config - Definition of the particular problem.
-   * \param[in] geometry - Geometrical definition of the problem.
-   */
-  void MergeInletCoordinates(CConfig *config, CGeometry *geometry);
-
-  /*!
-   * \brief Write a template inlet profile file for all inlets for flow problems.
-   * \param[in] config - Definition of the particular problem.
-   * \param[in] geometry - Geometrical definition of the problem.
-   * \param[in] solver - Solver container.
-   */
-  void Write_InletFile_Flow(CConfig *config, CGeometry *geometry, CSolver **solver);
-
-  /*!
-   * \brief Deallocate temporary memory needed for merging and writing inlet boundary coordinates.
-   * \param[in] config - Definition of the particular problem.
-   * \param[in] geometry - Geometrical definition of the problem.
-   */
-  void DeallocateInletCoordinates(CConfig *config, CGeometry *geometry);
-
-  /*!
->>>>>>> c3af14fa
+
+  /*!
    * \brief Create and write a CSV file with a slice of data.
    * \param[in] config - Definition of the particular problem.
    * \param[in] geometry - Geometrical definition of the problem.
