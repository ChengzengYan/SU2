/*!
 * \file solution_direct_mean_inc.cpp
 * \brief Main subroutines for solving incompressible flow (Euler, Navier-Stokes, etc.).
 * \author F. Palacios, T. Economon
 * \version 6.2.0 "Falcon"
 *
 * The current SU2 release has been coordinated by the
 * SU2 International Developers Society <www.su2devsociety.org>
 * with selected contributions from the open-source community.
 *
 * The main research teams contributing to the current release are:
 *  - Prof. Juan J. Alonso's group at Stanford University.
 *  - Prof. Piero Colonna's group at Delft University of Technology.
 *  - Prof. Nicolas R. Gauger's group at Kaiserslautern University of Technology.
 *  - Prof. Alberto Guardone's group at Polytechnic University of Milan.
 *  - Prof. Rafael Palacios' group at Imperial College London.
 *  - Prof. Vincent Terrapon's group at the University of Liege.
 *  - Prof. Edwin van der Weide's group at the University of Twente.
 *  - Lab. of New Concepts in Aeronautics at Tech. Institute of Aeronautics.
 *
 * Copyright 2012-2019, Francisco D. Palacios, Thomas D. Economon,
 *                      Tim Albring, and the SU2 contributors.
 *
 * SU2 is free software; you can redistribute it and/or
 * modify it under the terms of the GNU Lesser General Public
 * License as published by the Free Software Foundation; either
 * version 2.1 of the License, or (at your option) any later version.
 *
 * SU2 is distributed in the hope that it will be useful,
 * but WITHOUT ANY WARRANTY; without even the implied warranty of
 * MERCHANTABILITY or FITNESS FOR A PARTICULAR PURPOSE. See the GNU
 * Lesser General Public License for more details.
 *
 * You should have received a copy of the GNU Lesser General Public
 * License along with SU2. If not, see <http://www.gnu.org/licenses/>.
 */

#include "../include/solver_structure.hpp"
#include "../../Common/include/toolboxes/printing_toolbox.hpp"
#include "../include/variables/CIncEulerVariable.hpp"
#include "../include/variables/CIncNSVariable.hpp"

CIncEulerSolver::CIncEulerSolver(void) : CSolver() {
  /*--- Basic array initialization ---*/

  CD_Inv  = NULL; CL_Inv  = NULL; CSF_Inv = NULL;  CEff_Inv = NULL;
  CMx_Inv = NULL; CMy_Inv = NULL; CMz_Inv = NULL;
  CFx_Inv = NULL; CFy_Inv = NULL; CFz_Inv = NULL;
  CoPx_Inv = NULL; CoPy_Inv = NULL; CoPz_Inv = NULL;

  CD_Mnt  = NULL; CL_Mnt  = NULL; CSF_Mnt = NULL;  CEff_Mnt = NULL;
  CMx_Mnt = NULL; CMy_Mnt = NULL; CMz_Mnt = NULL;
  CFx_Mnt = NULL; CFy_Mnt = NULL; CFz_Mnt = NULL;
  CoPx_Mnt = NULL; CoPy_Mnt = NULL; CoPz_Mnt = NULL;

  CPressure = NULL; CPressureTarget = NULL; HeatFlux = NULL; HeatFluxTarget = NULL; YPlus = NULL;
  ForceInviscid = NULL; MomentInviscid = NULL;
  ForceMomentum = NULL; MomentMomentum = NULL;

  /*--- Surface based array initialization ---*/

  Surface_CL_Inv  = NULL; Surface_CD_Inv  = NULL; Surface_CSF_Inv = NULL; Surface_CEff_Inv = NULL;
  Surface_CFx_Inv = NULL; Surface_CFy_Inv = NULL; Surface_CFz_Inv = NULL;
  Surface_CMx_Inv = NULL; Surface_CMy_Inv = NULL; Surface_CMz_Inv = NULL;

  Surface_CL_Mnt  = NULL; Surface_CD_Mnt  = NULL; Surface_CSF_Mnt = NULL; Surface_CEff_Mnt = NULL;
  Surface_CFx_Mnt = NULL; Surface_CFy_Mnt = NULL; Surface_CFz_Mnt = NULL;
  Surface_CMx_Mnt = NULL; Surface_CMy_Mnt = NULL; Surface_CMz_Mnt = NULL;

  Surface_CL  = NULL; Surface_CD  = NULL; Surface_CSF = NULL; Surface_CEff = NULL;
  Surface_CFx = NULL; Surface_CFy = NULL; Surface_CFz = NULL;
  Surface_CMx = NULL; Surface_CMy = NULL; Surface_CMz = NULL;
  
  /*--- Rotorcraft simulation array initialization ---*/
  
  CMerit_Inv = NULL;  CT_Inv = NULL;  CQ_Inv = NULL;
  
  /*--- Numerical methods array initialization ---*/
  
  iPoint_UndLapl = NULL;
  jPoint_UndLapl = NULL;
  Primitive = NULL; Primitive_i = NULL; Primitive_j = NULL;
  CharacPrimVar = NULL;
  Smatrix = NULL; Cvector = NULL;
  Preconditioner = NULL;

  /*--- Fixed CL mode initialization (cauchy criteria) ---*/
  
  Cauchy_Value = 0;
  Cauchy_Func = 0;
  Old_Func = 0;
  New_Func = 0;
  Cauchy_Counter = 0;
  Cauchy_Serie = NULL;
  
  FluidModel = NULL;

  SlidingState     = NULL;
  SlidingStateNodes = NULL;
  
  snode = nullptr;
}

CIncEulerSolver::CIncEulerSolver(CGeometry *geometry, CConfig *config, unsigned short iMesh) : CSolver() {
  
  unsigned long iPoint, iVertex;
  unsigned short iVar, iDim, iMarker, nLineLets;
  ifstream restart_file;
  unsigned short nZone = geometry->GetnZone();
  bool restart   = (config->GetRestart() || config->GetRestart_Flow());
  string filename = config->GetSolution_FileName();
  int Unst_RestartIter;
  unsigned short iZone = config->GetiZone();
  bool dual_time = ((config->GetTime_Marching() == DT_STEPPING_1ST) ||
                    (config->GetTime_Marching() == DT_STEPPING_2ND));
  bool time_stepping = config->GetTime_Marching() == TIME_STEPPING;
  bool adjoint = (config->GetContinuous_Adjoint()) || (config->GetDiscrete_Adjoint());
  bool fsi     = config->GetFSI_Simulation();
  bool multizone = config->GetMultizone_Problem();
  string filename_ = config->GetSolution_FileName();

  /* A grid is defined as dynamic if there's rigid grid movement or grid deformation AND the problem is time domain */
  dynamic_grid = config->GetDynamic_Grid();

  unsigned short direct_diff = config->GetDirectDiff();

  /*--- Store the multigrid level. ---*/
  MGLevel = iMesh;

  /*--- Check for a restart file to evaluate if there is a change in the angle of attack
   before computing all the non-dimesional quantities. ---*/

  if (!(!restart || (iMesh != MESH_0) || nZone > 1)) {

    /*--- Multizone problems require the number of the zone to be appended. ---*/

    if (nZone > 1) filename_ = config->GetMultizone_FileName(filename_, iZone, ".dat");

    /*--- Modify file name for a dual-time unsteady restart ---*/

    if (dual_time) {
      if (adjoint) Unst_RestartIter = SU2_TYPE::Int(config->GetUnst_AdjointIter())-1;
      else if (config->GetTime_Marching() == DT_STEPPING_1ST)
        Unst_RestartIter = SU2_TYPE::Int(config->GetRestart_Iter())-1;
      else Unst_RestartIter = SU2_TYPE::Int(config->GetRestart_Iter())-2;
      filename_ = config->GetUnsteady_FileName(filename_, Unst_RestartIter, ".dat");
    }

    /*--- Modify file name for a time stepping unsteady restart ---*/

    if (time_stepping) {
      if (adjoint) Unst_RestartIter = SU2_TYPE::Int(config->GetUnst_AdjointIter())-1;
      else Unst_RestartIter = SU2_TYPE::Int(config->GetRestart_Iter())-1;
      filename_ = config->GetUnsteady_FileName(filename_, Unst_RestartIter, ".dat");
    }

    /*--- Read and store the restart metadata. ---*/

//    Read_SU2_Restart_Metadata(geometry, config, false, filename_);
    
  }

  /*--- Basic array initialization ---*/

  CD_Inv  = NULL; CL_Inv  = NULL; CSF_Inv = NULL;  CEff_Inv = NULL;
  CMx_Inv = NULL; CMy_Inv = NULL; CMz_Inv = NULL;
  CFx_Inv = NULL; CFy_Inv = NULL; CFz_Inv = NULL;
  CoPx_Inv = NULL; CoPy_Inv = NULL; CoPz_Inv = NULL;

  CD_Mnt  = NULL; CL_Mnt  = NULL; CSF_Mnt = NULL; CEff_Mnt = NULL;
  CMx_Mnt = NULL; CMy_Mnt = NULL; CMz_Mnt = NULL;
  CFx_Mnt = NULL; CFy_Mnt = NULL; CFz_Mnt = NULL;
  CoPx_Mnt= NULL;   CoPy_Mnt= NULL;   CoPz_Mnt= NULL;

  CPressure = NULL; CPressureTarget = NULL; HeatFlux = NULL; HeatFluxTarget = NULL; YPlus = NULL;
  ForceInviscid = NULL; MomentInviscid = NULL;
  ForceMomentum = NULL;  MomentMomentum = NULL;

  /*--- Surface based array initialization ---*/

  Surface_CL_Inv  = NULL; Surface_CD_Inv  = NULL; Surface_CSF_Inv = NULL; Surface_CEff_Inv = NULL;
  Surface_CFx_Inv = NULL; Surface_CFy_Inv = NULL; Surface_CFz_Inv = NULL;
  Surface_CMx_Inv = NULL; Surface_CMy_Inv = NULL; Surface_CMz_Inv = NULL;

  Surface_CL_Mnt  = NULL; Surface_CD_Mnt  = NULL; Surface_CSF_Mnt = NULL; Surface_CEff_Mnt= NULL;
  Surface_CFx_Mnt = NULL; Surface_CFy_Mnt = NULL; Surface_CFz_Mnt = NULL;
  Surface_CMx_Mnt = NULL; Surface_CMy_Mnt = NULL; Surface_CMz_Mnt = NULL;

  Surface_CL  = NULL; Surface_CD  = NULL; Surface_CSF = NULL; Surface_CEff = NULL;
  Surface_CMx = NULL; Surface_CMy = NULL; Surface_CMz = NULL;

  /*--- Rotorcraft simulation array initialization ---*/

  CMerit_Inv = NULL;  CT_Inv = NULL;  CQ_Inv = NULL;

  /*--- Numerical methods array initialization ---*/
  
  iPoint_UndLapl = NULL;
  jPoint_UndLapl = NULL;
  Primitive = NULL; Primitive_i = NULL; Primitive_j = NULL;
  CharacPrimVar = NULL;
  Smatrix = NULL; Cvector = NULL;
  Preconditioner = NULL;

  /*--- Fixed CL mode initialization (cauchy criteria) ---*/

  Cauchy_Value = 0;
  Cauchy_Func = 0;
  Old_Func = 0;
  New_Func = 0;
  Cauchy_Counter = 0;
  Cauchy_Serie = NULL;
  
  /*--- Fluid model pointer initialization ---*/

  FluidModel = NULL;

  /*--- Set the gamma value ---*/
  
  Gamma = config->GetGamma();
  Gamma_Minus_One = Gamma - 1.0;
  
  /*--- Define geometry constants in the solver structure.
   * Incompressible flow, primitive variables (P, vx, vy, vz, T, rho, beta, lamMu, EddyMu, Kt_eff, Cp, Cv) ---*/
  
  nDim = geometry->GetnDim();
  
  nVar = nDim+2; nPrimVar = nDim+9; nPrimVarGrad = nDim+4;

  /*--- Initialize nVarGrad for deallocation ---*/
  
  nVarGrad = nPrimVarGrad;
  
  nMarker      = config->GetnMarker_All();
  nPoint       = geometry->GetnPoint();
  nPointDomain = geometry->GetnPointDomain();
 
  /*--- Store the number of vertices on each marker for deallocation later ---*/

  nVertex = new unsigned long[nMarker];
  for (iMarker = 0; iMarker < nMarker; iMarker++) 
    nVertex[iMarker] = geometry->nVertex[iMarker];
  
  /*--- Perform the non-dimensionalization for the flow equations using the
   specified reference values. ---*/
  
  SetNondimensionalization(config, iMesh);
  
  /*--- Check if we are executing a verification case. If so, the
   VerificationSolution object will be instantiated for a particular
   option from the available library of verification solutions. Note
   that this is done after SetNondim(), as problem-specific initial
   parameters are needed by the solution constructors. ---*/
  
  SetVerificationSolution(nDim, nVar, config);
  
  /*--- Define some auxiliary vectors related to the residual ---*/
  
  Residual      = new su2double[nVar]; for (iVar = 0; iVar < nVar; iVar++) Residual[iVar]     = 0.0;
  Residual_RMS  = new su2double[nVar]; for (iVar = 0; iVar < nVar; iVar++) Residual_RMS[iVar] = 0.0;
  Residual_Max  = new su2double[nVar]; for (iVar = 0; iVar < nVar; iVar++) Residual_Max[iVar] = 0.0;
  Res_Conv      = new su2double[nVar]; for (iVar = 0; iVar < nVar; iVar++) Res_Conv[iVar]     = 0.0;
  Res_Visc      = new su2double[nVar]; for (iVar = 0; iVar < nVar; iVar++) Res_Visc[iVar]     = 0.0;
  Res_Sour      = new su2double[nVar]; for (iVar = 0; iVar < nVar; iVar++) Res_Sour[iVar]     = 0.0;
  
  /*--- Define some structures for locating max residuals ---*/
  
  Point_Max = new unsigned long[nVar];
  for (iVar = 0; iVar < nVar; iVar++) Point_Max[iVar] = 0;
  
  Point_Max_Coord = new su2double*[nVar];
  for (iVar = 0; iVar < nVar; iVar++) {
    Point_Max_Coord[iVar] = new su2double[nDim];
    for (iDim = 0; iDim < nDim; iDim++) Point_Max_Coord[iVar][iDim] = 0.0;
  }
  
  /*--- Define some auxiliary vectors related to the solution ---*/
  
  Solution   = new su2double[nVar]; for (iVar = 0; iVar < nVar; iVar++) Solution[iVar]   = 0.0;
  Solution_i = new su2double[nVar]; for (iVar = 0; iVar < nVar; iVar++) Solution_i[iVar] = 0.0;
  Solution_j = new su2double[nVar]; for (iVar = 0; iVar < nVar; iVar++) Solution_j[iVar] = 0.0;
  
  /*--- Define some auxiliary vectors related to the geometry ---*/
  
  Vector   = new su2double[nDim]; for (iDim = 0; iDim < nDim; iDim++) Vector[iDim]   = 0.0;
  Vector_i = new su2double[nDim]; for (iDim = 0; iDim < nDim; iDim++) Vector_i[iDim] = 0.0;
  Vector_j = new su2double[nDim]; for (iDim = 0; iDim < nDim; iDim++) Vector_j[iDim] = 0.0;
  
  /*--- Define some auxiliary vectors related to the primitive solution ---*/
  
  Primitive   = new su2double[nPrimVar]; for (iVar = 0; iVar < nPrimVar; iVar++) Primitive[iVar]   = 0.0;
  Primitive_i = new su2double[nPrimVar]; for (iVar = 0; iVar < nPrimVar; iVar++) Primitive_i[iVar] = 0.0;
  Primitive_j = new su2double[nPrimVar]; for (iVar = 0; iVar < nPrimVar; iVar++) Primitive_j[iVar] = 0.0;
  
  /*--- Define some auxiliary vectors related to the undivided lapalacian ---*/
  
  if (config->GetKind_ConvNumScheme_Flow() == SPACE_CENTERED) {
    iPoint_UndLapl = new su2double [nPoint];
    jPoint_UndLapl = new su2double [nPoint];
  }

  Preconditioner = new su2double* [nVar];
  for (iVar = 0; iVar < nVar; iVar ++)
    Preconditioner[iVar] = new su2double[nVar];

  /*--- Initialize the solution and right-hand side vectors for storing
   the residuals and updating the solution (always needed even for
   explicit schemes). ---*/
  
  LinSysSol.Initialize(nPoint, nPointDomain, nVar, 0.0);
  LinSysRes.Initialize(nPoint, nPointDomain, nVar, 0.0);
  
  /*--- Jacobians and vector structures for implicit computations ---*/
  
  if (config->GetKind_TimeIntScheme_Flow() == EULER_IMPLICIT) {
    
    Jacobian_i = new su2double* [nVar];
    Jacobian_j = new su2double* [nVar];
    for (iVar = 0; iVar < nVar; iVar++) {
      Jacobian_i[iVar] = new su2double [nVar];
      Jacobian_j[iVar] = new su2double [nVar];
    }
    
    if (rank == MASTER_NODE) cout << "Initialize Jacobian structure (Euler). MG level: " << iMesh <<"." << endl;
    Jacobian.Initialize(nPoint, nPointDomain, nVar, nVar, true, geometry, config);
    
    if (config->GetKind_Linear_Solver_Prec() == LINELET) {
      nLineLets = Jacobian.BuildLineletPreconditioner(geometry, config);
      if (rank == MASTER_NODE) cout << "Compute linelet structure. " << nLineLets << " elements in each line (average)." << endl;
    }
    
  }
  
  else {
    if (rank == MASTER_NODE) cout << "Explicit scheme. No Jacobian structure (Euler). MG level: " << iMesh <<"." << endl;
  }
  
  /*--- Define some auxiliary vectors for computing flow variable
   gradients by least squares, S matrix := inv(R)*traspose(inv(R)),
   c vector := transpose(WA)*(Wb) ---*/
  
  if (config->GetKind_Gradient_Method() == WEIGHTED_LEAST_SQUARES) {
    
    Smatrix = new su2double* [nDim];
    for (iDim = 0; iDim < nDim; iDim++)
      Smatrix[iDim] = new su2double [nDim];
    
    Cvector = new su2double* [nPrimVarGrad];
    for (iVar = 0; iVar < nPrimVarGrad; iVar++)
      Cvector[iVar] = new su2double [nDim];
    
  }

  /*--- Store the value of the characteristic primitive variables at the boundaries ---*/

  CharacPrimVar = new su2double** [nMarker];
  for (iMarker = 0; iMarker < nMarker; iMarker++) {
    CharacPrimVar[iMarker] = new su2double* [geometry->nVertex[iMarker]];
    for (iVertex = 0; iVertex < geometry->nVertex[iMarker]; iVertex++) {
      CharacPrimVar[iMarker][iVertex] = new su2double [nPrimVar];
      for (iVar = 0; iVar < nPrimVar; iVar++) {
        CharacPrimVar[iMarker][iVertex][iVar] = 0.0;
      }
    }
  }

  /*--- Force definition and coefficient arrays for all of the markers ---*/
  
  CPressure = new su2double* [nMarker];
  CPressureTarget = new su2double* [nMarker];
  for (iMarker = 0; iMarker < nMarker; iMarker++) {
    CPressure[iMarker] = new su2double [geometry->nVertex[iMarker]];
    CPressureTarget[iMarker] = new su2double [geometry->nVertex[iMarker]];
    for (iVertex = 0; iVertex < geometry->nVertex[iMarker]; iVertex++) {
      CPressure[iMarker][iVertex] = 0.0;
      CPressureTarget[iMarker][iVertex] = 0.0;
    }
  }
  
  /*--- Store the value of the Total Pressure at the inlet BC ---*/
  
  Inlet_Ttotal = new su2double* [nMarker];
  for (iMarker = 0; iMarker < nMarker; iMarker++) {
    Inlet_Ttotal[iMarker] = new su2double [geometry->nVertex[iMarker]];
    for (iVertex = 0; iVertex < geometry->nVertex[iMarker]; iVertex++) {
      Inlet_Ttotal[iMarker][iVertex] = 0;
    }
  }
  
  /*--- Store the value of the Total Temperature at the inlet BC ---*/
  
  Inlet_Ptotal = new su2double* [nMarker];
  for (iMarker = 0; iMarker < nMarker; iMarker++) {
    Inlet_Ptotal[iMarker] = new su2double [geometry->nVertex[iMarker]];
    for (iVertex = 0; iVertex < geometry->nVertex[iMarker]; iVertex++) {
      Inlet_Ptotal[iMarker][iVertex] = 0;
    }
  }
  
  /*--- Store the value of the Flow direction at the inlet BC ---*/
  
  Inlet_FlowDir = new su2double** [nMarker];
  for (iMarker = 0; iMarker < nMarker; iMarker++) {
    Inlet_FlowDir[iMarker] = new su2double* [geometry->nVertex[iMarker]];
    for (iVertex = 0; iVertex < geometry->nVertex[iMarker]; iVertex++) {
      Inlet_FlowDir[iMarker][iVertex] = new su2double [nDim];
      for (iDim = 0; iDim < nDim; iDim++) {
        Inlet_FlowDir[iMarker][iVertex][iDim] = 0;
      }
    }
  }
  
  /*--- Non-dimensional coefficients ---*/

  ForceInviscid  = new su2double[nDim];
  MomentInviscid = new su2double[3];
  CD_Inv         = new su2double[nMarker];
  CL_Inv         = new su2double[nMarker];
  CSF_Inv        = new su2double[nMarker];
  CMx_Inv        = new su2double[nMarker];
  CMy_Inv        = new su2double[nMarker];
  CMz_Inv        = new su2double[nMarker];
  CEff_Inv       = new su2double[nMarker];
  CFx_Inv        = new su2double[nMarker];
  CFy_Inv        = new su2double[nMarker];
  CFz_Inv        = new su2double[nMarker];
  CoPx_Inv       = new su2double[nMarker];
  CoPy_Inv       = new su2double[nMarker];
  CoPz_Inv       = new su2double[nMarker];

  ForceMomentum  = new su2double[nDim];
  MomentMomentum = new su2double[3];
  CD_Mnt         = new su2double[nMarker];
  CL_Mnt         = new su2double[nMarker];
  CSF_Mnt        = new su2double[nMarker];
  CMx_Mnt        = new su2double[nMarker];
  CMy_Mnt        = new su2double[nMarker];
  CMz_Mnt        = new su2double[nMarker];
  CEff_Mnt       = new su2double[nMarker];
  CFx_Mnt        = new su2double[nMarker];
  CFy_Mnt        = new su2double[nMarker];
  CFz_Mnt        = new su2double[nMarker];
  CoPx_Mnt       = new su2double[nMarker];
  CoPy_Mnt       = new su2double[nMarker];
  CoPz_Mnt       = new su2double[nMarker];

  Surface_CL_Inv   = new su2double[config->GetnMarker_Monitoring()];
  Surface_CD_Inv   = new su2double[config->GetnMarker_Monitoring()];
  Surface_CSF_Inv  = new su2double[config->GetnMarker_Monitoring()];
  Surface_CEff_Inv = new su2double[config->GetnMarker_Monitoring()];
  Surface_CFx_Inv  = new su2double[config->GetnMarker_Monitoring()];
  Surface_CFy_Inv  = new su2double[config->GetnMarker_Monitoring()];
  Surface_CFz_Inv  = new su2double[config->GetnMarker_Monitoring()];
  Surface_CMx_Inv  = new su2double[config->GetnMarker_Monitoring()];
  Surface_CMy_Inv  = new su2double[config->GetnMarker_Monitoring()];
  Surface_CMz_Inv  = new su2double[config->GetnMarker_Monitoring()];

  Surface_CL_Mnt   = new su2double[config->GetnMarker_Monitoring()];
  Surface_CD_Mnt   = new su2double[config->GetnMarker_Monitoring()];
  Surface_CSF_Mnt  = new su2double[config->GetnMarker_Monitoring()];
  Surface_CEff_Mnt = new su2double[config->GetnMarker_Monitoring()];
  Surface_CFx_Mnt  = new su2double[config->GetnMarker_Monitoring()];
  Surface_CFy_Mnt  = new su2double[config->GetnMarker_Monitoring()];
  Surface_CFz_Mnt  = new su2double[config->GetnMarker_Monitoring()];
  Surface_CMx_Mnt  = new su2double[config->GetnMarker_Monitoring()];
  Surface_CMy_Mnt  = new su2double[config->GetnMarker_Monitoring()];
  Surface_CMz_Mnt  = new su2double[config->GetnMarker_Monitoring()];

  Surface_CL   = new su2double[config->GetnMarker_Monitoring()];
  Surface_CD   = new su2double[config->GetnMarker_Monitoring()];
  Surface_CSF  = new su2double[config->GetnMarker_Monitoring()];
  Surface_CEff = new su2double[config->GetnMarker_Monitoring()];
  Surface_CFx  = new su2double[config->GetnMarker_Monitoring()];
  Surface_CFy  = new su2double[config->GetnMarker_Monitoring()];
  Surface_CFz  = new su2double[config->GetnMarker_Monitoring()];
  Surface_CMx  = new su2double[config->GetnMarker_Monitoring()];
  Surface_CMy  = new su2double[config->GetnMarker_Monitoring()];
  Surface_CMz  = new su2double[config->GetnMarker_Monitoring()];

  /*--- Rotorcraft coefficients ---*/

  CT_Inv           = new su2double[nMarker];
  CQ_Inv           = new su2double[nMarker];
  CMerit_Inv       = new su2double[nMarker];

  CT_Mnt           = new su2double[nMarker];
  CQ_Mnt           = new su2double[nMarker];
  CMerit_Mnt       = new su2double[nMarker];

  /*--- Init total coefficients ---*/

  Total_CD       = 0.0;    Total_CL           = 0.0;    Total_CSF            = 0.0;
  Total_CMx      = 0.0;    Total_CMy          = 0.0;    Total_CMz            = 0.0;
  Total_CoPx     = 0.0;    Total_CoPy         = 0.0;    Total_CoPz           = 0.0;
  Total_CEff     = 0.0;
  Total_CFx      = 0.0;    Total_CFy          = 0.0;    Total_CFz            = 0.0;
  Total_CT       = 0.0;    Total_CQ           = 0.0;    Total_CMerit         = 0.0;
  Total_MaxHeat  = 0.0;    Total_Heat         = 0.0;    Total_ComboObj       = 0.0;
  Total_CpDiff   = 0.0;    Total_HeatFluxDiff = 0.0;    Total_Custom_ObjFunc = 0.0;
  AoA_Prev       = 0.0;
  Total_CL_Prev  = 0.0;    Total_CD_Prev      = 0.0;
  Total_CMx_Prev = 0.0;    Total_CMy_Prev     = 0.0;     Total_CMz_Prev      = 0.0;

  /*--- Read farfield conditions ---*/

  Density_Inf     = config->GetDensity_FreeStreamND();
  Pressure_Inf    = config->GetPressure_FreeStreamND();
  Velocity_Inf    = config->GetVelocity_FreeStreamND();
  Temperature_Inf = config->GetTemperature_FreeStreamND();

  /*--- Initialize the secondary values for direct derivative approxiations ---*/
  
  switch(direct_diff){
    case NO_DERIVATIVE:
      /*--- Default ---*/
      break;
    case D_DENSITY:
      SU2_TYPE::SetDerivative(Density_Inf, 1.0);
      break;
    case D_PRESSURE:
      SU2_TYPE::SetDerivative(Pressure_Inf, 1.0);
      break;
    case D_TEMPERATURE:
      SU2_TYPE::SetDerivative(Temperature_Inf, 1.0);
      break;
    case D_MACH: case D_AOA:
    case D_SIDESLIP: case D_REYNOLDS:
    case D_TURB2LAM: case D_DESIGN:
      /*--- Already done in postprocessing of config ---*/
      break;
    default:
      break;
  }
  
  /*--- Initializate quantities for SlidingMesh Interface ---*/
  
  SlidingState       = new su2double*** [nMarker];
  SlidingStateNodes  = new int*         [nMarker];
  
  for (iMarker = 0; iMarker < nMarker; iMarker++){
    SlidingState[iMarker]      = NULL;
    SlidingStateNodes[iMarker] = NULL;

    if (config->GetMarker_All_KindBC(iMarker) == FLUID_INTERFACE){

      SlidingState[iMarker]       = new su2double**[geometry->GetnVertex(iMarker)];
      SlidingStateNodes[iMarker]  = new int        [geometry->GetnVertex(iMarker)];

      for (iPoint = 0; iPoint < geometry->GetnVertex(iMarker); iPoint++){
        SlidingState[iMarker][iPoint] = new su2double*[nPrimVar+1];

        SlidingStateNodes[iMarker][iPoint] = 0;
        for (iVar = 0; iVar < nPrimVar+1; iVar++)
          SlidingState[iMarker][iPoint][iVar] = NULL;
      }

    }
  }

  /*--- Only initialize when there is a Marker_Fluid_Load defined
   *--- (this avoids overhead in all other cases while a more permanent structure is being developed) ---*/
  if((config->GetnMarker_Fluid_Load() > 0) && (MGLevel == MESH_0)){

    InitVertexTractionContainer(geometry, config);

    if (config->GetDiscrete_Adjoint())
      InitVertexTractionAdjointContainer(geometry, config);

  }

  /*--- Initialize the cauchy critera array for fixed CL mode ---*/

  if (config->GetFixed_CL_Mode())
    Cauchy_Serie = new su2double [config->GetCauchy_Elems()+1];

  /*--- Initialize the solution to the far-field state everywhere. ---*/

  node = new CIncEulerVariable(Pressure_Inf, Velocity_Inf, Temperature_Inf, nPoint, nDim, nVar, config);
  snode = static_cast<CIncEulerVariable*>(node);

  /*--- Initialize the BGS residuals in FSI problems. ---*/
  if (fsi || multizone){
    Residual_BGS      = new su2double[nVar];         for (iVar = 0; iVar < nVar; iVar++) Residual_RMS[iVar]  = 1.0;
    Residual_Max_BGS  = new su2double[nVar];         for (iVar = 0; iVar < nVar; iVar++) Residual_Max_BGS[iVar]  = 1.0;

    /*--- Define some structures for locating max residuals ---*/

    Point_Max_BGS       = new unsigned long[nVar];  for (iVar = 0; iVar < nVar; iVar++) Point_Max_BGS[iVar]  = 0;
    Point_Max_Coord_BGS = new su2double*[nVar];
    for (iVar = 0; iVar < nVar; iVar++) {
      Point_Max_Coord_BGS[iVar] = new su2double[nDim];
      for (iDim = 0; iDim < nDim; iDim++) Point_Max_Coord_BGS[iVar][iDim] = 0.0;
    }
  }

  /*--- Define solver parameters needed for execution of destructor ---*/

  if (config->GetKind_ConvNumScheme_Flow() == SPACE_CENTERED ) space_centered = true;
  else space_centered = false;

  if (config->GetKind_TimeIntScheme_Flow() == EULER_IMPLICIT) euler_implicit = true;
  else euler_implicit = false;

  if (config->GetKind_Gradient_Method() == WEIGHTED_LEAST_SQUARES) least_squares = true;
  else least_squares = false;

  /*--- Communicate and store volume and the number of neighbors for
   any dual CVs that lie on on periodic markers. ---*/
  
  for (unsigned short iPeriodic = 1; iPeriodic <= config->GetnMarker_Periodic()/2; iPeriodic++) {
    InitiatePeriodicComms(geometry, config, iPeriodic, PERIODIC_VOLUME);
    CompletePeriodicComms(geometry, config, iPeriodic, PERIODIC_VOLUME);
    InitiatePeriodicComms(geometry, config, iPeriodic, PERIODIC_NEIGHBORS);
    CompletePeriodicComms(geometry, config, iPeriodic, PERIODIC_NEIGHBORS);
  }
  SetImplicitPeriodic(euler_implicit);
  if (iMesh == MESH_0) SetRotatePeriodic(true);
  
  /*--- Perform the MPI communication of the solution ---*/

  InitiateComms(geometry, config, SOLUTION);
  CompleteComms(geometry, config, SOLUTION);

  /*--- Add the solver name (max 8 characters) ---*/
  SolverName = "INC.FLOW";

}

CIncEulerSolver::~CIncEulerSolver(void) {

  unsigned short iMarker, iVar;
  unsigned long iVertex;

  /*--- Array deallocation ---*/

  if (CD_Inv  != NULL)  delete [] CD_Inv;
  if (CL_Inv  != NULL)  delete [] CL_Inv;
  if (CSF_Inv != NULL)  delete [] CSF_Inv;
  if (CMx_Inv != NULL)  delete [] CMx_Inv;
  if (CMy_Inv != NULL)  delete [] CMy_Inv;
  if (CMz_Inv != NULL)  delete [] CMz_Inv;
  if (CFx_Inv != NULL)  delete [] CFx_Inv;
  if (CFy_Inv != NULL)  delete [] CFy_Inv;
  if (CFz_Inv != NULL)  delete [] CFz_Inv;
  if (CoPx_Inv != NULL) delete [] CoPx_Inv;
  if (CoPy_Inv != NULL) delete [] CoPy_Inv;
  if (CoPz_Inv != NULL) delete [] CoPz_Inv;

  if (Surface_CL_Inv   != NULL) delete [] Surface_CL_Inv;
  if (Surface_CD_Inv   != NULL) delete [] Surface_CD_Inv;
  if (Surface_CSF_Inv  != NULL) delete [] Surface_CSF_Inv;
  if (Surface_CEff_Inv != NULL) delete [] Surface_CEff_Inv;
  if (Surface_CFx_Inv  != NULL) delete [] Surface_CFx_Inv;
  if (Surface_CFy_Inv  != NULL) delete [] Surface_CFy_Inv;
  if (Surface_CFz_Inv  != NULL) delete [] Surface_CFz_Inv;
  if (Surface_CMx_Inv  != NULL) delete [] Surface_CMx_Inv;
  if (Surface_CMy_Inv  != NULL) delete [] Surface_CMy_Inv;
  if (Surface_CMz_Inv  != NULL) delete [] Surface_CMz_Inv;

  if (CD_Mnt  != NULL)  delete [] CD_Mnt;
  if (CL_Mnt  != NULL)  delete [] CL_Mnt;
  if (CSF_Mnt != NULL)  delete [] CSF_Mnt;
  if (CMx_Mnt != NULL)  delete [] CMx_Mnt;
  if (CMy_Mnt != NULL)  delete [] CMy_Mnt;
  if (CMz_Mnt != NULL)  delete [] CMz_Mnt;
  if (CFx_Mnt != NULL)  delete [] CFx_Mnt;
  if (CFy_Mnt != NULL)  delete [] CFy_Mnt;
  if (CFz_Mnt != NULL)  delete [] CFz_Mnt;
  if (CoPx_Mnt != NULL) delete [] CoPx_Mnt;
  if (CoPy_Mnt != NULL) delete [] CoPy_Mnt;
  if (CoPz_Mnt != NULL) delete [] CoPz_Mnt;

  if (Surface_CL_Mnt   != NULL) delete [] Surface_CL_Mnt;
  if (Surface_CD_Mnt   != NULL) delete [] Surface_CD_Mnt;
  if (Surface_CSF_Mnt  != NULL) delete [] Surface_CSF_Mnt;
  if (Surface_CEff_Mnt != NULL) delete [] Surface_CEff_Mnt;
  if (Surface_CFx_Mnt  != NULL) delete [] Surface_CFx_Mnt;
  if (Surface_CFy_Mnt  != NULL) delete [] Surface_CFy_Mnt;
  if (Surface_CFz_Mnt  != NULL) delete [] Surface_CFz_Mnt;
  if (Surface_CMx_Mnt  != NULL) delete [] Surface_CMx_Mnt;
  if (Surface_CMy_Mnt  != NULL) delete [] Surface_CMy_Mnt;
  if (Surface_CMz_Mnt  != NULL) delete [] Surface_CMz_Mnt;

  if (Surface_CL   != NULL) delete [] Surface_CL;
  if (Surface_CD   != NULL) delete [] Surface_CD;
  if (Surface_CSF  != NULL) delete [] Surface_CSF;
  if (Surface_CEff != NULL) delete [] Surface_CEff;
  if (Surface_CFx  != NULL) delete [] Surface_CFx;
  if (Surface_CFy  != NULL) delete [] Surface_CFy;
  if (Surface_CFz  != NULL) delete [] Surface_CFz;
  if (Surface_CMx  != NULL) delete [] Surface_CMx;
  if (Surface_CMy  != NULL) delete [] Surface_CMy;
  if (Surface_CMz  != NULL) delete [] Surface_CMz;
  
  if (CEff_Inv   != NULL) delete [] CEff_Inv;
  if (CMerit_Inv != NULL) delete [] CMerit_Inv;
  if (CT_Inv     != NULL) delete [] CT_Inv;
  if (CQ_Inv     != NULL) delete [] CQ_Inv;

  if (CEff_Mnt   != NULL) delete [] CEff_Mnt;
  if (CMerit_Mnt != NULL) delete [] CMerit_Mnt;
  if (CT_Mnt     != NULL) delete [] CT_Mnt;
  if (CQ_Mnt     != NULL) delete [] CQ_Mnt;

  if (ForceInviscid  != NULL) delete [] ForceInviscid;
  if (MomentInviscid != NULL) delete [] MomentInviscid;
  if (ForceMomentum  != NULL) delete [] ForceMomentum;
  if (MomentMomentum != NULL) delete [] MomentMomentum;

  if (Primitive   != NULL) delete [] Primitive;
  if (Primitive_i != NULL) delete [] Primitive_i;
  if (Primitive_j != NULL) delete [] Primitive_j;

  if (Preconditioner != NULL) {
    for (iVar = 0; iVar < nVar; iVar ++)
      delete [] Preconditioner[iVar];
    delete [] Preconditioner;
  }

  if (CPressure != NULL) {
    for (iMarker = 0; iMarker < nMarker; iMarker++)
      delete [] CPressure[iMarker];
    delete [] CPressure;
  }
  
  if (CPressureTarget != NULL) {
    for (iMarker = 0; iMarker < nMarker; iMarker++)
      delete [] CPressureTarget[iMarker];
    delete [] CPressureTarget;
  }

  if (CharacPrimVar != NULL) {
    for (iMarker = 0; iMarker < nMarker; iMarker++) {
      for (iVertex = 0; iVertex<nVertex[iMarker]; iVertex++)
        delete [] CharacPrimVar[iMarker][iVertex];
      delete [] CharacPrimVar[iMarker];
    }
    delete [] CharacPrimVar;
  }

  if (SlidingState != NULL) {
    for (iMarker = 0; iMarker < nMarker; iMarker++) {
      if ( SlidingState[iMarker] != NULL ) {
        for (iVertex = 0; iVertex < nVertex[iMarker]; iVertex++)
          if ( SlidingState[iMarker][iVertex] != NULL ){
            for (iVar = 0; iVar < nPrimVar+1; iVar++)
              delete [] SlidingState[iMarker][iVertex][iVar];
            delete [] SlidingState[iMarker][iVertex];
          }
        delete [] SlidingState[iMarker];
      }
    }
    delete [] SlidingState;
  }
  
  if ( SlidingStateNodes != NULL ){
    for (iMarker = 0; iMarker < nMarker; iMarker++){
        if (SlidingStateNodes[iMarker] != NULL)
            delete [] SlidingStateNodes[iMarker];  
    }
    delete [] SlidingStateNodes;
  }

  if (Inlet_Ttotal != NULL) {
    for (iMarker = 0; iMarker < nMarker; iMarker++)
      if (Inlet_Ttotal[iMarker] != NULL)
        delete [] Inlet_Ttotal[iMarker];
    delete [] Inlet_Ttotal;
  }
  
  if (Inlet_Ptotal != NULL) {
    for (iMarker = 0; iMarker < nMarker; iMarker++)
      if (Inlet_Ptotal[iMarker] != NULL)
        delete [] Inlet_Ptotal[iMarker];
    delete [] Inlet_Ptotal;
  }
  
  if (Inlet_FlowDir != NULL) {
    for (iMarker = 0; iMarker < nMarker; iMarker++) {
      if (Inlet_FlowDir[iMarker] != NULL) {
        for (iVertex = 0; iVertex < nVertex[iMarker]; iVertex++)
          delete [] Inlet_FlowDir[iMarker][iVertex];
        delete [] Inlet_FlowDir[iMarker];
      }
    }
    delete [] Inlet_FlowDir;
  }

  if (HeatFlux != NULL) {
    for (iMarker = 0; iMarker < nMarker; iMarker++) {
      delete [] HeatFlux[iMarker];
    }
    delete [] HeatFlux;
  }
  
  if (HeatFluxTarget != NULL) {
    for (iMarker = 0; iMarker < nMarker; iMarker++) {
      delete [] HeatFluxTarget[iMarker];
    }
    delete [] HeatFluxTarget;
  }
  
  if (YPlus != NULL) {
    for (iMarker = 0; iMarker < nMarker; iMarker++) {
      delete [] YPlus[iMarker];
    }
    delete [] YPlus;
  }
  
  if (Cauchy_Serie != NULL) delete [] Cauchy_Serie;
  
  if (FluidModel != NULL) delete FluidModel;
}

void CIncEulerSolver::SetNondimensionalization(CConfig *config, unsigned short iMesh) {
  
  su2double Temperature_FreeStream = 0.0,  ModVel_FreeStream = 0.0,Energy_FreeStream = 0.0,
  ModVel_FreeStreamND = 0.0, Omega_FreeStream = 0.0, Omega_FreeStreamND = 0.0, Viscosity_FreeStream = 0.0,
  Density_FreeStream = 0.0, Pressure_FreeStream = 0.0, Pressure_Thermodynamic = 0.0, Tke_FreeStream = 0.0,
  Length_Ref = 0.0, Density_Ref = 0.0, Pressure_Ref = 0.0, Temperature_Ref = 0.0, Velocity_Ref = 0.0, Time_Ref = 0.0,
  Gas_Constant_Ref = 0.0, Omega_Ref = 0.0, Force_Ref = 0.0, Viscosity_Ref = 0.0, Conductivity_Ref = 0.0, Heat_Flux_Ref = 0.0, Energy_Ref= 0.0, Pressure_FreeStreamND = 0.0, Pressure_ThermodynamicND = 0.0, Density_FreeStreamND = 0.0,
  Temperature_FreeStreamND = 0.0, Gas_ConstantND = 0.0, Specific_Heat_CpND = 0.0, Specific_Heat_CvND = 0.0, Thermal_Expansion_CoeffND = 0.0,
  Velocity_FreeStreamND[3] = {0.0, 0.0, 0.0}, Viscosity_FreeStreamND = 0.0,
  Tke_FreeStreamND = 0.0, Energy_FreeStreamND = 0.0,
  Total_UnstTimeND = 0.0, Delta_UnstTimeND = 0.0;
  
  unsigned short iDim, iVar;
  
  /*--- Local variables ---*/
  
  su2double Mach     = config->GetMach();
  su2double Reynolds = config->GetReynolds();
  
  bool unsteady      = (config->GetTime_Marching() != NO);
  bool viscous       = config->GetViscous();
  bool turbulent     = ((config->GetKind_Solver() == INC_RANS) ||
                        (config->GetKind_Solver() == DISC_ADJ_INC_RANS));
  bool tkeNeeded     = ((turbulent) && ((config->GetKind_Turb_Model() == SST) || (config->GetKind_Turb_Model() == SST_SUST)));
  bool energy        = config->GetEnergy_Equation();
  bool boussinesq    = (config->GetKind_DensityModel() == BOUSSINESQ);

  /*--- Compute dimensional free-stream values. ---*/

  Density_FreeStream     = config->GetInc_Density_Init();     config->SetDensity_FreeStream(Density_FreeStream);
  Temperature_FreeStream = config->GetInc_Temperature_Init(); config->SetTemperature_FreeStream(Temperature_FreeStream);
  Pressure_FreeStream    = 0.0; config->SetPressure_FreeStream(Pressure_FreeStream);

  ModVel_FreeStream   = 0.0;
  for (iDim = 0; iDim < nDim; iDim++) {
    ModVel_FreeStream += config->GetInc_Velocity_Init()[iDim]*config->GetInc_Velocity_Init()[iDim];
    config->SetVelocity_FreeStream(config->GetInc_Velocity_Init()[iDim],iDim);
  }
  ModVel_FreeStream = sqrt(ModVel_FreeStream); config->SetModVel_FreeStream(ModVel_FreeStream);

  /*--- Depending on the density model chosen, select a fluid model. ---*/

  switch (config->GetKind_FluidModel()) {

    case CONSTANT_DENSITY:

      FluidModel = new CConstantDensity(Density_FreeStream, config->GetSpecific_Heat_Cp());
      FluidModel->SetTDState_T(Temperature_FreeStream);
      break;

    case INC_IDEAL_GAS:

      config->SetGas_Constant(UNIVERSAL_GAS_CONSTANT/(config->GetMolecular_Weight()/1000.0));
      Pressure_Thermodynamic = Density_FreeStream*Temperature_FreeStream*config->GetGas_Constant();
      FluidModel = new CIncIdealGas(config->GetSpecific_Heat_Cp(), config->GetGas_Constant(), Pressure_Thermodynamic);
      FluidModel->SetTDState_T(Temperature_FreeStream);
      Pressure_Thermodynamic = FluidModel->GetPressure();
      config->SetPressure_Thermodynamic(Pressure_Thermodynamic);
      break;
      
    case INC_IDEAL_GAS_POLY:
      
      config->SetGas_Constant(UNIVERSAL_GAS_CONSTANT/(config->GetMolecular_Weight()/1000.0));
      Pressure_Thermodynamic = Density_FreeStream*Temperature_FreeStream*config->GetGas_Constant();
      FluidModel = new CIncIdealGasPolynomial(config->GetGas_Constant(), Pressure_Thermodynamic);
      if (viscous) {
        /*--- Variable Cp model via polynomial. ---*/
        for (iVar = 0; iVar < config->GetnPolyCoeffs(); iVar++)
          config->SetCp_PolyCoeffND(config->GetCp_PolyCoeff(iVar), iVar);
        FluidModel->SetCpModel(config);
      }
      FluidModel->SetTDState_T(Temperature_FreeStream);
      Pressure_Thermodynamic = FluidModel->GetPressure();
      config->SetPressure_Thermodynamic(Pressure_Thermodynamic);
      break;

    default:

      SU2_MPI::Error("Fluid model not implemented for incompressible solver.", CURRENT_FUNCTION);
      break;
  }

  if (viscous) {

    /*--- The dimensional viscosity is needed to determine the free-stream conditions.
      To accomplish this, simply set the non-dimensional coefficients to the
      dimensional ones. This will be overruled later.---*/

    config->SetMu_RefND(config->GetMu_Ref());
    config->SetMu_Temperature_RefND(config->GetMu_Temperature_Ref());
    config->SetMu_SND(config->GetMu_S());
    config->SetMu_ConstantND(config->GetMu_Constant());
    
    for (iVar = 0; iVar < config->GetnPolyCoeffs(); iVar++)
      config->SetMu_PolyCoeffND(config->GetMu_PolyCoeff(iVar), iVar);

    /*--- Use the fluid model to compute the dimensional viscosity/conductivity. ---*/

    FluidModel->SetLaminarViscosityModel(config);
    Viscosity_FreeStream = FluidModel->GetLaminarViscosity();
    config->SetViscosity_FreeStream(Viscosity_FreeStream);

    Reynolds = Density_FreeStream*ModVel_FreeStream/Viscosity_FreeStream; config->SetReynolds(Reynolds);

    /*--- Turbulence kinetic energy ---*/

    Tke_FreeStream  = 3.0/2.0*(ModVel_FreeStream*ModVel_FreeStream*config->GetTurbulenceIntensity_FreeStream()*config->GetTurbulenceIntensity_FreeStream());

  }

  /*--- The non-dim. scheme for incompressible flows uses the following ref. values:
     Reference length      = 1 m (fixed by default, grid in meters)
     Reference density     = liquid density or freestream (input)
     Reference velocity    = liquid velocity or freestream (input)
     Reference temperature = liquid temperature or freestream (input)
     Reference pressure    = Reference density * Reference velocity * Reference velocity
     Reference viscosity   = Reference Density * Reference velocity * Reference length
     This is the same non-dim. scheme as in the compressible solver.
     Note that the Re and Re Length are not used as part of initialization. ---*/

  if (config->GetRef_Inc_NonDim() == DIMENSIONAL) {
    Density_Ref     = 1.0;
    Velocity_Ref    = 1.0;
    Temperature_Ref = 1.0;
    Pressure_Ref    = 1.0;
  }
  else if (config->GetRef_Inc_NonDim() == INITIAL_VALUES) {
    Density_Ref     = Density_FreeStream;
    Velocity_Ref    = ModVel_FreeStream;
    Temperature_Ref = Temperature_FreeStream;
    Pressure_Ref    = Density_Ref*Velocity_Ref*Velocity_Ref;
  } 
  else if (config->GetRef_Inc_NonDim() == REFERENCE_VALUES) {
    Density_Ref     = config->GetInc_Density_Ref();
    Velocity_Ref    = config->GetInc_Velocity_Ref();
    Temperature_Ref = config->GetInc_Temperature_Ref();
    Pressure_Ref    = Density_Ref*Velocity_Ref*Velocity_Ref;
  }
  config->SetDensity_Ref(Density_Ref);
  config->SetVelocity_Ref(Velocity_Ref);
  config->SetTemperature_Ref(Temperature_Ref);
  config->SetPressure_Ref(Pressure_Ref);

  /*--- More derived reference values ---*/
  
  Length_Ref       = 1.0;                                                config->SetLength_Ref(Length_Ref);
  Time_Ref         = Length_Ref/Velocity_Ref;                            config->SetTime_Ref(Time_Ref);
  Omega_Ref        = Velocity_Ref/Length_Ref;                            config->SetOmega_Ref(Omega_Ref);
  Force_Ref        = Velocity_Ref*Velocity_Ref/Length_Ref;               config->SetForce_Ref(Force_Ref);
  Heat_Flux_Ref    = Density_Ref*Velocity_Ref*Velocity_Ref*Velocity_Ref; config->SetHeat_Flux_Ref(Heat_Flux_Ref);
  Gas_Constant_Ref = Velocity_Ref*Velocity_Ref/Temperature_Ref;          config->SetGas_Constant_Ref(Gas_Constant_Ref);
  Viscosity_Ref    = Density_Ref*Velocity_Ref*Length_Ref;                config->SetViscosity_Ref(Viscosity_Ref);
  Conductivity_Ref = Viscosity_Ref*Gas_Constant_Ref;                     config->SetConductivity_Ref(Conductivity_Ref);

  /*--- Get the freestream energy. Only useful if energy equation is active. ---*/

  Energy_FreeStream = FluidModel->GetStaticEnergy() + 0.5*ModVel_FreeStream*ModVel_FreeStream;
  config->SetEnergy_FreeStream(Energy_FreeStream);
  if (tkeNeeded) { Energy_FreeStream += Tke_FreeStream; }; config->SetEnergy_FreeStream(Energy_FreeStream);

  /*--- Compute Mach number ---*/

  if (config->GetKind_FluidModel() == CONSTANT_DENSITY) {
    Mach = ModVel_FreeStream / sqrt(config->GetBulk_Modulus()/Density_FreeStream);
  } else {
    Mach = 0.0;
  }
  config->SetMach(Mach);

  /*--- Divide by reference values, to compute the non-dimensional free-stream values ---*/
  
  Pressure_FreeStreamND = Pressure_FreeStream/config->GetPressure_Ref(); config->SetPressure_FreeStreamND(Pressure_FreeStreamND);
  Pressure_ThermodynamicND = Pressure_Thermodynamic/config->GetPressure_Ref(); config->SetPressure_ThermodynamicND(Pressure_ThermodynamicND);
  Density_FreeStreamND  = Density_FreeStream/config->GetDensity_Ref();   config->SetDensity_FreeStreamND(Density_FreeStreamND);
  
  for (iDim = 0; iDim < nDim; iDim++) {
    Velocity_FreeStreamND[iDim] = config->GetVelocity_FreeStream()[iDim]/Velocity_Ref; config->SetVelocity_FreeStreamND(Velocity_FreeStreamND[iDim], iDim);
  }

  Temperature_FreeStreamND = Temperature_FreeStream/config->GetTemperature_Ref(); config->SetTemperature_FreeStreamND(Temperature_FreeStreamND);
  Gas_ConstantND      = config->GetGas_Constant()/Gas_Constant_Ref;    config->SetGas_ConstantND(Gas_ConstantND);
  Specific_Heat_CpND  = config->GetSpecific_Heat_Cp()/Gas_Constant_Ref; config->SetSpecific_Heat_CpND(Specific_Heat_CpND);
  
  /*--- We assume that Cp = Cv for our incompressible fluids. ---*/
  Specific_Heat_CvND  = config->GetSpecific_Heat_Cp()/Gas_Constant_Ref; config->SetSpecific_Heat_CvND(Specific_Heat_CvND);
  
  Thermal_Expansion_CoeffND = config->GetThermal_Expansion_Coeff()*config->GetTemperature_Ref(); config->SetThermal_Expansion_CoeffND(Thermal_Expansion_CoeffND);

  ModVel_FreeStreamND = 0.0;
  for (iDim = 0; iDim < nDim; iDim++) ModVel_FreeStreamND += Velocity_FreeStreamND[iDim]*Velocity_FreeStreamND[iDim];
  ModVel_FreeStreamND    = sqrt(ModVel_FreeStreamND); config->SetModVel_FreeStreamND(ModVel_FreeStreamND);
  
  Viscosity_FreeStreamND = Viscosity_FreeStream / Viscosity_Ref;   config->SetViscosity_FreeStreamND(Viscosity_FreeStreamND);
  
  Tke_FreeStream  = 3.0/2.0*(ModVel_FreeStream*ModVel_FreeStream*config->GetTurbulenceIntensity_FreeStream()*config->GetTurbulenceIntensity_FreeStream());
  config->SetTke_FreeStream(Tke_FreeStream);
  
  Tke_FreeStreamND  = 3.0/2.0*(ModVel_FreeStreamND*ModVel_FreeStreamND*config->GetTurbulenceIntensity_FreeStream()*config->GetTurbulenceIntensity_FreeStream());
  config->SetTke_FreeStreamND(Tke_FreeStreamND);
  
  Omega_FreeStream = Density_FreeStream*Tke_FreeStream/(Viscosity_FreeStream*config->GetTurb2LamViscRatio_FreeStream());
  config->SetOmega_FreeStream(Omega_FreeStream);
  
  Omega_FreeStreamND = Density_FreeStreamND*Tke_FreeStreamND/(Viscosity_FreeStreamND*config->GetTurb2LamViscRatio_FreeStream());
  config->SetOmega_FreeStreamND(Omega_FreeStreamND);
 
  /*--- Delete the original (dimensional) FluidModel object. No fluid is used for inscompressible cases. ---*/
  
  delete FluidModel;

  switch (config->GetKind_FluidModel()) {
      
    case CONSTANT_DENSITY:
      FluidModel = new CConstantDensity(Density_FreeStreamND, Specific_Heat_CpND);
      FluidModel->SetTDState_T(Temperature_FreeStreamND);
      break;

    case INC_IDEAL_GAS:
      FluidModel = new CIncIdealGas(Specific_Heat_CpND, Gas_ConstantND, Pressure_ThermodynamicND);
      FluidModel->SetTDState_T(Temperature_FreeStreamND);
      break;
      
    case INC_IDEAL_GAS_POLY:
      FluidModel = new CIncIdealGasPolynomial(Gas_ConstantND, Pressure_ThermodynamicND);
      if (viscous) {
        /*--- Variable Cp model via polynomial. ---*/
        config->SetCp_PolyCoeffND(config->GetCp_PolyCoeff(0)/Gas_Constant_Ref, 0);
        for (iVar = 1; iVar < config->GetnPolyCoeffs(); iVar++)
          config->SetCp_PolyCoeffND(config->GetCp_PolyCoeff(iVar)*pow(Temperature_Ref,iVar)/Gas_Constant_Ref, iVar);
        FluidModel->SetCpModel(config);
      }
      FluidModel->SetTDState_T(Temperature_FreeStreamND);
      break;
      
  }
  
  Energy_FreeStreamND = FluidModel->GetStaticEnergy() + 0.5*ModVel_FreeStreamND*ModVel_FreeStreamND;
  
  if (viscous) {
    
    /*--- Constant viscosity model ---*/

    config->SetMu_ConstantND(config->GetMu_Constant()/Viscosity_Ref);
    
    /*--- Sutherland's model ---*/
    
    config->SetMu_RefND(config->GetMu_Ref()/Viscosity_Ref);
    config->SetMu_SND(config->GetMu_S()/config->GetTemperature_Ref());
    config->SetMu_Temperature_RefND(config->GetMu_Temperature_Ref()/config->GetTemperature_Ref());
    
    /*--- Viscosity model via polynomial. ---*/

    config->SetMu_PolyCoeffND(config->GetMu_PolyCoeff(0)/Viscosity_Ref, 0);
    for (iVar = 1; iVar < config->GetnPolyCoeffs(); iVar++)
      config->SetMu_PolyCoeffND(config->GetMu_PolyCoeff(iVar)*pow(Temperature_Ref,iVar)/Viscosity_Ref, iVar);
    
    /*--- Constant thermal conductivity model ---*/

    config->SetKt_ConstantND(config->GetKt_Constant()/Conductivity_Ref);
    
    /*--- Conductivity model via polynomial. ---*/

    config->SetKt_PolyCoeffND(config->GetKt_PolyCoeff(0)/Conductivity_Ref, 0);
    for (iVar = 1; iVar < config->GetnPolyCoeffs(); iVar++)
      config->SetKt_PolyCoeffND(config->GetKt_PolyCoeff(iVar)*pow(Temperature_Ref,iVar)/Conductivity_Ref, iVar);
    
    /*--- Set up the transport property models. ---*/

    FluidModel->SetLaminarViscosityModel(config);
    FluidModel->SetThermalConductivityModel(config);
    
  }

  if (tkeNeeded) { Energy_FreeStreamND += Tke_FreeStreamND; };  config->SetEnergy_FreeStreamND(Energy_FreeStreamND);
  
  Energy_Ref = Energy_FreeStream/Energy_FreeStreamND; config->SetEnergy_Ref(Energy_Ref);
  
  Total_UnstTimeND = config->GetTotal_UnstTime() / Time_Ref;    config->SetTotal_UnstTimeND(Total_UnstTimeND);
  Delta_UnstTimeND = config->GetDelta_UnstTime() / Time_Ref;    config->SetDelta_UnstTimeND(Delta_UnstTimeND);
  
  /*--- Write output to the console if this is the master node and first domain ---*/
  
  if ((rank == MASTER_NODE) && (iMesh == MESH_0)) {
    
    cout.precision(6);

    if (config->GetRef_Inc_NonDim() == DIMENSIONAL) {
      cout << "Incompressible flow: rho_ref, vel_ref, temp_ref, p_ref" << endl;
      cout << "are set to 1.0 in order to perform a dimensional calculation." << endl;
      if (dynamic_grid) cout << "Force coefficients computed using MACH_MOTION." << endl;
      else cout << "Force coefficients computed using initial values." << endl;
    }
    else if (config->GetRef_Inc_NonDim() == INITIAL_VALUES) {
      cout << "Incompressible flow: rho_ref, vel_ref, and temp_ref" << endl;
      cout << "are based on the initial values, p_ref = rho_ref*vel_ref^2." << endl;
      if (dynamic_grid) cout << "Force coefficients computed using MACH_MOTION." << endl;
      else cout << "Force coefficients computed using initial values." << endl;
    } 
    else if (config->GetRef_Inc_NonDim() == REFERENCE_VALUES) {
      cout << "Incompressible flow: rho_ref, vel_ref, and temp_ref" << endl;
      cout << "are user-provided reference values, p_ref = rho_ref*vel_ref^2." << endl;
      if (dynamic_grid) cout << "Force coefficients computed using MACH_MOTION." << endl;
      else cout << "Force coefficients computed using reference values." << endl;
    }
    cout << "The reference area for force coeffs. is " << config->GetRefArea() << " m^2." << endl;
    cout << "The reference length for force coeffs. is " << config->GetRefLength() << " m." << endl;

    cout << "The pressure is decomposed into thermodynamic and dynamic components." << endl;
    cout << "The initial value of the dynamic pressure is 0." << endl;

    cout << "Mach number: "<< config->GetMach();
    if (config->GetKind_FluidModel() == CONSTANT_DENSITY) {
      cout << ", computed using the Bulk modulus." << endl;
    } else {
      cout << ", computed using fluid speed of sound." << endl;
    }

    cout << "For external flows, the initial state is imposed at the far-field." << endl;
    cout << "Angle of attack (deg): "<< config->GetAoA() << ", computed using the initial velocity." << endl;
    cout << "Side slip angle (deg): "<< config->GetAoS() << ", computed using the initial velocity." << endl;

    if (viscous) { 
      cout << "Reynolds number per meter: " << config->GetReynolds() << ", computed using initial values."<< endl;
      cout << "Reynolds number is a byproduct of inputs only (not used internally)." << endl;
    }
    cout << "SI units only. The grid should be dimensional (meters)." << endl;
    
    switch (config->GetKind_DensityModel()) {
      
      case CONSTANT:
        if (energy) cout << "Energy equation is active and decoupled." << endl;
        else cout << "No energy equation." << endl;
        break;

      case BOUSSINESQ:
        if (energy) cout << "Energy equation is active and coupled through Boussinesq approx." << endl;
        break;

      case VARIABLE:
        if (energy) cout << "Energy equation is active and coupled for variable density." << endl;
        break;

    }
    
    stringstream NonDimTableOut, ModelTableOut;
    stringstream Unit;  
    
    cout << endl;
    PrintingToolbox::CTablePrinter ModelTable(&ModelTableOut);
    ModelTableOut <<"-- Models:"<< endl;

    ModelTable.AddColumn("Viscosity Model", 25);
    ModelTable.AddColumn("Conductivity Model", 26);
    ModelTable.AddColumn("Fluid Model", 25);
    ModelTable.SetAlign(PrintingToolbox::CTablePrinter::RIGHT);
    ModelTable.PrintHeader();
    
    PrintingToolbox::CTablePrinter NonDimTable(&NonDimTableOut);    
    NonDimTable.AddColumn("Name", 22);
    NonDimTable.AddColumn("Dim. value", 14);
    NonDimTable.AddColumn("Ref. value", 14);
    NonDimTable.AddColumn("Unit", 10);
    NonDimTable.AddColumn("Non-dim. value", 14);
    NonDimTable.SetAlign(PrintingToolbox::CTablePrinter::RIGHT);
    
    NonDimTableOut <<"-- Fluid properties:"<< endl;
    
    NonDimTable.PrintHeader();
    
    if (viscous){
      
      switch(config->GetKind_ViscosityModel()){
      case CONSTANT_VISCOSITY:
        ModelTable << "CONSTANT_VISCOSITY";
        if      (config->GetSystemMeasurements() == SI) Unit << "N.s/m^2";
        else if (config->GetSystemMeasurements() == US) Unit << "lbf.s/ft^2";
        NonDimTable << "Viscosity" << config->GetMu_Constant() << config->GetMu_Constant()/config->GetMu_ConstantND() << Unit.str() << config->GetMu_ConstantND();
        Unit.str("");
        NonDimTable.PrintFooter();
        break;

      case SUTHERLAND:
        ModelTable << "SUTHERLAND";        
        if      (config->GetSystemMeasurements() == SI) Unit << "N.s/m^2";
        else if (config->GetSystemMeasurements() == US) Unit << "lbf.s/ft^2";
        NonDimTable << "Ref. Viscosity" <<  config->GetMu_Ref() <<  config->GetViscosity_Ref() << Unit.str() << config->GetMu_RefND();
        Unit.str("");
        if      (config->GetSystemMeasurements() == SI) Unit << "K";
        else if (config->GetSystemMeasurements() == US) Unit << "R";
        NonDimTable << "Sutherland Temp." << config->GetMu_Temperature_Ref() <<  config->GetTemperature_Ref() << Unit.str() << config->GetMu_Temperature_RefND();
        Unit.str("");
        if      (config->GetSystemMeasurements() == SI) Unit << "K";
        else if (config->GetSystemMeasurements() == US) Unit << "R";
        NonDimTable << "Sutherland Const." << config->GetMu_S() << config->GetTemperature_Ref() << Unit.str() << config->GetMu_SND();
        Unit.str("");
        NonDimTable.PrintFooter();
        break;
        
      case POLYNOMIAL_VISCOSITY:
        ModelTable << "POLYNOMIAL_VISCOSITY";
        for (iVar = 0; iVar < config->GetnPolyCoeffs(); iVar++) {
          stringstream ss;
          ss << iVar;
          if (config->GetMu_PolyCoeff(iVar) != 0.0)
            NonDimTable << "Mu(T) Poly. Coeff. " + ss.str()  << config->GetMu_PolyCoeff(iVar) << config->GetMu_PolyCoeff(iVar)/config->GetMu_PolyCoeffND(iVar) << "-" << config->GetMu_PolyCoeffND(iVar);
        }
        Unit.str("");
        NonDimTable.PrintFooter();
        break;
      }

      switch(config->GetKind_ConductivityModel()){
      case CONSTANT_PRANDTL:
        ModelTable << "CONSTANT_PRANDTL";
        NonDimTable << "Prandtl (Lam.)"  << "-" << "-" << "-" << config->GetPrandtl_Lam();         
        Unit.str("");
        NonDimTable << "Prandtl (Turb.)" << "-" << "-" << "-" << config->GetPrandtl_Turb();         
        Unit.str("");
        NonDimTable.PrintFooter();
        break;
        
      case CONSTANT_CONDUCTIVITY:
        ModelTable << "CONSTANT_CONDUCTIVITY";
        Unit << "W/m^2.K";
        NonDimTable << "Molecular Cond." << config->GetKt_Constant() << config->GetKt_Constant()/config->GetKt_ConstantND() << Unit.str() << config->GetKt_ConstantND();         
        Unit.str("");
        NonDimTable.PrintFooter();
        break;
        
      case POLYNOMIAL_CONDUCTIVITY:
        ModelTable << "POLYNOMIAL_CONDUCTIVITY";
        for (iVar = 0; iVar < config->GetnPolyCoeffs(); iVar++) {
          stringstream ss;
          ss << iVar;
          if (config->GetKt_PolyCoeff(iVar) != 0.0)
            NonDimTable << "Kt(T) Poly. Coeff. " + ss.str()  << config->GetKt_PolyCoeff(iVar) << config->GetKt_PolyCoeff(iVar)/config->GetKt_PolyCoeffND(iVar) << "-" << config->GetKt_PolyCoeffND(iVar);
        }
        Unit.str("");
        NonDimTable.PrintFooter();  
        break;
      }
    } else {
      ModelTable << "-" << "-";
    }
    
    switch (config->GetKind_FluidModel()){
    case CONSTANT_DENSITY:
      ModelTable << "CONSTANT_DENSITY";
      if (energy){
        Unit << "N.m/kg.K";
        NonDimTable << "Spec. Heat (Cp)" << config->GetSpecific_Heat_Cp() << config->GetSpecific_Heat_Cp()/config->GetSpecific_Heat_CpND() << Unit.str() << config->GetSpecific_Heat_CpND();         
        Unit.str("");
      }
      if (boussinesq){
        Unit << "K^-1";
        NonDimTable << "Thermal Exp." << config->GetThermal_Expansion_Coeff() << config->GetThermal_Expansion_Coeff()/config->GetThermal_Expansion_CoeffND() << Unit.str() <<  config->GetThermal_Expansion_CoeffND();         
        Unit.str("");
      }
      Unit << "Pa";
      NonDimTable << "Bulk Modulus" << config->GetBulk_Modulus() << 1.0 << Unit.str() <<  config->GetBulk_Modulus();         
      Unit.str("");
      NonDimTable.PrintFooter();
      break;
      
    case INC_IDEAL_GAS:
      ModelTable << "INC_IDEAL_GAS";      
      Unit << "N.m/kg.K";
      NonDimTable << "Spec. Heat (Cp)" << config->GetSpecific_Heat_Cp() << config->GetSpecific_Heat_Cp()/config->GetSpecific_Heat_CpND() << Unit.str() << config->GetSpecific_Heat_CpND();         
      Unit.str("");
      Unit << "g/mol";
      NonDimTable << "Molecular weight" << config->GetMolecular_Weight()<< 1.0 << Unit.str() << config->GetMolecular_Weight();         
      Unit.str("");
      Unit << "N.m/kg.K";
      NonDimTable << "Gas Constant" << config->GetGas_Constant() << config->GetGas_Constant_Ref() << Unit.str() << config->GetGas_ConstantND();         
      Unit.str("");
      Unit << "Pa";
      NonDimTable << "Therm. Pressure" << config->GetPressure_Thermodynamic() << config->GetPressure_Ref() << Unit.str() << config->GetPressure_ThermodynamicND();         
      Unit.str("");
      NonDimTable.PrintFooter();
      break;
      
    case INC_IDEAL_GAS_POLY:
      ModelTable << "INC_IDEAL_GAS_POLY";             
      Unit.str("");
      Unit << "g/mol";
      NonDimTable << "Molecular weight" << config->GetMolecular_Weight()<< 1.0 << Unit.str() << config->GetMolecular_Weight();         
      Unit.str("");
      Unit << "N.m/kg.K";
      NonDimTable << "Gas Constant" << config->GetGas_Constant() << config->GetGas_Constant_Ref() << Unit.str() << config->GetGas_ConstantND();         
      Unit.str("");
      Unit << "Pa";
      NonDimTable << "Therm. Pressure" << config->GetPressure_Thermodynamic() << config->GetPressure_Ref() << Unit.str() << config->GetPressure_ThermodynamicND();         
      Unit.str("");
      for (iVar = 0; iVar < config->GetnPolyCoeffs(); iVar++) {
        stringstream ss;
        ss << iVar;
        if (config->GetCp_PolyCoeff(iVar) != 0.0)
          NonDimTable << "Cp(T) Poly. Coeff. " + ss.str()  << config->GetCp_PolyCoeff(iVar) << config->GetCp_PolyCoeff(iVar)/config->GetCp_PolyCoeffND(iVar) << "-" << config->GetCp_PolyCoeffND(iVar);
      }
      Unit.str("");
      NonDimTable.PrintFooter();
      break;
      
    }

    
    NonDimTableOut <<"-- Initial and free-stream conditions:"<< endl;
    NonDimTable.PrintHeader();

    if      (config->GetSystemMeasurements() == SI) Unit << "Pa";
    else if (config->GetSystemMeasurements() == US) Unit << "psf";
    NonDimTable << "Dynamic Pressure" << config->GetPressure_FreeStream() << config->GetPressure_Ref() << Unit.str() << config->GetPressure_FreeStreamND();
    Unit.str("");
    if      (config->GetSystemMeasurements() == SI) Unit << "Pa";
    else if (config->GetSystemMeasurements() == US) Unit << "psf";
    NonDimTable << "Total Pressure" << config->GetPressure_FreeStream() + 0.5*config->GetDensity_FreeStream()*config->GetModVel_FreeStream()*config->GetModVel_FreeStream() 
                << config->GetPressure_Ref() << Unit.str() << config->GetPressure_FreeStreamND() + 0.5*config->GetDensity_FreeStreamND()*config->GetModVel_FreeStreamND()*config->GetModVel_FreeStreamND();
    Unit.str("");
    if      (config->GetSystemMeasurements() == SI) Unit << "kg/m^3";
    else if (config->GetSystemMeasurements() == US) Unit << "slug/ft^3";
    NonDimTable << "Density" << config->GetDensity_FreeStream() << config->GetDensity_Ref() << Unit.str() << config->GetDensity_FreeStreamND();
    Unit.str("");
    if (energy){
      if      (config->GetSystemMeasurements() == SI) Unit << "K";
      else if (config->GetSystemMeasurements() == US) Unit << "R";
      NonDimTable << "Temperature" << config->GetTemperature_FreeStream() << config->GetTemperature_Ref() << Unit.str() << config->GetTemperature_FreeStreamND();
      Unit.str("");
    }
    if      (config->GetSystemMeasurements() == SI) Unit << "m/s";
    else if (config->GetSystemMeasurements() == US) Unit << "ft/s";
    NonDimTable << "Velocity-X" << config->GetVelocity_FreeStream()[0] << config->GetVelocity_Ref() << Unit.str() << config->GetVelocity_FreeStreamND()[0];
    NonDimTable << "Velocity-Y" << config->GetVelocity_FreeStream()[1] << config->GetVelocity_Ref() << Unit.str() << config->GetVelocity_FreeStreamND()[1];
    if (nDim == 3){
      NonDimTable << "Velocity-Z" << config->GetVelocity_FreeStream()[2] << config->GetVelocity_Ref() << Unit.str() << config->GetVelocity_FreeStreamND()[2];
    }
    NonDimTable << "Velocity Magnitude" << config->GetModVel_FreeStream() << config->GetVelocity_Ref() << Unit.str() << config->GetModVel_FreeStreamND();
    Unit.str("");

    if (viscous){
      NonDimTable.PrintFooter();
      if      (config->GetSystemMeasurements() == SI) Unit << "N.s/m^2";
      else if (config->GetSystemMeasurements() == US) Unit << "lbf.s/ft^2";
      NonDimTable << "Viscosity" << config->GetViscosity_FreeStream() << config->GetViscosity_Ref() << Unit.str() << config->GetViscosity_FreeStreamND();
      Unit.str("");
      if      (config->GetSystemMeasurements() == SI) Unit << "W/m^2.K";
      else if (config->GetSystemMeasurements() == US) Unit << "lbf/ft.s.R";
      NonDimTable << "Conductivity" << "-" << config->GetConductivity_Ref() << Unit.str() << "-";
      Unit.str("");
      if (turbulent){
        if      (config->GetSystemMeasurements() == SI) Unit << "m^2/s^2";
        else if (config->GetSystemMeasurements() == US) Unit << "ft^2/s^2";
        NonDimTable << "Turb. Kin. Energy" << config->GetTke_FreeStream() << config->GetTke_FreeStream()/config->GetTke_FreeStreamND() << Unit.str() << config->GetTke_FreeStreamND();
        Unit.str("");
        if      (config->GetSystemMeasurements() == SI) Unit << "1/s";
        else if (config->GetSystemMeasurements() == US) Unit << "1/s";
        NonDimTable << "Spec. Dissipation" << config->GetOmega_FreeStream() << config->GetOmega_FreeStream()/config->GetOmega_FreeStreamND() << Unit.str() << config->GetOmega_FreeStreamND();
        Unit.str("");
      }
    }
    
    NonDimTable.PrintFooter();
    NonDimTable << "Mach Number" << "-" << "-" << "-" << config->GetMach();
    if (viscous){
      NonDimTable << "Reynolds Number" << "-" << "-" << "-" << config->GetReynolds();      
    }
    
    NonDimTable.PrintFooter();
    ModelTable.PrintFooter();

    if (unsteady){
      NonDimTableOut << "-- Unsteady conditions" << endl;      
      NonDimTable.PrintHeader();
<<<<<<< HEAD
      NonDimTable << "Total Time" << config->GetMax_Time() << config->GetTime_Ref() << "s" << config->GetTotal_UnstTimeND();
=======
      NonDimTable << "Total Time" << config->GetMax_Time() << config->GetTime_Ref() << "s" << config->GetMax_Time()/config->GetTime_Ref();
>>>>>>> a6544479
      Unit.str("");
      NonDimTable << "Time Step" << config->GetTime_Step() << config->GetTime_Ref() << "s" << config->GetDelta_UnstTimeND();
      Unit.str("");
      NonDimTable.PrintFooter();
    }
    

    cout << ModelTableOut.str();
    cout << NonDimTableOut.str();
  }
  
  
  
}

void CIncEulerSolver::SetInitialCondition(CGeometry **geometry, CSolver ***solver_container, CConfig *config, unsigned long TimeIter) {
  
  unsigned long iPoint, Point_Fine;
  unsigned short iMesh, iChildren, iVar;
  su2double Area_Children, Area_Parent, *Solution_Fine, *Solution;
    
  bool restart   = (config->GetRestart() || config->GetRestart_Flow());
  bool rans      = ((config->GetKind_Solver() == INC_RANS) ||
                    (config->GetKind_Solver() == DISC_ADJ_INC_RANS));
  bool dual_time = ((config->GetTime_Marching() == DT_STEPPING_1ST) ||
                    (config->GetTime_Marching() == DT_STEPPING_2ND));
  
  /*--- Check if a verification solution is to be computed. ---*/
  if ((VerificationSolution) && (TimeIter == 0) && !restart) {
    
    /*--- Loop over the multigrid levels. ---*/
    for (iMesh = 0; iMesh <= config->GetnMGLevels(); iMesh++) {
      
      /*--- Loop over all grid points. ---*/
      for (iPoint = 0; iPoint < geometry[iMesh]->GetnPoint(); iPoint++) {
        
        /* Set the pointers to the coordinates and solution of this DOF. */
        const su2double *coor = geometry[iMesh]->node[iPoint]->GetCoord();
        su2double *solDOF     = solver_container[iMesh][FLOW_SOL]->node->GetSolution(iPoint);
        
        /* Set the solution in this DOF to the initial condition provided by
           the verification solution class. This can be the exact solution,
           but this is not necessary. */
        VerificationSolution->GetInitialCondition(coor, solDOF);
      }
    }
  }
  
  /*--- If restart solution, then interpolate the flow solution to
   all the multigrid levels, this is important with the dual time strategy ---*/
  
  if (restart && (TimeIter == 0)) {
    
    Solution = new su2double[nVar];
    for (iMesh = 1; iMesh <= config->GetnMGLevels(); iMesh++) {
      for (iPoint = 0; iPoint < geometry[iMesh]->GetnPoint(); iPoint++) {
        Area_Parent = geometry[iMesh]->node[iPoint]->GetVolume();
        for (iVar = 0; iVar < nVar; iVar++) Solution[iVar] = 0.0;
        for (iChildren = 0; iChildren < geometry[iMesh]->node[iPoint]->GetnChildren_CV(); iChildren++) {
          Point_Fine = geometry[iMesh]->node[iPoint]->GetChildren_CV(iChildren);
          Area_Children = geometry[iMesh-1]->node[Point_Fine]->GetVolume();
          Solution_Fine = solver_container[iMesh-1][FLOW_SOL]->node->GetSolution(Point_Fine);
          for (iVar = 0; iVar < nVar; iVar++) {
            Solution[iVar] += Solution_Fine[iVar]*Area_Children/Area_Parent;
          }
        }
        solver_container[iMesh][FLOW_SOL]->node->SetSolution(iPoint,Solution);
      }
      solver_container[iMesh][FLOW_SOL]->InitiateComms(geometry[iMesh], config, SOLUTION);
      solver_container[iMesh][FLOW_SOL]->CompleteComms(geometry[iMesh], config, SOLUTION);
    }
    delete [] Solution;
    
    /*--- Interpolate the turblence variable also, if needed ---*/
    
    if (rans) {
      
      unsigned short nVar_Turb = solver_container[MESH_0][TURB_SOL]->GetnVar();
      Solution = new su2double[nVar_Turb];
      for (iMesh = 1; iMesh <= config->GetnMGLevels(); iMesh++) {
        for (iPoint = 0; iPoint < geometry[iMesh]->GetnPoint(); iPoint++) {
          Area_Parent = geometry[iMesh]->node[iPoint]->GetVolume();
          for (iVar = 0; iVar < nVar_Turb; iVar++) Solution[iVar] = 0.0;
          for (iChildren = 0; iChildren < geometry[iMesh]->node[iPoint]->GetnChildren_CV(); iChildren++) {
            Point_Fine = geometry[iMesh]->node[iPoint]->GetChildren_CV(iChildren);
            Area_Children = geometry[iMesh-1]->node[Point_Fine]->GetVolume();
            Solution_Fine = solver_container[iMesh-1][TURB_SOL]->node->GetSolution(Point_Fine);
            for (iVar = 0; iVar < nVar_Turb; iVar++) {
              Solution[iVar] += Solution_Fine[iVar]*Area_Children/Area_Parent;
            }
          }
          solver_container[iMesh][TURB_SOL]->node->SetSolution(iPoint,Solution);
        }
        solver_container[iMesh][TURB_SOL]->InitiateComms(geometry[iMesh], config, SOLUTION_EDDY);
        solver_container[iMesh][TURB_SOL]->CompleteComms(geometry[iMesh], config, SOLUTION_EDDY);
        solver_container[iMesh][TURB_SOL]->Postprocessing(geometry[iMesh], solver_container[iMesh], config, iMesh);
      }
      delete [] Solution;
    }
    
  }
  
  /*--- The value of the solution for the first iteration of the dual time ---*/
  
  if (dual_time && (TimeIter == 0 || (restart && (long)TimeIter == (long)config->GetRestart_Iter()))) {
    
    /*--- Push back the initial condition to previous solution containers
     for a 1st-order restart or when simply intitializing to freestream. ---*/
    
    for (iMesh = 0; iMesh <= config->GetnMGLevels(); iMesh++) {
      solver_container[iMesh][FLOW_SOL]->node->Set_Solution_time_n();
      solver_container[iMesh][FLOW_SOL]->node->Set_Solution_time_n1();
      if (rans) {
        solver_container[iMesh][TURB_SOL]->node->Set_Solution_time_n();
        solver_container[iMesh][TURB_SOL]->node->Set_Solution_time_n1();
      }
    }
    
    if ((restart && (long)TimeIter == (long)config->GetRestart_Iter()) &&
        (config->GetTime_Marching() == DT_STEPPING_2ND)) {
      
      /*--- Load an additional restart file for a 2nd-order restart ---*/
      
      solver_container[MESH_0][FLOW_SOL]->LoadRestart(geometry, solver_container, config, SU2_TYPE::Int(config->GetRestart_Iter()-1), true);
      
      /*--- Load an additional restart file for the turbulence model ---*/
      if (rans)
        solver_container[MESH_0][TURB_SOL]->LoadRestart(geometry, solver_container, config, SU2_TYPE::Int(config->GetRestart_Iter()-1), false);
      
      /*--- Push back this new solution to time level N. ---*/
      
      for (iMesh = 0; iMesh <= config->GetnMGLevels(); iMesh++) {
        solver_container[iMesh][FLOW_SOL]->node->Set_Solution_time_n();
        if (rans) {
          solver_container[iMesh][TURB_SOL]->node->Set_Solution_time_n();
        }
      }
    }
  }
}

void CIncEulerSolver::Preprocessing(CGeometry *geometry, CSolver **solver_container, CConfig *config, unsigned short iMesh, unsigned short iRKStep, unsigned short RunTime_EqSystem, bool Output) {
  
  unsigned long ErrorCounter = 0;

  unsigned long InnerIter = config->GetInnerIter();
  bool cont_adjoint     = config->GetContinuous_Adjoint();
  bool disc_adjoint     = config->GetDiscrete_Adjoint();
  bool implicit         = (config->GetKind_TimeIntScheme_Flow() == EULER_IMPLICIT);
  bool muscl            = (config->GetMUSCL_Flow() || (cont_adjoint && config->GetKind_ConvNumScheme_AdjFlow() == ROE));
  bool limiter          = (config->GetKind_SlopeLimit_Flow() != NO_LIMITER) && (InnerIter <= config->GetLimiterIter());
  bool center           = ((config->GetKind_ConvNumScheme_Flow() == SPACE_CENTERED) || (cont_adjoint && config->GetKind_ConvNumScheme_AdjFlow() == SPACE_CENTERED));
  bool center_jst       = center && (config->GetKind_Centered_Flow() == JST);
  bool fixed_cl         = config->GetFixed_CL_Mode();
  bool van_albada       = config->GetKind_SlopeLimit_Flow() == VAN_ALBADA_EDGE;
  bool outlet           = ((config->GetnMarker_Outlet() != 0));

  /*--- Update the angle of attack at the far-field for fixed CL calculations (only direct problem). ---*/
  
  if ((fixed_cl) && (!disc_adjoint) && (!cont_adjoint)) { SetFarfield_AoA(geometry, solver_container, config, iMesh, Output); }

  /*--- Set the primitive variables ---*/
  
  ErrorCounter = SetPrimitive_Variables(solver_container, config, Output);
  
  /*--- Upwind second order reconstruction ---*/
  
  if ((muscl && !center) && (iMesh == MESH_0) && !Output) {
    
    /*--- Gradient computation ---*/
    
    if (config->GetKind_Gradient_Method() == GREEN_GAUSS) {
      SetPrimitive_Gradient_GG(geometry, config);
    }
    if (config->GetKind_Gradient_Method() == WEIGHTED_LEAST_SQUARES) {
      SetPrimitive_Gradient_LS(geometry, config);
    }
    
    /*--- Limiter computation ---*/
    
    if ((limiter) && (iMesh == MESH_0) && !Output && !van_albada) {
      SetPrimitive_Limiter(geometry, config);
    }
    
  }
  
  /*--- Artificial dissipation ---*/
  
  if (center && !Output) {
    SetMax_Eigenvalue(geometry, config);
    if ((center_jst) && (iMesh == MESH_0)) {
      SetCentered_Dissipation_Sensor(geometry, config);
      SetUndivided_Laplacian(geometry, config);
    }
  }
  
  /*--- Update the beta value based on the maximum velocity. ---*/

  SetBeta_Parameter(geometry, solver_container, config, iMesh);
  
  /*--- Compute properties needed for mass flow BCs. ---*/
  
  if (outlet) GetOutlet_Properties(geometry, config, iMesh, Output);

  /*--- Initialize the Jacobian matrices ---*/
  
  if (implicit && !disc_adjoint) Jacobian.SetValZero();

  /*--- Error message ---*/
  
  if (config->GetComm_Level() == COMM_FULL) {
#ifdef HAVE_MPI
    unsigned long MyErrorCounter = ErrorCounter; ErrorCounter = 0;
    SU2_MPI::Allreduce(&MyErrorCounter, &ErrorCounter, 1, MPI_UNSIGNED_LONG, MPI_SUM, MPI_COMM_WORLD);
#endif
    if (iMesh == MESH_0) config->SetNonphysical_Points(ErrorCounter);
  }
  
}

void CIncEulerSolver::Postprocessing(CGeometry *geometry, CSolver **solver_container, CConfig *config,
                                  unsigned short iMesh) { }

unsigned long CIncEulerSolver::SetPrimitive_Variables(CSolver **solver_container, CConfig *config, bool Output) {
  
  unsigned long iPoint, ErrorCounter = 0;
  bool physical = true;
  
  for (iPoint = 0; iPoint < nPoint; iPoint ++) {
    
    /*--- Initialize the non-physical points vector ---*/
    
    snode->SetNon_Physical(iPoint,false);
    
    /*--- Incompressible flow, primitive variables ---*/
    
    physical = snode->SetPrimVar(iPoint,FluidModel);

    /*--- Record any non-physical points. ---*/

    if (!physical) { snode->SetNon_Physical(iPoint,true); ErrorCounter++; }
    
    /*--- Initialize the convective, source and viscous residual vector ---*/
    
    if (!Output) LinSysRes.SetBlock_Zero(iPoint);
    
  }

  return ErrorCounter;
}

void CIncEulerSolver::SetTime_Step(CGeometry *geometry, CSolver **solver_container, CConfig *config,
                                unsigned short iMesh, unsigned long Iteration) {
  
  su2double *Normal, Area, Vol, Mean_SoundSpeed = 0.0, Mean_ProjVel = 0.0,
  Mean_BetaInc2, Lambda, Local_Delta_Time,
  Global_Delta_Time = 1E6, Global_Delta_UnstTimeND, ProjVel, ProjVel_i, ProjVel_j;
  
  unsigned long iEdge, iVertex, iPoint, jPoint;
  unsigned short iDim, iMarker;
  
  bool implicit      = (config->GetKind_TimeIntScheme_Flow() == EULER_IMPLICIT);
  bool time_steping  = config->GetTime_Marching() == TIME_STEPPING;
  bool dual_time     = ((config->GetTime_Marching() == DT_STEPPING_1ST) ||
                    (config->GetTime_Marching() == DT_STEPPING_2ND));
  
  Min_Delta_Time = 1.E6; Max_Delta_Time = 0.0;

  /*--- Set maximum inviscid eigenvalue to zero, and compute sound speed ---*/
  
  for (iPoint = 0; iPoint < nPointDomain; iPoint++)
    snode->SetMax_Lambda_Inv(iPoint,0.0);
  
  /*--- Loop interior edges ---*/
  
  for (iEdge = 0; iEdge < geometry->GetnEdge(); iEdge++) {
    
    /*--- Point identification, Normal vector and area ---*/
    
    iPoint = geometry->edge[iEdge]->GetNode(0);
    jPoint = geometry->edge[iEdge]->GetNode(1);
    
    Normal = geometry->edge[iEdge]->GetNormal();
    
    Area = 0.0;
    for (iDim = 0; iDim < nDim; iDim++) Area += Normal[iDim]*Normal[iDim];
    Area = sqrt(Area);
    
    /*--- Mean Values ---*/

    Mean_ProjVel    = 0.5 * (snode->GetProjVel(iPoint,Normal) + snode->GetProjVel(jPoint,Normal));
    Mean_BetaInc2   = 0.5 * (snode->GetBetaInc2(iPoint)      + snode->GetBetaInc2(jPoint));
    Mean_SoundSpeed = sqrt(Mean_BetaInc2*Area*Area);

    /*--- Adjustment for grid movement ---*/
    
    if (dynamic_grid) {
      su2double *GridVel_i = geometry->node[iPoint]->GetGridVel();
      su2double *GridVel_j = geometry->node[jPoint]->GetGridVel();
      ProjVel_i = 0.0; ProjVel_j = 0.0;
      for (iDim = 0; iDim < nDim; iDim++) {
        ProjVel_i += GridVel_i[iDim]*Normal[iDim];
        ProjVel_j += GridVel_j[iDim]*Normal[iDim];
      }
      Mean_ProjVel -= 0.5 * (ProjVel_i + ProjVel_j);
    }
    
    /*--- Inviscid contribution ---*/
    
    Lambda = fabs(Mean_ProjVel) + Mean_SoundSpeed;
    if (geometry->node[iPoint]->GetDomain()) snode->AddMax_Lambda_Inv(iPoint,Lambda);
    if (geometry->node[jPoint]->GetDomain()) snode->AddMax_Lambda_Inv(jPoint,Lambda);
    
  }
  
  /*--- Loop boundary edges ---*/
  
  for (iMarker = 0; iMarker < geometry->GetnMarker(); iMarker++) {
    if ((config->GetMarker_All_KindBC(iMarker) != INTERNAL_BOUNDARY) &&
        (config->GetMarker_All_KindBC(iMarker) != PERIODIC_BOUNDARY)) {
    for (iVertex = 0; iVertex < geometry->GetnVertex(iMarker); iVertex++) {
      
      /*--- Point identification, Normal vector and area ---*/
      
      iPoint = geometry->vertex[iMarker][iVertex]->GetNode();
      Normal = geometry->vertex[iMarker][iVertex]->GetNormal();
      
      Area = 0.0;
      for (iDim = 0; iDim < nDim; iDim++) Area += Normal[iDim]*Normal[iDim];
      Area = sqrt(Area);
      
      /*--- Mean Values ---*/

      Mean_ProjVel    = snode->GetProjVel(iPoint,Normal);
      Mean_BetaInc2   = snode->GetBetaInc2(iPoint);
      Mean_SoundSpeed = sqrt(Mean_BetaInc2*Area*Area);

      /*--- Adjustment for grid movement ---*/
      
      if (dynamic_grid) {
        su2double *GridVel = geometry->node[iPoint]->GetGridVel();
        ProjVel = 0.0;
        for (iDim = 0; iDim < nDim; iDim++)
          ProjVel += GridVel[iDim]*Normal[iDim];
        Mean_ProjVel -= ProjVel;
      }
      
      /*--- Inviscid contribution ---*/
      
      Lambda = fabs(Mean_ProjVel) + Mean_SoundSpeed;
      if (geometry->node[iPoint]->GetDomain()) {
        snode->AddMax_Lambda_Inv(iPoint,Lambda);
      }
      
    }
    }
  }
  
  /*--- Local time-stepping: each element uses their own speed for steady state 
   simulations or for pseudo time steps in a dual time simulation. ---*/
  
  for (iPoint = 0; iPoint < nPointDomain; iPoint++) {
    
    Vol = geometry->node[iPoint]->GetVolume();
    
    if (Vol != 0.0) {
      Local_Delta_Time  = config->GetCFL(iMesh)*Vol / snode->GetMax_Lambda_Inv(iPoint);
      Global_Delta_Time = min(Global_Delta_Time, Local_Delta_Time);
      Min_Delta_Time    = min(Min_Delta_Time, Local_Delta_Time);
      Max_Delta_Time    = max(Max_Delta_Time, Local_Delta_Time);
      if (Local_Delta_Time > config->GetMax_DeltaTime())
        Local_Delta_Time = config->GetMax_DeltaTime();
      snode->SetDelta_Time(iPoint,Local_Delta_Time);
    }
    else {
      snode->SetDelta_Time(iPoint,0.0);
    }
    
  }
  
  /*--- Compute the max and the min dt (in parallel) ---*/
  
  if (config->GetComm_Level() == COMM_FULL) {
#ifdef HAVE_MPI
    su2double rbuf_time, sbuf_time;
    sbuf_time = Min_Delta_Time;
    SU2_MPI::Reduce(&sbuf_time, &rbuf_time, 1, MPI_DOUBLE, MPI_MIN, MASTER_NODE, MPI_COMM_WORLD);
    SU2_MPI::Bcast(&rbuf_time, 1, MPI_DOUBLE, MASTER_NODE, MPI_COMM_WORLD);
    Min_Delta_Time = rbuf_time;
    
    sbuf_time = Max_Delta_Time;
    SU2_MPI::Reduce(&sbuf_time, &rbuf_time, 1, MPI_DOUBLE, MPI_MAX, MASTER_NODE, MPI_COMM_WORLD);
    SU2_MPI::Bcast(&rbuf_time, 1, MPI_DOUBLE, MASTER_NODE, MPI_COMM_WORLD);
    Max_Delta_Time = rbuf_time;
#endif
  }
  
  /*--- For time-accurate simulations use the minimum delta time of the whole mesh (global) ---*/
  
  if (time_steping) {
#ifdef HAVE_MPI
    su2double rbuf_time, sbuf_time;
    sbuf_time = Global_Delta_Time;
    SU2_MPI::Reduce(&sbuf_time, &rbuf_time, 1, MPI_DOUBLE, MPI_MIN, MASTER_NODE, MPI_COMM_WORLD);
    SU2_MPI::Bcast(&rbuf_time, 1, MPI_DOUBLE, MASTER_NODE, MPI_COMM_WORLD);
    Global_Delta_Time = rbuf_time;
#endif
    for (iPoint = 0; iPoint < nPointDomain; iPoint++){
      
      /*--- Sets the regular CFL equal to the unsteady CFL ---*/
      
      config->SetCFL(iMesh,config->GetUnst_CFL());
      
      /*--- If the unsteady CFL is set to zero, it uses the defined unsteady time step, otherwise
       it computes the time step based on the unsteady CFL ---*/
      
      if (config->GetCFL(iMesh) == 0.0){
        snode->SetDelta_Time(iPoint,config->GetDelta_UnstTime());
      } else {
        snode->SetDelta_Time(iPoint,Global_Delta_Time);
      }
    }
  }
  
  /*--- Recompute the unsteady time step for the dual time strategy
   if the unsteady CFL is diferent from 0 ---*/
  
  if ((dual_time) && (Iteration == 0) && (config->GetUnst_CFL() != 0.0) && (iMesh == MESH_0)) {
    Global_Delta_UnstTimeND = config->GetUnst_CFL()*Global_Delta_Time/config->GetCFL(iMesh);
    
#ifdef HAVE_MPI
    su2double rbuf_time, sbuf_time;
    sbuf_time = Global_Delta_UnstTimeND;
    SU2_MPI::Reduce(&sbuf_time, &rbuf_time, 1, MPI_DOUBLE, MPI_MIN, MASTER_NODE, MPI_COMM_WORLD);
    SU2_MPI::Bcast(&rbuf_time, 1, MPI_DOUBLE, MASTER_NODE, MPI_COMM_WORLD);
    Global_Delta_UnstTimeND = rbuf_time;
#endif
    config->SetDelta_UnstTimeND(Global_Delta_UnstTimeND);
  }
  
  /*--- The pseudo local time (explicit integration) cannot be greater than the physical time ---*/
  
  if (dual_time)
    for (iPoint = 0; iPoint < nPointDomain; iPoint++) {
      if (!implicit) {
        Local_Delta_Time = min((2.0/3.0)*config->GetDelta_UnstTimeND(), snode->GetDelta_Time(iPoint));
        snode->SetDelta_Time(iPoint,Local_Delta_Time);
      }
    }
  
}

void CIncEulerSolver::Centered_Residual(CGeometry *geometry, CSolver **solver_container, CNumerics *numerics,
                                     CConfig *config, unsigned short iMesh, unsigned short iRKStep) {
  
  unsigned long iEdge, iPoint, jPoint;
  
  bool implicit      = (config->GetKind_TimeIntScheme_Flow() == EULER_IMPLICIT);
  bool jst_scheme  = ((config->GetKind_Centered_Flow() == JST) && (iMesh == MESH_0));
  
  for (iEdge = 0; iEdge < geometry->GetnEdge(); iEdge++) {
    
    /*--- Points in edge, set normal vectors, and number of neighbors ---*/
    
    iPoint = geometry->edge[iEdge]->GetNode(0); jPoint = geometry->edge[iEdge]->GetNode(1);
    numerics->SetNormal(geometry->edge[iEdge]->GetNormal());
    numerics->SetNeighbor(geometry->node[iPoint]->GetnNeighbor(), geometry->node[jPoint]->GetnNeighbor());
    
    /*--- Set primitive variables w/o reconstruction ---*/
    
    numerics->SetPrimitive(snode->GetPrimitive(iPoint), snode->GetPrimitive(jPoint));
    
    /*--- Set the largest convective eigenvalue ---*/
    
    numerics->SetLambda(snode->GetLambda(iPoint), snode->GetLambda(jPoint));
    
    /*--- Set undivided laplacian and pressure-based sensor ---*/
    
    if (jst_scheme) {
      numerics->SetUndivided_Laplacian(snode->GetUndivided_Laplacian(iPoint), snode->GetUndivided_Laplacian(jPoint));
      numerics->SetSensor(snode->GetSensor(iPoint), snode->GetSensor(jPoint));
    }
    
    /*--- Grid movement ---*/
    
    if (dynamic_grid) {
      numerics->SetGridVel(geometry->node[iPoint]->GetGridVel(), geometry->node[jPoint]->GetGridVel());
    }
    
    /*--- Compute residuals, and Jacobians ---*/

    numerics->ComputeResidual(Res_Conv, Jacobian_i, Jacobian_j, config);
    
    /*--- Update convective and artificial dissipation residuals ---*/

    LinSysRes.AddBlock(iPoint, Res_Conv);
    LinSysRes.SubtractBlock(jPoint, Res_Conv);
    
    /*--- Store implicit contributions from the residual calculation. ---*/
    
    if (implicit) {
      Jacobian.AddBlock(iPoint, iPoint, Jacobian_i);
      Jacobian.AddBlock(iPoint, jPoint, Jacobian_j);
      Jacobian.SubtractBlock(jPoint, iPoint, Jacobian_i);
      Jacobian.SubtractBlock(jPoint, jPoint, Jacobian_j);
    }
  }
  
}

void CIncEulerSolver::Upwind_Residual(CGeometry *geometry, CSolver **solver_container, CNumerics *numerics,
                                   CConfig *config, unsigned short iMesh) {
  
  su2double **Gradient_i, **Gradient_j, Project_Grad_i, Project_Grad_j,
  *V_i, *V_j, *S_i, *S_j, *Limiter_i = NULL, *Limiter_j = NULL, Non_Physical = 1.0;
  
  unsigned long iEdge, iPoint, jPoint, counter_local = 0, counter_global = 0;
  unsigned short iDim, iVar;
  
  unsigned long InnerIter = config->GetInnerIter();
  bool implicit         = (config->GetKind_TimeIntScheme_Flow() == EULER_IMPLICIT);
  bool muscl            = (config->GetMUSCL_Flow() && (iMesh == MESH_0));
  bool limiter          = (config->GetKind_SlopeLimit_Flow() != NO_LIMITER) && (InnerIter <= config->GetLimiterIter());
  bool van_albada       = config->GetKind_SlopeLimit_Flow() == VAN_ALBADA_EDGE;

  /*--- Loop over all the edges ---*/
  
  for (iEdge = 0; iEdge < geometry->GetnEdge(); iEdge++) {
    
    /*--- Points in edge and normal vectors ---*/
    
    iPoint = geometry->edge[iEdge]->GetNode(0); jPoint = geometry->edge[iEdge]->GetNode(1);
    numerics->SetNormal(geometry->edge[iEdge]->GetNormal());
    
    /*--- Grid movement ---*/
    
    if (dynamic_grid)
      numerics->SetGridVel(geometry->node[iPoint]->GetGridVel(), geometry->node[jPoint]->GetGridVel());
    
    /*--- Get primitive variables ---*/
    
    V_i = snode->GetPrimitive(iPoint); V_j = snode->GetPrimitive(jPoint);
    S_i = snode->GetSecondary(iPoint); S_j = snode->GetSecondary(jPoint);

    /*--- High order reconstruction using MUSCL strategy ---*/
    
    if (muscl) {
      
      for (iDim = 0; iDim < nDim; iDim++) {
        Vector_i[iDim] = 0.5*(geometry->node[jPoint]->GetCoord(iDim) - geometry->node[iPoint]->GetCoord(iDim));
        Vector_j[iDim] = 0.5*(geometry->node[iPoint]->GetCoord(iDim) - geometry->node[jPoint]->GetCoord(iDim));
      }
      
      Gradient_i = snode->GetGradient_Primitive(iPoint);
      Gradient_j = snode->GetGradient_Primitive(jPoint);
      if (limiter) {
        Limiter_i = snode->GetLimiter_Primitive(iPoint);
        Limiter_j = snode->GetLimiter_Primitive(jPoint);
      }
      
      for (iVar = 0; iVar < nPrimVarGrad; iVar++) {
        Project_Grad_i = 0.0; Project_Grad_j = 0.0;
        Non_Physical = snode->GetNon_Physical(iPoint)*snode->GetNon_Physical(jPoint);
        for (iDim = 0; iDim < nDim; iDim++) {
          Project_Grad_i += Vector_i[iDim]*Gradient_i[iVar][iDim]*Non_Physical;
          Project_Grad_j += Vector_j[iDim]*Gradient_j[iVar][iDim]*Non_Physical;
        }
        if (limiter) {
          if (van_albada){
            Limiter_i[iVar] = (V_j[iVar]-V_i[iVar])*(2.0*Project_Grad_i + V_j[iVar]-V_i[iVar])/(4*Project_Grad_i*Project_Grad_i+(V_j[iVar]-V_i[iVar])*(V_j[iVar]-V_i[iVar])+EPS);
            Limiter_j[iVar] = (V_j[iVar]-V_i[iVar])*(-2.0*Project_Grad_j + V_j[iVar]-V_i[iVar])/(4*Project_Grad_j*Project_Grad_j+(V_j[iVar]-V_i[iVar])*(V_j[iVar]-V_i[iVar])+EPS);
          }
          Primitive_i[iVar] = V_i[iVar] + Limiter_i[iVar]*Project_Grad_i;
          Primitive_j[iVar] = V_j[iVar] + Limiter_j[iVar]*Project_Grad_j;
        }
        else {
          Primitive_i[iVar] = V_i[iVar] + Project_Grad_i;
          Primitive_j[iVar] = V_j[iVar] + Project_Grad_j;
        }
      }

      for (iVar = nPrimVarGrad; iVar < nPrimVar; iVar++) {
        Primitive_i[iVar] = V_i[iVar];
        Primitive_j[iVar] = V_j[iVar];
      }

      numerics->SetPrimitive(Primitive_i, Primitive_j);
      
    } else {
      
      /*--- Set conservative variables without reconstruction ---*/
      
      numerics->SetPrimitive(V_i, V_j);
      numerics->SetSecondary(S_i, S_j);
      
    }
    
    /*--- Compute the residual ---*/
    
    numerics->ComputeResidual(Res_Conv, Jacobian_i, Jacobian_j, config);

    /*--- Update residual value ---*/
    
    LinSysRes.AddBlock(iPoint, Res_Conv);
    LinSysRes.SubtractBlock(jPoint, Res_Conv);
    
    /*--- Set implicit Jacobians ---*/
    
    if (implicit) {
      Jacobian.AddBlock(iPoint, iPoint, Jacobian_i);
      Jacobian.AddBlock(iPoint, jPoint, Jacobian_j);
      Jacobian.SubtractBlock(jPoint, iPoint, Jacobian_i);
      Jacobian.SubtractBlock(jPoint, jPoint, Jacobian_j);
    }
  }
  
  /*--- Warning message about non-physical reconstructions. ---*/
  
  if (config->GetComm_Level() == COMM_FULL) {
#ifdef HAVE_MPI
    SU2_MPI::Reduce(&counter_local, &counter_global, 1, MPI_UNSIGNED_LONG, MPI_SUM, MASTER_NODE, MPI_COMM_WORLD);
#else
    counter_global = counter_local;
#endif
    if (iMesh == MESH_0) config->SetNonphysical_Reconstr(counter_global);
  }
  
}

void CIncEulerSolver::Source_Residual(CGeometry *geometry, CSolver **solver_container, CNumerics *numerics, CNumerics *second_numerics, CConfig *config, unsigned short iMesh) {
  
  unsigned short iVar;
  unsigned long iPoint;
  
  bool implicit       = (config->GetKind_TimeIntScheme_Flow() == EULER_IMPLICIT);
  bool rotating_frame = config->GetRotating_Frame();
  bool axisymmetric   = config->GetAxisymmetric();
  bool body_force     = config->GetBody_Force();
  bool boussinesq     = (config->GetKind_DensityModel() == BOUSSINESQ);
  bool viscous        = config->GetViscous();


  /*--- Initialize the source residual to zero ---*/

  for (iVar = 0; iVar < nVar; iVar++) Residual[iVar] = 0.0;

  if (body_force) {

    /*--- Loop over all points ---*/

    for (iPoint = 0; iPoint < nPointDomain; iPoint++) {

      /*--- Load the conservative variables ---*/

      numerics->SetConservative(snode->GetSolution(iPoint),
                                snode->GetSolution(iPoint));

      /*--- Set incompressible density  ---*/
      
      numerics->SetDensity(snode->GetDensity(iPoint),
                           snode->GetDensity(iPoint));

      /*--- Load the volume of the dual mesh cell ---*/

      numerics->SetVolume(geometry->node[iPoint]->GetVolume());

      /*--- Compute the rotating frame source residual ---*/

      numerics->ComputeResidual(Residual, config);

      /*--- Add the source residual to the total ---*/
      
      LinSysRes.AddBlock(iPoint, Residual);
      
    }
  }

  if (boussinesq) {

    /*--- Loop over all points ---*/

    for (iPoint = 0; iPoint < nPointDomain; iPoint++) {

      /*--- Load the conservative variables ---*/

      numerics->SetConservative(snode->GetSolution(iPoint),
                                snode->GetSolution(iPoint));

      /*--- Set incompressible density  ---*/
      
      numerics->SetDensity(snode->GetDensity(iPoint),
                           snode->GetDensity(iPoint));

      /*--- Load the volume of the dual mesh cell ---*/

      numerics->SetVolume(geometry->node[iPoint]->GetVolume());

      /*--- Compute the rotating frame source residual ---*/

      numerics->ComputeResidual(Residual, config);

      /*--- Add the source residual to the total ---*/
      
      LinSysRes.AddBlock(iPoint, Residual);
      
    }
  }

  if (rotating_frame) {

    /*--- Loop over all points ---*/

    for (iPoint = 0; iPoint < nPointDomain; iPoint++) {
      
      /*--- Load the conservative variables ---*/
      
      numerics->SetConservative(snode->GetSolution(iPoint), NULL);
      
      /*--- Set incompressible density ---*/

      numerics->SetDensity(snode->GetDensity(iPoint), 0.0);

      /*--- Load the volume of the dual mesh cell ---*/

      numerics->SetVolume(geometry->node[iPoint]->GetVolume());

      /*--- Compute the rotating frame source residual ---*/

      numerics->ComputeResidual(Residual, Jacobian_i, config);

      /*--- Add the source residual to the total ---*/

      LinSysRes.AddBlock(iPoint, Residual);

      /*--- Add the implicit Jacobian contribution ---*/

      if (implicit) Jacobian.AddBlock(iPoint, iPoint, Jacobian_i);

    }
  }

  if (axisymmetric) {
    
    /*--- Zero out Jacobian structure ---*/

    if (implicit) {
      for (iVar = 0; iVar < nVar; iVar ++)
        for (unsigned short jVar = 0; jVar < nVar; jVar ++)
          Jacobian_i[iVar][jVar] = 0.0;
    }

    /*--- For viscous problems, we need an additional gradient. ---*/

    if (viscous) {

      su2double AuxVar, Total_Viscosity, yCoord, yVelocity;

      for (iPoint = 0; iPoint < nPoint; iPoint++) {

        yCoord          = geometry->node[iPoint]->GetCoord(1);
        yVelocity       = snode->GetVelocity(iPoint,1);
        Total_Viscosity = (snode->GetLaminarViscosity(iPoint) +
                           snode->GetEddyViscosity(iPoint));

        if (yCoord > EPS) {
          AuxVar = Total_Viscosity*yVelocity/yCoord;
        } else {
          AuxVar = 0.0;
        }

        /*--- Set the auxilairy variable for this node. ---*/

        snode->SetAuxVar(iPoint,AuxVar);

      }

      /*--- Compute the auxiliary variable gradient with GG or WLS. ---*/

      if (config->GetKind_Gradient_Method() == GREEN_GAUSS) {
        SetAuxVar_Gradient_GG(geometry, config);
      }
      if (config->GetKind_Gradient_Method() == WEIGHTED_LEAST_SQUARES) {
        SetAuxVar_Gradient_LS(geometry, config);
      }
      
    }
    
    /*--- loop over points ---*/
    
    for (iPoint = 0; iPoint < nPointDomain; iPoint++) {
      
      /*--- Conservative variables w/o reconstruction ---*/

      numerics->SetPrimitive(snode->GetPrimitive(iPoint), NULL);

      /*--- Set incompressible density  ---*/
      
      numerics->SetDensity(snode->GetDensity(iPoint),
                           snode->GetDensity(iPoint));

      /*--- Set control volume ---*/
      
      numerics->SetVolume(geometry->node[iPoint]->GetVolume());
      
      /*--- Set y coordinate ---*/
      
      numerics->SetCoord(geometry->node[iPoint]->GetCoord(),
                         geometry->node[iPoint]->GetCoord());

      /*--- If viscous, we need gradients for extra terms. ---*/

      if (viscous) {

        /*--- Gradient of the primitive variables ---*/

        numerics->SetPrimVarGradient(snode->GetGradient_Primitive(iPoint), NULL);

        /*--- Load the aux variable gradient that we already computed. ---*/

        numerics->SetAuxVarGrad(snode->GetAuxVarGradient(iPoint), NULL);
        
      }

      /*--- Compute Source term Residual ---*/
      
      numerics->ComputeResidual(Residual, Jacobian_i, config);
      
      /*--- Add Residual ---*/
      
      LinSysRes.AddBlock(iPoint, Residual);
      
      /*--- Implicit part ---*/
      
      if (implicit) Jacobian.AddBlock(iPoint, iPoint, Jacobian_i);
      
    }
  }
  
  /*--- Check if a verification solution is to be computed. ---*/
  
  if (VerificationSolution) {
    if ( VerificationSolution->IsManufacturedSolution() ) {
      
      /*--- Get the physical time. ---*/
      su2double time = 0.0;
      if (config->GetTime_Marching()) time = config->GetPhysicalTime();
      
      /*--- Loop over points ---*/
      for (iPoint = 0; iPoint < nPointDomain; iPoint++) {
        
        /*--- Get control volume size. ---*/
        su2double Volume = geometry->node[iPoint]->GetVolume();
        
        /*--- Get the current point coordinates. ---*/
        const su2double *coor = geometry->node[iPoint]->GetCoord();
        
        /*--- Get the MMS source term. ---*/
        vector<su2double> sourceMan(nVar,0.0);
        VerificationSolution->GetMMSSourceTerm(coor, time, sourceMan.data());
        
        /*--- Compute the residual for this control volume. ---*/
        for (iVar = 0; iVar < nVar; iVar++) {
          Residual[iVar] = sourceMan[iVar]*Volume;
        }
        
        /*--- Subtract Residual ---*/
        LinSysRes.SubtractBlock(iPoint, Residual);
        
      }
    }
  }
  
}

void CIncEulerSolver::Source_Template(CGeometry *geometry, CSolver **solver_container, CNumerics *numerics,
                                   CConfig *config, unsigned short iMesh) {
  
  /* This method should be used to call any new source terms for a particular problem*/
  /* This method calls the new child class in CNumerics, where the new source term should be implemented.  */
  
  /* Next we describe how to get access to some important quanties for this method */
  /* Access to all points in the current geometric mesh by saying: nPointDomain */
  /* Get the vector of conservative variables at some point iPoint = snode->GetSolution(iPoint) */
  /* Get the volume (or area in 2D) associated with iPoint = snode->GetVolume(iPoint) */
  /* Get the vector of geometric coordinates of point iPoint = snode->GetCoord(iPoint) */
  
}

void CIncEulerSolver::SetMax_Eigenvalue(CGeometry *geometry, CConfig *config) {
  
  su2double *Normal, Area, Mean_SoundSpeed = 0.0, Mean_ProjVel = 0.0,
  Mean_BetaInc2, Lambda, ProjVel, ProjVel_i, ProjVel_j, *GridVel, *GridVel_i, *GridVel_j;
  
  unsigned long iEdge, iVertex, iPoint, jPoint;
  unsigned short iDim, iMarker;

  /*--- Set maximum inviscid eigenvalue to zero, and compute sound speed ---*/
  
  for (iPoint = 0; iPoint < nPointDomain; iPoint++) {
    snode->SetLambda(iPoint,0.0);
  }
  
  /*--- Loop interior edges ---*/
  
  for (iEdge = 0; iEdge < geometry->GetnEdge(); iEdge++) {
    
    /*--- Point identification, Normal vector and area ---*/
    
    iPoint = geometry->edge[iEdge]->GetNode(0);
    jPoint = geometry->edge[iEdge]->GetNode(1);
    
    Normal = geometry->edge[iEdge]->GetNormal();
    Area = 0.0;
    for (iDim = 0; iDim < nDim; iDim++) Area += Normal[iDim]*Normal[iDim];
    Area = sqrt(Area);
    
    /*--- Mean Values ---*/

    Mean_ProjVel    = 0.5 * (snode->GetProjVel(iPoint,Normal) + snode->GetProjVel(jPoint,Normal));
    Mean_BetaInc2   = 0.5 * (snode->GetBetaInc2(iPoint)      + snode->GetBetaInc2(jPoint));
    Mean_SoundSpeed = sqrt(Mean_BetaInc2*Area*Area);

    /*--- Adjustment for grid movement ---*/
    
    if (dynamic_grid) {
      GridVel_i = geometry->node[iPoint]->GetGridVel();
      GridVel_j = geometry->node[jPoint]->GetGridVel();
      ProjVel_i = 0.0; ProjVel_j =0.0;
      for (iDim = 0; iDim < nDim; iDim++) {
        ProjVel_i += GridVel_i[iDim]*Normal[iDim];
        ProjVel_j += GridVel_j[iDim]*Normal[iDim];
      }
      Mean_ProjVel -= 0.5 * (ProjVel_i + ProjVel_j);
    }
    
    /*--- Inviscid contribution ---*/
    
    Lambda = fabs(Mean_ProjVel) + Mean_SoundSpeed;
    if (geometry->node[iPoint]->GetDomain()) snode->AddLambda(iPoint,Lambda);
    if (geometry->node[jPoint]->GetDomain()) snode->AddLambda(jPoint,Lambda);
    
  }
  
  /*--- Loop boundary edges ---*/
  
  for (iMarker = 0; iMarker < geometry->GetnMarker(); iMarker++) {
    if ((config->GetMarker_All_KindBC(iMarker) != INTERNAL_BOUNDARY) &&
        (config->GetMarker_All_KindBC(iMarker) != PERIODIC_BOUNDARY)) {
    for (iVertex = 0; iVertex < geometry->GetnVertex(iMarker); iVertex++) {
      
      /*--- Point identification, Normal vector and area ---*/
      
      iPoint = geometry->vertex[iMarker][iVertex]->GetNode();
      Normal = geometry->vertex[iMarker][iVertex]->GetNormal();
      Area = 0.0;
      for (iDim = 0; iDim < nDim; iDim++) Area += Normal[iDim]*Normal[iDim];
      Area = sqrt(Area);
      
      /*--- Mean Values ---*/
      
      Mean_ProjVel    = snode->GetProjVel(iPoint,Normal);
      Mean_BetaInc2   = snode->GetBetaInc2(iPoint);
      Mean_SoundSpeed = sqrt(Mean_BetaInc2*Area*Area);
      
      /*--- Adjustment for grid movement ---*/
      
      if (dynamic_grid) {
        GridVel = geometry->node[iPoint]->GetGridVel();
        ProjVel = 0.0;
        for (iDim = 0; iDim < nDim; iDim++)
          ProjVel += GridVel[iDim]*Normal[iDim];
        Mean_ProjVel -= ProjVel;
      }
      
      /*--- Inviscid contribution ---*/
      
      Lambda = fabs(Mean_ProjVel) + Mean_SoundSpeed;
      if (geometry->node[iPoint]->GetDomain()) {
        snode->AddLambda(iPoint,Lambda);
      }
      
    }
    }
  }
  
  /*--- Correct the eigenvalue values across any periodic boundaries. ---*/

  for (unsigned short iPeriodic = 1; iPeriodic <= config->GetnMarker_Periodic()/2; iPeriodic++) {
    InitiatePeriodicComms(geometry, config, iPeriodic, PERIODIC_MAX_EIG);
    CompletePeriodicComms(geometry, config, iPeriodic, PERIODIC_MAX_EIG);
  }
  
  /*--- MPI parallelization ---*/
  
  InitiateComms(geometry, config, MAX_EIGENVALUE);
  CompleteComms(geometry, config, MAX_EIGENVALUE);
  
}

void CIncEulerSolver::SetUndivided_Laplacian(CGeometry *geometry, CConfig *config) {
  
  unsigned long iPoint, jPoint, iEdge;
  su2double *Diff;
  unsigned short iVar;
  bool boundary_i, boundary_j;
  
  Diff = new su2double[nVar];
  
  snode->SetUnd_LaplZero();
  
  for (iEdge = 0; iEdge < geometry->GetnEdge(); iEdge++) {
    
    iPoint = geometry->edge[iEdge]->GetNode(0);
    jPoint = geometry->edge[iEdge]->GetNode(1);
    
    /*--- Solution differences ---*/
    
    for (iVar = 0; iVar < nVar; iVar++)
      Diff[iVar] = snode->GetSolution(iPoint,iVar) - snode->GetSolution(jPoint,iVar);
    
    boundary_i = geometry->node[iPoint]->GetPhysicalBoundary();
    boundary_j = geometry->node[jPoint]->GetPhysicalBoundary();
    
    /*--- Both points inside the domain, or both in the boundary ---*/
    
    if ((!boundary_i && !boundary_j) || (boundary_i && boundary_j)) {
      if (geometry->node[iPoint]->GetDomain()) snode->SubtractUnd_Lapl(iPoint,Diff);
      if (geometry->node[jPoint]->GetDomain()) snode->AddUnd_Lapl(jPoint,Diff);
    }
    
    /*--- iPoint inside the domain, jPoint on the boundary ---*/
    
    if (!boundary_i && boundary_j)
      if (geometry->node[iPoint]->GetDomain()) snode->SubtractUnd_Lapl(iPoint,Diff);
    
    /*--- jPoint inside the domain, iPoint on the boundary ---*/
    
    if (boundary_i && !boundary_j)
      if (geometry->node[jPoint]->GetDomain()) snode->AddUnd_Lapl(jPoint,Diff);
    
  }
  
  /*--- Correct the Laplacian values across any periodic boundaries. ---*/

  for (unsigned short iPeriodic = 1; iPeriodic <= config->GetnMarker_Periodic()/2; iPeriodic++) {
    InitiatePeriodicComms(geometry, config, iPeriodic, PERIODIC_LAPLACIAN);
    CompletePeriodicComms(geometry, config, iPeriodic, PERIODIC_LAPLACIAN);
  }
  
  /*--- MPI parallelization ---*/
  
  InitiateComms(geometry, config, UNDIVIDED_LAPLACIAN);
  CompleteComms(geometry, config, UNDIVIDED_LAPLACIAN);
  
  delete [] Diff;
  
}

void CIncEulerSolver::SetCentered_Dissipation_Sensor(CGeometry *geometry, CConfig *config) {
  
  unsigned long iEdge, iPoint, jPoint;
  su2double Pressure_i = 0.0, Pressure_j = 0.0;
  bool boundary_i, boundary_j;
  
  /*--- Reset variables to store the undivided pressure ---*/
  
  for (iPoint = 0; iPoint < nPointDomain; iPoint++) {
    iPoint_UndLapl[iPoint] = 0.0;
    jPoint_UndLapl[iPoint] = 0.0;
  }
  
  /*--- Evaluate the pressure sensor ---*/
  
  for (iEdge = 0; iEdge < geometry->GetnEdge(); iEdge++) {
    
    iPoint = geometry->edge[iEdge]->GetNode(0);
    jPoint = geometry->edge[iEdge]->GetNode(1);
    
    /*--- Get the pressure, or density for incompressible solvers ---*/

    Pressure_i = snode->GetDensity(iPoint);
    Pressure_j = snode->GetDensity(jPoint);

    boundary_i = geometry->node[iPoint]->GetPhysicalBoundary();
    boundary_j = geometry->node[jPoint]->GetPhysicalBoundary();
    
    /*--- Both points inside the domain, or both on the boundary ---*/
    
    if ((!boundary_i && !boundary_j) || (boundary_i && boundary_j)) {
      
      if (geometry->node[iPoint]->GetDomain()) {
        iPoint_UndLapl[iPoint] += (Pressure_j - Pressure_i);
        jPoint_UndLapl[iPoint] += (Pressure_i + Pressure_j);
      }
      
      if (geometry->node[jPoint]->GetDomain()) {
        iPoint_UndLapl[jPoint] += (Pressure_i - Pressure_j);
        jPoint_UndLapl[jPoint] += (Pressure_i + Pressure_j);
      }
      
    }
    
    /*--- iPoint inside the domain, jPoint on the boundary ---*/
    
    if (!boundary_i && boundary_j)
      if (geometry->node[iPoint]->GetDomain()) {
        iPoint_UndLapl[iPoint] += (Pressure_j - Pressure_i);
        jPoint_UndLapl[iPoint] += (Pressure_i + Pressure_j);
      }
    
    /*--- jPoint inside the domain, iPoint on the boundary ---*/
    
    if (boundary_i && !boundary_j)
      if (geometry->node[jPoint]->GetDomain()) {
        iPoint_UndLapl[jPoint] += (Pressure_i - Pressure_j);
        jPoint_UndLapl[jPoint] += (Pressure_i + Pressure_j);
      }
    
  }
  
  /*--- Correct the sensor values across any periodic boundaries. ---*/

  for (unsigned short iPeriodic = 1; iPeriodic <= config->GetnMarker_Periodic()/2; iPeriodic++) {
    InitiatePeriodicComms(geometry, config, iPeriodic, PERIODIC_SENSOR);
    CompletePeriodicComms(geometry, config, iPeriodic, PERIODIC_SENSOR);
  }
  
  /*--- Set pressure switch for each point ---*/
  
  for (iPoint = 0; iPoint < nPointDomain; iPoint++)
    snode->SetSensor(iPoint,fabs(iPoint_UndLapl[iPoint]) / jPoint_UndLapl[iPoint]);
  
  /*--- MPI parallelization ---*/
  
  InitiateComms(geometry, config, SENSOR);
  CompleteComms(geometry, config, SENSOR);
  
}

void CIncEulerSolver::Pressure_Forces(CGeometry *geometry, CConfig *config) {

  unsigned long iVertex, iPoint;
  unsigned short iDim, iMarker, Boundary, Monitoring, iMarker_Monitoring;
  su2double Pressure = 0.0, *Normal = NULL, MomentDist[3] = {0.0,0.0,0.0}, *Coord,
  factor, RefVel2 = 0.0, RefDensity = 0.0, RefPressure,
  Force[3] = {0.0,0.0,0.0};
  su2double MomentX_Force[3] = {0.0,0.0,0.0}, MomentY_Force[3] = {0.0,0.0,0.0}, MomentZ_Force[3] = {0.0,0.0,0.0};
  su2double AxiFactor;

  bool axisymmetric = config->GetAxisymmetric();

  string Marker_Tag, Monitoring_Tag;

#ifdef HAVE_MPI
  su2double MyAllBound_CD_Inv, MyAllBound_CL_Inv, MyAllBound_CSF_Inv, MyAllBound_CMx_Inv, MyAllBound_CMy_Inv, MyAllBound_CMz_Inv, MyAllBound_CoPx_Inv, MyAllBound_CoPy_Inv, MyAllBound_CoPz_Inv, MyAllBound_CFx_Inv, MyAllBound_CFy_Inv, MyAllBound_CFz_Inv, MyAllBound_CT_Inv, MyAllBound_CQ_Inv, *MySurface_CL_Inv = NULL, *MySurface_CD_Inv = NULL, *MySurface_CSF_Inv = NULL, *MySurface_CEff_Inv = NULL, *MySurface_CFx_Inv = NULL, *MySurface_CFy_Inv = NULL, *MySurface_CFz_Inv = NULL, *MySurface_CMx_Inv = NULL, *MySurface_CMy_Inv = NULL, *MySurface_CMz_Inv = NULL;
#endif

  su2double Alpha     = config->GetAoA()*PI_NUMBER/180.0;
  su2double Beta      = config->GetAoS()*PI_NUMBER/180.0;
  su2double RefArea   = config->GetRefArea();
  su2double RefLength = config->GetRefLength();

  su2double *Origin = NULL;
  if (config->GetnMarker_Monitoring() != 0){
    Origin = config->GetRefOriginMoment(0);
  }

  /*--- Evaluate reference values for non-dimensionalization.
   For dimensional or non-dim based on initial values, use
   the far-field state (inf). For a custom non-dim based
   on user-provided reference values, use the ref values
   to compute the forces. ---*/

  if ((config->GetRef_Inc_NonDim() == DIMENSIONAL) || 
      (config->GetRef_Inc_NonDim() == INITIAL_VALUES)) {
    RefDensity  = Density_Inf;
    RefVel2 = 0.0;
    for (iDim = 0; iDim < nDim; iDim++)
      RefVel2  += Velocity_Inf[iDim]*Velocity_Inf[iDim];
  }
  else if (config->GetRef_Inc_NonDim() == REFERENCE_VALUES) {
    RefDensity = config->GetInc_Density_Ref();
    RefVel2    = config->GetInc_Velocity_Ref()*config->GetInc_Velocity_Ref();
  }

  /*--- Reference pressure is always the far-field value. ---*/

  RefPressure = Pressure_Inf;

  /*--- Compute factor for force coefficients. ---*/

  factor = 1.0 / (0.5*RefDensity*RefArea*RefVel2);

  /*-- Variables initialization ---*/

  Total_CD   = 0.0; Total_CL  = 0.0; Total_CSF = 0.0; Total_CEff = 0.0;
  Total_CMx  = 0.0; Total_CMy = 0.0; Total_CMz = 0.0;
  Total_CoPx = 0.0; Total_CoPy = 0.0;  Total_CoPz = 0.0;
  Total_CFx  = 0.0; Total_CFy = 0.0; Total_CFz = 0.0;
  Total_CT   = 0.0; Total_CQ  = 0.0; Total_CMerit = 0.0;
  Total_Heat = 0.0; Total_MaxHeat = 0.0;

  AllBound_CD_Inv   = 0.0; AllBound_CL_Inv  = 0.0;  AllBound_CSF_Inv    = 0.0;
  AllBound_CMx_Inv  = 0.0; AllBound_CMy_Inv = 0.0;  AllBound_CMz_Inv    = 0.0;
  AllBound_CoPx_Inv = 0.0; AllBound_CoPy_Inv = 0.0; AllBound_CoPz_Inv = 0.0;
  AllBound_CFx_Inv  = 0.0; AllBound_CFy_Inv = 0.0;  AllBound_CFz_Inv    = 0.0;
  AllBound_CT_Inv   = 0.0; AllBound_CQ_Inv  = 0.0;  AllBound_CMerit_Inv = 0.0;
  AllBound_CEff_Inv = 0.0;

  for (iMarker_Monitoring = 0; iMarker_Monitoring < config->GetnMarker_Monitoring(); iMarker_Monitoring++) {
    Surface_CL_Inv[iMarker_Monitoring]  = 0.0; Surface_CD_Inv[iMarker_Monitoring]   = 0.0;
    Surface_CSF_Inv[iMarker_Monitoring] = 0.0; Surface_CEff_Inv[iMarker_Monitoring] = 0.0;
    Surface_CFx_Inv[iMarker_Monitoring] = 0.0; Surface_CFy_Inv[iMarker_Monitoring]  = 0.0;
    Surface_CFz_Inv[iMarker_Monitoring] = 0.0; Surface_CMx_Inv[iMarker_Monitoring]  = 0.0;
    Surface_CMy_Inv[iMarker_Monitoring] = 0.0; Surface_CMz_Inv[iMarker_Monitoring]  = 0.0;
    
    Surface_CL[iMarker_Monitoring]  = 0.0; Surface_CD[iMarker_Monitoring]   = 0.0;
    Surface_CSF[iMarker_Monitoring] = 0.0; Surface_CEff[iMarker_Monitoring] = 0.0;
    Surface_CFx[iMarker_Monitoring] = 0.0; Surface_CFy[iMarker_Monitoring]  = 0.0;
    Surface_CFz[iMarker_Monitoring] = 0.0; Surface_CMx[iMarker_Monitoring]  = 0.0;
    Surface_CMy[iMarker_Monitoring] = 0.0; Surface_CMz[iMarker_Monitoring]  = 0.0;
  }

  /*--- Loop over the Euler and Navier-Stokes markers ---*/

  for (iMarker = 0; iMarker < nMarker; iMarker++) {

    Boundary   = config->GetMarker_All_KindBC(iMarker);
    Monitoring = config->GetMarker_All_Monitoring(iMarker);

    /*--- Obtain the origin for the moment computation for a particular marker ---*/

    if (Monitoring == YES) {
      for (iMarker_Monitoring = 0; iMarker_Monitoring < config->GetnMarker_Monitoring(); iMarker_Monitoring++) {
        Monitoring_Tag = config->GetMarker_Monitoring_TagBound(iMarker_Monitoring);
        Marker_Tag = config->GetMarker_All_TagBound(iMarker);
        if (Marker_Tag == Monitoring_Tag)
          Origin = config->GetRefOriginMoment(iMarker_Monitoring);
      }
    }

    if ((Boundary == EULER_WALL) || (Boundary == HEAT_FLUX) ||
        (Boundary == ISOTHERMAL) || (Boundary == NEARFIELD_BOUNDARY) ||
        (Boundary == CHT_WALL_INTERFACE) ||
        (Boundary == INLET_FLOW) || (Boundary == OUTLET_FLOW) ||
        (Boundary == ACTDISK_INLET) || (Boundary == ACTDISK_OUTLET)||
        (Boundary == ENGINE_INFLOW) || (Boundary == ENGINE_EXHAUST)) {

      /*--- Forces initialization at each Marker ---*/

      CD_Inv[iMarker]   = 0.0; CL_Inv[iMarker]  = 0.0;  CSF_Inv[iMarker]    = 0.0;
      CMx_Inv[iMarker]  = 0.0; CMy_Inv[iMarker] = 0.0;  CMz_Inv[iMarker]    = 0.0;
      CoPx_Inv[iMarker] = 0.0; CoPy_Inv[iMarker] = 0.0; CoPz_Inv[iMarker] = 0.0;
      CFx_Inv[iMarker]  = 0.0; CFy_Inv[iMarker] = 0.0;  CFz_Inv[iMarker]    = 0.0;
      CT_Inv[iMarker]   = 0.0; CQ_Inv[iMarker]  = 0.0;  CMerit_Inv[iMarker] = 0.0;
      CEff_Inv[iMarker] = 0.0;

      for (iDim = 0; iDim < nDim; iDim++) ForceInviscid[iDim] = 0.0;
      MomentInviscid[0] = 0.0; MomentInviscid[1] = 0.0; MomentInviscid[2] = 0.0;
      MomentX_Force[0] = 0.0; MomentX_Force[1] = 0.0; MomentX_Force[2] = 0.0;
      MomentY_Force[0] = 0.0; MomentY_Force[1] = 0.0; MomentY_Force[2] = 0.0;
      MomentZ_Force[0] = 0.0; MomentZ_Force[1] = 0.0; MomentZ_Force[2] = 0.0;

      /*--- Loop over the vertices to compute the forces ---*/

      for (iVertex = 0; iVertex < geometry->GetnVertex(iMarker); iVertex++) {

        iPoint = geometry->vertex[iMarker][iVertex]->GetNode();

        Pressure = snode->GetPressure(iPoint);

        CPressure[iMarker][iVertex] = (Pressure - RefPressure)*factor*RefArea;

        /*--- Note that the pressure coefficient is computed at the
         halo cells (for visualization purposes), but not the forces ---*/

        if ( (geometry->node[iPoint]->GetDomain()) && (Monitoring == YES) ) {

          Normal = geometry->vertex[iMarker][iVertex]->GetNormal();
          Coord = geometry->node[iPoint]->GetCoord();

          for (iDim = 0; iDim < nDim; iDim++) {
            MomentDist[iDim] = Coord[iDim] - Origin[iDim];
          }

          /*--- Axisymmetric simulations ---*/

          if (axisymmetric) AxiFactor = 2.0*PI_NUMBER*geometry->node[iPoint]->GetCoord(1);
          else AxiFactor = 1.0;

          /*--- Force computation, note the minus sign due to the
           orientation of the normal (outward) ---*/

          for (iDim = 0; iDim < nDim; iDim++) {
            Force[iDim] = -(Pressure - Pressure_Inf) * Normal[iDim] * factor * AxiFactor;
            ForceInviscid[iDim] += Force[iDim];
          }

          /*--- Moment with respect to the reference axis ---*/

          if (nDim == 3) {
            MomentInviscid[0] += (Force[2]*MomentDist[1]-Force[1]*MomentDist[2])/RefLength;
            MomentX_Force[1]  += (-Force[1]*Coord[2]);
            MomentX_Force[2]  += (Force[2]*Coord[1]);

            MomentInviscid[1] += (Force[0]*MomentDist[2]-Force[2]*MomentDist[0])/RefLength;
            MomentY_Force[2]  += (-Force[2]*Coord[0]);
            MomentY_Force[0]  += (Force[0]*Coord[2]);
          }
          MomentInviscid[2] += (Force[1]*MomentDist[0]-Force[0]*MomentDist[1])/RefLength;
          MomentZ_Force[0]  += (-Force[0]*Coord[1]);
          MomentZ_Force[1]  += (Force[1]*Coord[0]);
        }

      }

      /*--- Project forces and store the non-dimensional coefficients ---*/

      if (Monitoring == YES) {

        if (Boundary != NEARFIELD_BOUNDARY) {
          if (nDim == 2) {
            CD_Inv[iMarker]  =  ForceInviscid[0]*cos(Alpha) + ForceInviscid[1]*sin(Alpha);
            CL_Inv[iMarker]  = -ForceInviscid[0]*sin(Alpha) + ForceInviscid[1]*cos(Alpha);
            CEff_Inv[iMarker]   = CL_Inv[iMarker] / (CD_Inv[iMarker]+EPS);
            CMz_Inv[iMarker]    = MomentInviscid[2];
            CoPx_Inv[iMarker]   = MomentZ_Force[1];
            CoPy_Inv[iMarker]   = -MomentZ_Force[0];
            CFx_Inv[iMarker]    = ForceInviscid[0];
            CFy_Inv[iMarker]    = ForceInviscid[1];
            CT_Inv[iMarker]     = -CFx_Inv[iMarker];
            CQ_Inv[iMarker]     = -CMz_Inv[iMarker];
            CMerit_Inv[iMarker] = CT_Inv[iMarker] / (CQ_Inv[iMarker] + EPS);
          }
          if (nDim == 3) {
            CD_Inv[iMarker]      =  ForceInviscid[0]*cos(Alpha)*cos(Beta) + ForceInviscid[1]*sin(Beta) + ForceInviscid[2]*sin(Alpha)*cos(Beta);
            CL_Inv[iMarker]      = -ForceInviscid[0]*sin(Alpha) + ForceInviscid[2]*cos(Alpha);
            CSF_Inv[iMarker] = -ForceInviscid[0]*sin(Beta)*cos(Alpha) + ForceInviscid[1]*cos(Beta) - ForceInviscid[2]*sin(Beta)*sin(Alpha);
            CEff_Inv[iMarker]       = CL_Inv[iMarker] / (CD_Inv[iMarker] + EPS);
            CMx_Inv[iMarker]        = MomentInviscid[0];
            CMy_Inv[iMarker]        = MomentInviscid[1];
            CMz_Inv[iMarker]        = MomentInviscid[2];
            CoPx_Inv[iMarker]    = -MomentY_Force[0];
            CoPz_Inv[iMarker]    = MomentY_Force[2];
            CFx_Inv[iMarker]        = ForceInviscid[0];
            CFy_Inv[iMarker]        = ForceInviscid[1];
            CFz_Inv[iMarker]        = ForceInviscid[2];
            CT_Inv[iMarker]         = -CFz_Inv[iMarker];
            CQ_Inv[iMarker]         = -CMz_Inv[iMarker];
            CMerit_Inv[iMarker]     = CT_Inv[iMarker] / (CQ_Inv[iMarker] + EPS);
          }

          AllBound_CD_Inv     += CD_Inv[iMarker];
          AllBound_CL_Inv     += CL_Inv[iMarker];
          AllBound_CSF_Inv    += CSF_Inv[iMarker];
          AllBound_CEff_Inv    = AllBound_CL_Inv / (AllBound_CD_Inv + EPS);
          AllBound_CMx_Inv    += CMx_Inv[iMarker];
          AllBound_CMy_Inv    += CMy_Inv[iMarker];
          AllBound_CMz_Inv    += CMz_Inv[iMarker];
          AllBound_CoPx_Inv   += CoPx_Inv[iMarker];
          AllBound_CoPy_Inv   += CoPy_Inv[iMarker];
          AllBound_CoPz_Inv   += CoPz_Inv[iMarker];
          AllBound_CFx_Inv    += CFx_Inv[iMarker];
          AllBound_CFy_Inv    += CFy_Inv[iMarker];
          AllBound_CFz_Inv    += CFz_Inv[iMarker];
          AllBound_CT_Inv     += CT_Inv[iMarker];
          AllBound_CQ_Inv     += CQ_Inv[iMarker];
          AllBound_CMerit_Inv  = AllBound_CT_Inv / (AllBound_CQ_Inv + EPS);

          /*--- Compute the coefficients per surface ---*/

          for (iMarker_Monitoring = 0; iMarker_Monitoring < config->GetnMarker_Monitoring(); iMarker_Monitoring++) {
            Monitoring_Tag = config->GetMarker_Monitoring_TagBound(iMarker_Monitoring);
            Marker_Tag = config->GetMarker_All_TagBound(iMarker);
            if (Marker_Tag == Monitoring_Tag) {
              Surface_CL_Inv[iMarker_Monitoring]   += CL_Inv[iMarker];
              Surface_CD_Inv[iMarker_Monitoring]   += CD_Inv[iMarker];
              Surface_CSF_Inv[iMarker_Monitoring]  += CSF_Inv[iMarker];
              Surface_CEff_Inv[iMarker_Monitoring]  = CL_Inv[iMarker] / (CD_Inv[iMarker] + EPS);
              Surface_CFx_Inv[iMarker_Monitoring]  += CFx_Inv[iMarker];
              Surface_CFy_Inv[iMarker_Monitoring]  += CFy_Inv[iMarker];
              Surface_CFz_Inv[iMarker_Monitoring]  += CFz_Inv[iMarker];
              Surface_CMx_Inv[iMarker_Monitoring]  += CMx_Inv[iMarker];
              Surface_CMy_Inv[iMarker_Monitoring]  += CMy_Inv[iMarker];
              Surface_CMz_Inv[iMarker_Monitoring]  += CMz_Inv[iMarker];
            }
          }

        }

      }

    }
  }

#ifdef HAVE_MPI

  /*--- Add AllBound information using all the nodes ---*/

  MyAllBound_CD_Inv        = AllBound_CD_Inv;        AllBound_CD_Inv = 0.0;
  MyAllBound_CL_Inv        = AllBound_CL_Inv;        AllBound_CL_Inv = 0.0;
  MyAllBound_CSF_Inv   = AllBound_CSF_Inv;   AllBound_CSF_Inv = 0.0;
  AllBound_CEff_Inv = 0.0;
  MyAllBound_CMx_Inv          = AllBound_CMx_Inv;          AllBound_CMx_Inv = 0.0;
  MyAllBound_CMy_Inv          = AllBound_CMy_Inv;          AllBound_CMy_Inv = 0.0;
  MyAllBound_CMz_Inv          = AllBound_CMz_Inv;          AllBound_CMz_Inv = 0.0;
  MyAllBound_CoPx_Inv          = AllBound_CoPx_Inv;          AllBound_CoPx_Inv = 0.0;
  MyAllBound_CoPy_Inv          = AllBound_CoPy_Inv;          AllBound_CoPy_Inv = 0.0;
  MyAllBound_CoPz_Inv          = AllBound_CoPz_Inv;          AllBound_CoPz_Inv = 0.0;
  MyAllBound_CFx_Inv          = AllBound_CFx_Inv;          AllBound_CFx_Inv = 0.0;
  MyAllBound_CFy_Inv          = AllBound_CFy_Inv;          AllBound_CFy_Inv = 0.0;
  MyAllBound_CFz_Inv          = AllBound_CFz_Inv;          AllBound_CFz_Inv = 0.0;
  MyAllBound_CT_Inv           = AllBound_CT_Inv;           AllBound_CT_Inv = 0.0;
  MyAllBound_CQ_Inv           = AllBound_CQ_Inv;           AllBound_CQ_Inv = 0.0;
  AllBound_CMerit_Inv = 0.0;

  if (config->GetComm_Level() == COMM_FULL) {
    SU2_MPI::Allreduce(&MyAllBound_CD_Inv, &AllBound_CD_Inv, 1, MPI_DOUBLE, MPI_SUM, MPI_COMM_WORLD);
    SU2_MPI::Allreduce(&MyAllBound_CL_Inv, &AllBound_CL_Inv, 1, MPI_DOUBLE, MPI_SUM, MPI_COMM_WORLD);
    SU2_MPI::Allreduce(&MyAllBound_CSF_Inv, &AllBound_CSF_Inv, 1, MPI_DOUBLE, MPI_SUM, MPI_COMM_WORLD);
    AllBound_CEff_Inv = AllBound_CL_Inv / (AllBound_CD_Inv + EPS);
    SU2_MPI::Allreduce(&MyAllBound_CMx_Inv, &AllBound_CMx_Inv, 1, MPI_DOUBLE, MPI_SUM, MPI_COMM_WORLD);
    SU2_MPI::Allreduce(&MyAllBound_CMy_Inv, &AllBound_CMy_Inv, 1, MPI_DOUBLE, MPI_SUM, MPI_COMM_WORLD);
    SU2_MPI::Allreduce(&MyAllBound_CMz_Inv, &AllBound_CMz_Inv, 1, MPI_DOUBLE, MPI_SUM, MPI_COMM_WORLD);
    SU2_MPI::Allreduce(&MyAllBound_CoPx_Inv, &AllBound_CoPx_Inv, 1, MPI_DOUBLE, MPI_SUM, MPI_COMM_WORLD);
    SU2_MPI::Allreduce(&MyAllBound_CoPy_Inv, &AllBound_CoPy_Inv, 1, MPI_DOUBLE, MPI_SUM, MPI_COMM_WORLD);
    SU2_MPI::Allreduce(&MyAllBound_CoPz_Inv, &AllBound_CoPz_Inv, 1, MPI_DOUBLE, MPI_SUM, MPI_COMM_WORLD);
    SU2_MPI::Allreduce(&MyAllBound_CFx_Inv, &AllBound_CFx_Inv, 1, MPI_DOUBLE, MPI_SUM, MPI_COMM_WORLD);
    SU2_MPI::Allreduce(&MyAllBound_CFy_Inv, &AllBound_CFy_Inv, 1, MPI_DOUBLE, MPI_SUM, MPI_COMM_WORLD);
    SU2_MPI::Allreduce(&MyAllBound_CFz_Inv, &AllBound_CFz_Inv, 1, MPI_DOUBLE, MPI_SUM, MPI_COMM_WORLD);
    SU2_MPI::Allreduce(&MyAllBound_CT_Inv, &AllBound_CT_Inv, 1, MPI_DOUBLE, MPI_SUM, MPI_COMM_WORLD);
    SU2_MPI::Allreduce(&MyAllBound_CQ_Inv, &AllBound_CQ_Inv, 1, MPI_DOUBLE, MPI_SUM, MPI_COMM_WORLD);
    AllBound_CMerit_Inv = AllBound_CT_Inv / (AllBound_CQ_Inv + EPS);
  }
  
  /*--- Add the forces on the surfaces using all the nodes ---*/

  MySurface_CL_Inv      = new su2double[config->GetnMarker_Monitoring()];
  MySurface_CD_Inv      = new su2double[config->GetnMarker_Monitoring()];
  MySurface_CSF_Inv = new su2double[config->GetnMarker_Monitoring()];
  MySurface_CEff_Inv       = new su2double[config->GetnMarker_Monitoring()];
  MySurface_CFx_Inv        = new su2double[config->GetnMarker_Monitoring()];
  MySurface_CFy_Inv        = new su2double[config->GetnMarker_Monitoring()];
  MySurface_CFz_Inv        = new su2double[config->GetnMarker_Monitoring()];
  MySurface_CMx_Inv        = new su2double[config->GetnMarker_Monitoring()];
  MySurface_CMy_Inv        = new su2double[config->GetnMarker_Monitoring()];
  MySurface_CMz_Inv        = new su2double[config->GetnMarker_Monitoring()];

  for (iMarker_Monitoring = 0; iMarker_Monitoring < config->GetnMarker_Monitoring(); iMarker_Monitoring++) {
    MySurface_CL_Inv[iMarker_Monitoring]      = Surface_CL_Inv[iMarker_Monitoring];
    MySurface_CD_Inv[iMarker_Monitoring]      = Surface_CD_Inv[iMarker_Monitoring];
    MySurface_CSF_Inv[iMarker_Monitoring] = Surface_CSF_Inv[iMarker_Monitoring];
    MySurface_CEff_Inv[iMarker_Monitoring]       = Surface_CEff_Inv[iMarker_Monitoring];
    MySurface_CFx_Inv[iMarker_Monitoring]        = Surface_CFx_Inv[iMarker_Monitoring];
    MySurface_CFy_Inv[iMarker_Monitoring]        = Surface_CFy_Inv[iMarker_Monitoring];
    MySurface_CFz_Inv[iMarker_Monitoring]        = Surface_CFz_Inv[iMarker_Monitoring];
    MySurface_CMx_Inv[iMarker_Monitoring]        = Surface_CMx_Inv[iMarker_Monitoring];
    MySurface_CMy_Inv[iMarker_Monitoring]        = Surface_CMy_Inv[iMarker_Monitoring];
    MySurface_CMz_Inv[iMarker_Monitoring]        = Surface_CMz_Inv[iMarker_Monitoring];

    Surface_CL_Inv[iMarker_Monitoring]      = 0.0;
    Surface_CD_Inv[iMarker_Monitoring]      = 0.0;
    Surface_CSF_Inv[iMarker_Monitoring] = 0.0;
    Surface_CEff_Inv[iMarker_Monitoring]       = 0.0;
    Surface_CFx_Inv[iMarker_Monitoring]        = 0.0;
    Surface_CFy_Inv[iMarker_Monitoring]        = 0.0;
    Surface_CFz_Inv[iMarker_Monitoring]        = 0.0;
    Surface_CMx_Inv[iMarker_Monitoring]        = 0.0;
    Surface_CMy_Inv[iMarker_Monitoring]        = 0.0;
    Surface_CMz_Inv[iMarker_Monitoring]        = 0.0;
  }

  if (config->GetComm_Level() == COMM_FULL) {
    SU2_MPI::Allreduce(MySurface_CL_Inv, Surface_CL_Inv, config->GetnMarker_Monitoring(), MPI_DOUBLE, MPI_SUM, MPI_COMM_WORLD);
    SU2_MPI::Allreduce(MySurface_CD_Inv, Surface_CD_Inv, config->GetnMarker_Monitoring(), MPI_DOUBLE, MPI_SUM, MPI_COMM_WORLD);
    SU2_MPI::Allreduce(MySurface_CSF_Inv, Surface_CSF_Inv, config->GetnMarker_Monitoring(), MPI_DOUBLE, MPI_SUM, MPI_COMM_WORLD);
    for (iMarker_Monitoring = 0; iMarker_Monitoring < config->GetnMarker_Monitoring(); iMarker_Monitoring++)
      Surface_CEff_Inv[iMarker_Monitoring] = Surface_CL_Inv[iMarker_Monitoring] / (Surface_CD_Inv[iMarker_Monitoring] + EPS);
    SU2_MPI::Allreduce(MySurface_CFx_Inv, Surface_CFx_Inv, config->GetnMarker_Monitoring(), MPI_DOUBLE, MPI_SUM, MPI_COMM_WORLD);
    SU2_MPI::Allreduce(MySurface_CFy_Inv, Surface_CFy_Inv, config->GetnMarker_Monitoring(), MPI_DOUBLE, MPI_SUM, MPI_COMM_WORLD);
    SU2_MPI::Allreduce(MySurface_CFz_Inv, Surface_CFz_Inv, config->GetnMarker_Monitoring(), MPI_DOUBLE, MPI_SUM, MPI_COMM_WORLD);
    SU2_MPI::Allreduce(MySurface_CMx_Inv, Surface_CMx_Inv, config->GetnMarker_Monitoring(), MPI_DOUBLE, MPI_SUM, MPI_COMM_WORLD);
    SU2_MPI::Allreduce(MySurface_CMy_Inv, Surface_CMy_Inv, config->GetnMarker_Monitoring(), MPI_DOUBLE, MPI_SUM, MPI_COMM_WORLD);
    SU2_MPI::Allreduce(MySurface_CMz_Inv, Surface_CMz_Inv, config->GetnMarker_Monitoring(), MPI_DOUBLE, MPI_SUM, MPI_COMM_WORLD);
  }
  
  delete [] MySurface_CL_Inv; delete [] MySurface_CD_Inv; delete [] MySurface_CSF_Inv;
  delete [] MySurface_CEff_Inv;  delete [] MySurface_CFx_Inv;   delete [] MySurface_CFy_Inv;
  delete [] MySurface_CFz_Inv;   delete [] MySurface_CMx_Inv;   delete [] MySurface_CMy_Inv;
  delete [] MySurface_CMz_Inv;

#endif

  /*--- Update the total coefficients (note that all the nodes have the same value) ---*/

  Total_CD            = AllBound_CD_Inv;
  Total_CL            = AllBound_CL_Inv;
  Total_CSF           = AllBound_CSF_Inv;
  Total_CEff          = Total_CL / (Total_CD + EPS);
  Total_CMx           = AllBound_CMx_Inv;
  Total_CMy           = AllBound_CMy_Inv;
  Total_CMz           = AllBound_CMz_Inv;
  Total_CoPx          = AllBound_CoPx_Inv;
  Total_CoPy          = AllBound_CoPy_Inv;
  Total_CoPz          = AllBound_CoPz_Inv;
  Total_CFx           = AllBound_CFx_Inv;
  Total_CFy           = AllBound_CFy_Inv;
  Total_CFz           = AllBound_CFz_Inv;
  Total_CT            = AllBound_CT_Inv;
  Total_CQ            = AllBound_CQ_Inv;
  Total_CMerit        = Total_CT / (Total_CQ + EPS);

  /*--- Update the total coefficients per surface (note that all the nodes have the same value)---*/

  for (iMarker_Monitoring = 0; iMarker_Monitoring < config->GetnMarker_Monitoring(); iMarker_Monitoring++) {
    Surface_CL[iMarker_Monitoring]      = Surface_CL_Inv[iMarker_Monitoring];
    Surface_CD[iMarker_Monitoring]      = Surface_CD_Inv[iMarker_Monitoring];
    Surface_CSF[iMarker_Monitoring] = Surface_CSF_Inv[iMarker_Monitoring];
    Surface_CEff[iMarker_Monitoring]       = Surface_CL_Inv[iMarker_Monitoring] / (Surface_CD_Inv[iMarker_Monitoring] + EPS);
    Surface_CFx[iMarker_Monitoring]        = Surface_CFx_Inv[iMarker_Monitoring];
    Surface_CFy[iMarker_Monitoring]        = Surface_CFy_Inv[iMarker_Monitoring];
    Surface_CFz[iMarker_Monitoring]        = Surface_CFz_Inv[iMarker_Monitoring];
    Surface_CMx[iMarker_Monitoring]        = Surface_CMx_Inv[iMarker_Monitoring];
    Surface_CMy[iMarker_Monitoring]        = Surface_CMy_Inv[iMarker_Monitoring];
    Surface_CMz[iMarker_Monitoring]        = Surface_CMz_Inv[iMarker_Monitoring];
  }

}

void CIncEulerSolver::Momentum_Forces(CGeometry *geometry, CConfig *config) {

  unsigned long iVertex, iPoint;
  unsigned short iDim, iMarker, Boundary, Monitoring, iMarker_Monitoring;
  su2double *Normal = NULL, MomentDist[3] = {0.0,0.0,0.0}, *Coord, Area,
  factor, RefVel2 = 0.0, RefDensity = 0.0,
  Force[3] = {0.0,0.0,0.0}, Velocity[3], MassFlow, Density;
  string Marker_Tag, Monitoring_Tag;
  su2double MomentX_Force[3] = {0.0,0.0,0.0}, MomentY_Force[3] = {0.0,0.0,0.0}, MomentZ_Force[3] = {0.0,0.0,0.0};
  su2double AxiFactor;

#ifdef HAVE_MPI
  su2double MyAllBound_CD_Mnt, MyAllBound_CL_Mnt, MyAllBound_CSF_Mnt,
  MyAllBound_CMx_Mnt, MyAllBound_CMy_Mnt, MyAllBound_CMz_Mnt,
  MyAllBound_CoPx_Mnt, MyAllBound_CoPy_Mnt, MyAllBound_CoPz_Mnt,
  MyAllBound_CFx_Mnt, MyAllBound_CFy_Mnt, MyAllBound_CFz_Mnt, MyAllBound_CT_Mnt,
  MyAllBound_CQ_Mnt,
  *MySurface_CL_Mnt = NULL, *MySurface_CD_Mnt = NULL, *MySurface_CSF_Mnt = NULL,
  *MySurface_CEff_Mnt = NULL, *MySurface_CFx_Mnt = NULL, *MySurface_CFy_Mnt = NULL,
  *MySurface_CFz_Mnt = NULL,
  *MySurface_CMx_Mnt = NULL, *MySurface_CMy_Mnt = NULL,  *MySurface_CMz_Mnt = NULL;
#endif

  su2double Alpha     = config->GetAoA()*PI_NUMBER/180.0;
  su2double Beta      = config->GetAoS()*PI_NUMBER/180.0;
  su2double RefArea   = config->GetRefArea();
  su2double RefLength = config->GetRefLength();
  su2double *Origin = NULL;
  if (config->GetnMarker_Monitoring() != 0){
    Origin = config->GetRefOriginMoment(0);
  }
  bool axisymmetric          = config->GetAxisymmetric();

  /*--- Evaluate reference values for non-dimensionalization.
   For dimensional or non-dim based on initial values, use
   the far-field state (inf). For a custom non-dim based
   on user-provided reference values, use the ref values
   to compute the forces. ---*/

  if ((config->GetRef_Inc_NonDim() == DIMENSIONAL) || 
      (config->GetRef_Inc_NonDim() == INITIAL_VALUES)) {
    RefDensity  = Density_Inf;
    RefVel2 = 0.0;
    for (iDim = 0; iDim < nDim; iDim++)
      RefVel2  += Velocity_Inf[iDim]*Velocity_Inf[iDim];
  }
  else if (config->GetRef_Inc_NonDim() == REFERENCE_VALUES) {
    RefDensity = config->GetInc_Density_Ref();
    RefVel2    = config->GetInc_Velocity_Ref()*config->GetInc_Velocity_Ref();
  }

  /*--- Compute factor for force coefficients. ---*/

  factor = 1.0 / (0.5*RefDensity*RefArea*RefVel2);

  /*-- Variables initialization ---*/

  AllBound_CD_Mnt = 0.0;        AllBound_CL_Mnt = 0.0; AllBound_CSF_Mnt = 0.0;
  AllBound_CMx_Mnt = 0.0;          AllBound_CMy_Mnt = 0.0;   AllBound_CMz_Mnt = 0.0;
  AllBound_CoPx_Mnt = 0.0;          AllBound_CoPy_Mnt = 0.0;   AllBound_CoPz_Mnt = 0.0;
  AllBound_CFx_Mnt = 0.0;          AllBound_CFy_Mnt = 0.0;   AllBound_CFz_Mnt = 0.0;
  AllBound_CT_Mnt = 0.0;           AllBound_CQ_Mnt = 0.0;    AllBound_CMerit_Mnt = 0.0;
  AllBound_CEff_Mnt = 0.0;

  for (iMarker_Monitoring = 0; iMarker_Monitoring < config->GetnMarker_Monitoring(); iMarker_Monitoring++) {
    Surface_CL_Mnt[iMarker_Monitoring]      = 0.0; Surface_CD_Mnt[iMarker_Monitoring]      = 0.0;
    Surface_CSF_Mnt[iMarker_Monitoring] = 0.0; Surface_CEff_Mnt[iMarker_Monitoring]       = 0.0;
    Surface_CFx_Mnt[iMarker_Monitoring]        = 0.0; Surface_CFy_Mnt[iMarker_Monitoring]        = 0.0;
    Surface_CFz_Mnt[iMarker_Monitoring]        = 0.0;
    Surface_CMx_Mnt[iMarker_Monitoring]        = 0.0; Surface_CMy_Mnt[iMarker_Monitoring]        = 0.0; Surface_CMz_Mnt[iMarker_Monitoring]        = 0.0;
  }

  /*--- Loop over the Inlet / Outlet Markers  ---*/

  for (iMarker = 0; iMarker < nMarker; iMarker++) {

    Boundary   = config->GetMarker_All_KindBC(iMarker);
    Monitoring = config->GetMarker_All_Monitoring(iMarker);

    /*--- Obtain the origin for the moment computation for a particular marker ---*/

    if (Monitoring == YES) {
      for (iMarker_Monitoring = 0; iMarker_Monitoring < config->GetnMarker_Monitoring(); iMarker_Monitoring++) {
        Monitoring_Tag = config->GetMarker_Monitoring_TagBound(iMarker_Monitoring);
        Marker_Tag = config->GetMarker_All_TagBound(iMarker);
        if (Marker_Tag == Monitoring_Tag)
          Origin = config->GetRefOriginMoment(iMarker_Monitoring);
      }
    }

    if ((Boundary == INLET_FLOW) || (Boundary == OUTLET_FLOW) ||
        (Boundary == ACTDISK_INLET) || (Boundary == ACTDISK_OUTLET)||
        (Boundary == ENGINE_INFLOW) || (Boundary == ENGINE_EXHAUST)) {

      /*--- Forces initialization at each Marker ---*/

      CD_Mnt[iMarker] = 0.0;        CL_Mnt[iMarker] = 0.0; CSF_Mnt[iMarker] = 0.0;
      CMx_Mnt[iMarker] = 0.0;          CMy_Mnt[iMarker] = 0.0;   CMz_Mnt[iMarker] = 0.0;
      CFx_Mnt[iMarker] = 0.0;          CFy_Mnt[iMarker] = 0.0;   CFz_Mnt[iMarker] = 0.0;
      CoPx_Mnt[iMarker] = 0.0;         CoPy_Mnt[iMarker] = 0.0;  CoPz_Mnt[iMarker] = 0.0;
      CT_Mnt[iMarker] = 0.0;           CQ_Mnt[iMarker] = 0.0;    CMerit_Mnt[iMarker] = 0.0;
      CEff_Mnt[iMarker] = 0.0;

      for (iDim = 0; iDim < nDim; iDim++) ForceMomentum[iDim] = 0.0;
      MomentMomentum[0] = 0.0; MomentMomentum[1] = 0.0; MomentMomentum[2] = 0.0;
      MomentX_Force[0] = 0.0; MomentX_Force[1] = 0.0; MomentX_Force[2] = 0.0;
      MomentY_Force[0] = 0.0; MomentY_Force[1] = 0.0; MomentY_Force[2] = 0.0;
      MomentZ_Force[0] = 0.0; MomentZ_Force[1] = 0.0; MomentZ_Force[2] = 0.0;

      /*--- Loop over the vertices to compute the forces ---*/

      for (iVertex = 0; iVertex < geometry->GetnVertex(iMarker); iVertex++) {

        iPoint = geometry->vertex[iMarker][iVertex]->GetNode();

        /*--- Note that the pressure coefficient is computed at the
         halo cells (for visualization purposes), but not the forces ---*/

        if ( (geometry->node[iPoint]->GetDomain()) && (Monitoring == YES) ) {

          Normal = geometry->vertex[iMarker][iVertex]->GetNormal();
          Coord = geometry->node[iPoint]->GetCoord();
          Density   = snode->GetDensity(iPoint);

          Area = 0.0;
          for (iDim = 0; iDim < nDim; iDim++)
            Area += Normal[iDim]*Normal[iDim];
          Area = sqrt(Area);

          MassFlow = 0.0;
          for (iDim = 0; iDim < nDim; iDim++) {
            Velocity[iDim]   = snode->GetVelocity(iPoint,iDim);
            MomentDist[iDim] = Coord[iDim] - Origin[iDim];
            MassFlow -= Normal[iDim]*Velocity[iDim]*Density;
          }

          /*--- Axisymmetric simulations ---*/

          if (axisymmetric) AxiFactor = 2.0*PI_NUMBER*geometry->node[iPoint]->GetCoord(1);
          else AxiFactor = 1.0;

          /*--- Force computation, note the minus sign due to the
           orientation of the normal (outward) ---*/

          for (iDim = 0; iDim < nDim; iDim++) {
            Force[iDim] = MassFlow * Velocity[iDim] * factor * AxiFactor;
            ForceMomentum[iDim] += Force[iDim];
          }

          /*--- Moment with respect to the reference axis ---*/

          if (iDim == 3) {
            MomentMomentum[0] += (Force[2]*MomentDist[1]-Force[1]*MomentDist[2])/RefLength;
            MomentX_Force[1]  += (-Force[1]*Coord[2]);
            MomentX_Force[2]  += (Force[2]*Coord[1]);

            MomentMomentum[1] += (Force[0]*MomentDist[2]-Force[2]*MomentDist[0])/RefLength;
            MomentY_Force[2]  += (-Force[2]*Coord[0]);
            MomentY_Force[0]  += (Force[0]*Coord[2]);
          }
          MomentMomentum[2] += (Force[1]*MomentDist[0]-Force[0]*MomentDist[1])/RefLength;
          MomentZ_Force[0]  += (-Force[0]*Coord[1]);
          MomentZ_Force[1]  += (Force[1]*Coord[0]);

        }

      }

      /*--- Project forces and store the non-dimensional coefficients ---*/

      if (Monitoring == YES) {

        if (nDim == 2) {
          CD_Mnt[iMarker]  =  ForceMomentum[0]*cos(Alpha) + ForceMomentum[1]*sin(Alpha);
          CL_Mnt[iMarker]  = -ForceMomentum[0]*sin(Alpha) + ForceMomentum[1]*cos(Alpha);
          CEff_Mnt[iMarker]   = CL_Mnt[iMarker] / (CD_Mnt[iMarker]+EPS);
          CMz_Mnt[iMarker]    = MomentInviscid[2];
          CFx_Mnt[iMarker]    = ForceMomentum[0];
          CFy_Mnt[iMarker]    = ForceMomentum[1];
          CoPx_Mnt[iMarker]   = MomentZ_Force[1];
          CoPy_Mnt[iMarker]   = -MomentZ_Force[0];
          CT_Mnt[iMarker]     = -CFx_Mnt[iMarker];
          CQ_Mnt[iMarker]     = -CMz_Mnt[iMarker];
          CMerit_Mnt[iMarker] = CT_Mnt[iMarker] / (CQ_Mnt[iMarker] + EPS);
        }
        if (nDim == 3) {
          CD_Mnt[iMarker]      =  ForceMomentum[0]*cos(Alpha)*cos(Beta) + ForceMomentum[1]*sin(Beta) + ForceMomentum[2]*sin(Alpha)*cos(Beta);
          CL_Mnt[iMarker]      = -ForceMomentum[0]*sin(Alpha) + ForceMomentum[2]*cos(Alpha);
          CSF_Mnt[iMarker] = -ForceMomentum[0]*sin(Beta)*cos(Alpha) + ForceMomentum[1]*cos(Beta) - ForceMomentum[2]*sin(Beta)*sin(Alpha);
          CEff_Mnt[iMarker]       = CL_Mnt[iMarker] / (CD_Mnt[iMarker] + EPS);
          CMx_Mnt[iMarker]        = MomentInviscid[0];
          CMy_Mnt[iMarker]        = MomentInviscid[1];
          CMz_Mnt[iMarker]        = MomentInviscid[2];
          CFx_Mnt[iMarker]        = ForceMomentum[0];
          CFy_Mnt[iMarker]        = ForceMomentum[1];
          CFz_Mnt[iMarker]        = ForceMomentum[2];
          CoPx_Mnt[iMarker]       = -MomentY_Force[0];
          CoPz_Mnt[iMarker]       =  MomentY_Force[2];
          CT_Mnt[iMarker]         = -CFz_Mnt[iMarker];
          CQ_Mnt[iMarker]         = -CMz_Mnt[iMarker];
          CMerit_Mnt[iMarker]     = CT_Mnt[iMarker] / (CQ_Mnt[iMarker] + EPS);
        }

        AllBound_CD_Mnt        += CD_Mnt[iMarker];
        AllBound_CL_Mnt        += CL_Mnt[iMarker];
        AllBound_CSF_Mnt   += CSF_Mnt[iMarker];
        AllBound_CEff_Mnt          = AllBound_CL_Mnt / (AllBound_CD_Mnt + EPS);
        AllBound_CMx_Mnt          += CMx_Mnt[iMarker];
        AllBound_CMy_Mnt          += CMy_Mnt[iMarker];
        AllBound_CMz_Mnt          += CMz_Mnt[iMarker];
        AllBound_CFx_Mnt          += CFx_Mnt[iMarker];
        AllBound_CFy_Mnt          += CFy_Mnt[iMarker];
        AllBound_CFz_Mnt          += CFz_Mnt[iMarker];
        AllBound_CoPx_Mnt         += CoPx_Mnt[iMarker];
        AllBound_CoPy_Mnt         += CoPy_Mnt[iMarker];
        AllBound_CoPz_Mnt         += CoPz_Mnt[iMarker];
        AllBound_CT_Mnt           += CT_Mnt[iMarker];
        AllBound_CQ_Mnt           += CQ_Mnt[iMarker];
        AllBound_CMerit_Mnt        += AllBound_CT_Mnt / (AllBound_CQ_Mnt + EPS);

        /*--- Compute the coefficients per surface ---*/

        for (iMarker_Monitoring = 0; iMarker_Monitoring < config->GetnMarker_Monitoring(); iMarker_Monitoring++) {
          Monitoring_Tag = config->GetMarker_Monitoring_TagBound(iMarker_Monitoring);
          Marker_Tag = config->GetMarker_All_TagBound(iMarker);
          if (Marker_Tag == Monitoring_Tag) {
            Surface_CL_Mnt[iMarker_Monitoring]      += CL_Mnt[iMarker];
            Surface_CD_Mnt[iMarker_Monitoring]      += CD_Mnt[iMarker];
            Surface_CSF_Mnt[iMarker_Monitoring] += CSF_Mnt[iMarker];
            Surface_CEff_Mnt[iMarker_Monitoring]        = CL_Mnt[iMarker] / (CD_Mnt[iMarker] + EPS);
            Surface_CFx_Mnt[iMarker_Monitoring]        += CFx_Mnt[iMarker];
            Surface_CFy_Mnt[iMarker_Monitoring]        += CFy_Mnt[iMarker];
            Surface_CFz_Mnt[iMarker_Monitoring]        += CFz_Mnt[iMarker];
            Surface_CMx_Mnt[iMarker_Monitoring]        += CMx_Mnt[iMarker];
            Surface_CMy_Mnt[iMarker_Monitoring]        += CMy_Mnt[iMarker];
            Surface_CMz_Mnt[iMarker_Monitoring]        += CMz_Mnt[iMarker];
          }
        }

      }


    }
  }

#ifdef HAVE_MPI

  /*--- Add AllBound information using all the nodes ---*/

  MyAllBound_CD_Mnt        = AllBound_CD_Mnt;        AllBound_CD_Mnt = 0.0;
  MyAllBound_CL_Mnt        = AllBound_CL_Mnt;        AllBound_CL_Mnt = 0.0;
  MyAllBound_CSF_Mnt   = AllBound_CSF_Mnt;   AllBound_CSF_Mnt = 0.0;
  AllBound_CEff_Mnt = 0.0;
  MyAllBound_CMx_Mnt          = AllBound_CMx_Mnt;          AllBound_CMx_Mnt = 0.0;
  MyAllBound_CMy_Mnt          = AllBound_CMy_Mnt;          AllBound_CMy_Mnt = 0.0;
  MyAllBound_CMz_Mnt          = AllBound_CMz_Mnt;          AllBound_CMz_Mnt = 0.0;
  MyAllBound_CFx_Mnt          = AllBound_CFx_Mnt;          AllBound_CFx_Mnt = 0.0;
  MyAllBound_CFy_Mnt          = AllBound_CFy_Mnt;          AllBound_CFy_Mnt = 0.0;
  MyAllBound_CFz_Mnt          = AllBound_CFz_Mnt;          AllBound_CFz_Mnt = 0.0;
  MyAllBound_CoPx_Mnt         = AllBound_CoPx_Mnt;         AllBound_CoPx_Mnt = 0.0;
  MyAllBound_CoPy_Mnt         = AllBound_CoPy_Mnt;         AllBound_CoPy_Mnt = 0.0;
  MyAllBound_CoPz_Mnt         = AllBound_CoPz_Mnt;         AllBound_CoPz_Mnt = 0.0;
  MyAllBound_CT_Mnt           = AllBound_CT_Mnt;           AllBound_CT_Mnt = 0.0;
  MyAllBound_CQ_Mnt           = AllBound_CQ_Mnt;           AllBound_CQ_Mnt = 0.0;
  AllBound_CMerit_Mnt = 0.0;

  if (config->GetComm_Level() == COMM_FULL) {
    SU2_MPI::Allreduce(&MyAllBound_CD_Mnt, &AllBound_CD_Mnt, 1, MPI_DOUBLE, MPI_SUM, MPI_COMM_WORLD);
    SU2_MPI::Allreduce(&MyAllBound_CL_Mnt, &AllBound_CL_Mnt, 1, MPI_DOUBLE, MPI_SUM, MPI_COMM_WORLD);
    SU2_MPI::Allreduce(&MyAllBound_CSF_Mnt, &AllBound_CSF_Mnt, 1, MPI_DOUBLE, MPI_SUM, MPI_COMM_WORLD);
    AllBound_CEff_Mnt = AllBound_CL_Mnt / (AllBound_CD_Mnt + EPS);
    SU2_MPI::Allreduce(&MyAllBound_CMx_Mnt, &AllBound_CMx_Mnt, 1, MPI_DOUBLE, MPI_SUM, MPI_COMM_WORLD);
    SU2_MPI::Allreduce(&MyAllBound_CMy_Mnt, &AllBound_CMy_Mnt, 1, MPI_DOUBLE, MPI_SUM, MPI_COMM_WORLD);
    SU2_MPI::Allreduce(&MyAllBound_CMz_Mnt, &AllBound_CMz_Mnt, 1, MPI_DOUBLE, MPI_SUM, MPI_COMM_WORLD);
    SU2_MPI::Allreduce(&MyAllBound_CFx_Mnt, &AllBound_CFx_Mnt, 1, MPI_DOUBLE, MPI_SUM, MPI_COMM_WORLD);
    SU2_MPI::Allreduce(&MyAllBound_CFy_Mnt, &AllBound_CFy_Mnt, 1, MPI_DOUBLE, MPI_SUM, MPI_COMM_WORLD);
    SU2_MPI::Allreduce(&MyAllBound_CFz_Mnt, &AllBound_CFz_Mnt, 1, MPI_DOUBLE, MPI_SUM, MPI_COMM_WORLD);
    SU2_MPI::Allreduce(&MyAllBound_CoPx_Mnt, &AllBound_CoPx_Mnt, 1, MPI_DOUBLE, MPI_SUM, MPI_COMM_WORLD);
    SU2_MPI::Allreduce(&MyAllBound_CoPy_Mnt, &AllBound_CoPy_Mnt, 1, MPI_DOUBLE, MPI_SUM, MPI_COMM_WORLD);
    SU2_MPI::Allreduce(&MyAllBound_CoPz_Mnt, &AllBound_CoPz_Mnt, 1, MPI_DOUBLE, MPI_SUM, MPI_COMM_WORLD);
    SU2_MPI::Allreduce(&MyAllBound_CT_Mnt, &AllBound_CT_Mnt, 1, MPI_DOUBLE, MPI_SUM, MPI_COMM_WORLD);
    SU2_MPI::Allreduce(&MyAllBound_CQ_Mnt, &AllBound_CQ_Mnt, 1, MPI_DOUBLE, MPI_SUM, MPI_COMM_WORLD);
    AllBound_CMerit_Mnt = AllBound_CT_Mnt / (AllBound_CQ_Mnt + EPS);
  }
  
  /*--- Add the forces on the surfaces using all the nodes ---*/

  MySurface_CL_Mnt      = new su2double[config->GetnMarker_Monitoring()];
  MySurface_CD_Mnt      = new su2double[config->GetnMarker_Monitoring()];
  MySurface_CSF_Mnt = new su2double[config->GetnMarker_Monitoring()];
  MySurface_CEff_Mnt       = new su2double[config->GetnMarker_Monitoring()];
  MySurface_CFx_Mnt        = new su2double[config->GetnMarker_Monitoring()];
  MySurface_CFy_Mnt        = new su2double[config->GetnMarker_Monitoring()];
  MySurface_CFz_Mnt        = new su2double[config->GetnMarker_Monitoring()];
  MySurface_CMx_Mnt        = new su2double[config->GetnMarker_Monitoring()];
  MySurface_CMy_Mnt        = new su2double[config->GetnMarker_Monitoring()];
  MySurface_CMz_Mnt        = new su2double[config->GetnMarker_Monitoring()];

  for (iMarker_Monitoring = 0; iMarker_Monitoring < config->GetnMarker_Monitoring(); iMarker_Monitoring++) {
    MySurface_CL_Mnt[iMarker_Monitoring]      = Surface_CL_Mnt[iMarker_Monitoring];
    MySurface_CD_Mnt[iMarker_Monitoring]      = Surface_CD_Mnt[iMarker_Monitoring];
    MySurface_CSF_Mnt[iMarker_Monitoring] = Surface_CSF_Mnt[iMarker_Monitoring];
    MySurface_CEff_Mnt[iMarker_Monitoring]       = Surface_CEff_Mnt[iMarker_Monitoring];
    MySurface_CFx_Mnt[iMarker_Monitoring]        = Surface_CFx_Mnt[iMarker_Monitoring];
    MySurface_CFy_Mnt[iMarker_Monitoring]        = Surface_CFy_Mnt[iMarker_Monitoring];
    MySurface_CFz_Mnt[iMarker_Monitoring]        = Surface_CFz_Mnt[iMarker_Monitoring];
    MySurface_CMx_Mnt[iMarker_Monitoring]        = Surface_CMx_Mnt[iMarker_Monitoring];
    MySurface_CMy_Mnt[iMarker_Monitoring]        = Surface_CMy_Mnt[iMarker_Monitoring];
    MySurface_CMz_Mnt[iMarker_Monitoring]        = Surface_CMz_Mnt[iMarker_Monitoring];

    Surface_CL_Mnt[iMarker_Monitoring]      = 0.0;
    Surface_CD_Mnt[iMarker_Monitoring]      = 0.0;
    Surface_CSF_Mnt[iMarker_Monitoring] = 0.0;
    Surface_CEff_Mnt[iMarker_Monitoring]       = 0.0;
    Surface_CFx_Mnt[iMarker_Monitoring]        = 0.0;
    Surface_CFy_Mnt[iMarker_Monitoring]        = 0.0;
    Surface_CFz_Mnt[iMarker_Monitoring]        = 0.0;
    Surface_CMx_Mnt[iMarker_Monitoring]        = 0.0;
    Surface_CMy_Mnt[iMarker_Monitoring]        = 0.0;
    Surface_CMz_Mnt[iMarker_Monitoring]        = 0.0;
  }

  if (config->GetComm_Level() == COMM_FULL) {
    SU2_MPI::Allreduce(MySurface_CL_Mnt, Surface_CL_Mnt, config->GetnMarker_Monitoring(), MPI_DOUBLE, MPI_SUM, MPI_COMM_WORLD);
    SU2_MPI::Allreduce(MySurface_CD_Mnt, Surface_CD_Mnt, config->GetnMarker_Monitoring(), MPI_DOUBLE, MPI_SUM, MPI_COMM_WORLD);
    SU2_MPI::Allreduce(MySurface_CSF_Mnt, Surface_CSF_Mnt, config->GetnMarker_Monitoring(), MPI_DOUBLE, MPI_SUM, MPI_COMM_WORLD);
    for (iMarker_Monitoring = 0; iMarker_Monitoring < config->GetnMarker_Monitoring(); iMarker_Monitoring++)
      Surface_CEff_Mnt[iMarker_Monitoring] = Surface_CL_Mnt[iMarker_Monitoring] / (Surface_CD_Mnt[iMarker_Monitoring] + EPS);
    SU2_MPI::Allreduce(MySurface_CFx_Mnt, Surface_CFx_Mnt, config->GetnMarker_Monitoring(), MPI_DOUBLE, MPI_SUM, MPI_COMM_WORLD);
    SU2_MPI::Allreduce(MySurface_CFy_Mnt, Surface_CFy_Mnt, config->GetnMarker_Monitoring(), MPI_DOUBLE, MPI_SUM, MPI_COMM_WORLD);
    SU2_MPI::Allreduce(MySurface_CFz_Mnt, Surface_CFz_Mnt, config->GetnMarker_Monitoring(), MPI_DOUBLE, MPI_SUM, MPI_COMM_WORLD);
    SU2_MPI::Allreduce(MySurface_CMx_Mnt, Surface_CMx_Mnt, config->GetnMarker_Monitoring(), MPI_DOUBLE, MPI_SUM, MPI_COMM_WORLD);
    SU2_MPI::Allreduce(MySurface_CMy_Mnt, Surface_CMy_Mnt, config->GetnMarker_Monitoring(), MPI_DOUBLE, MPI_SUM, MPI_COMM_WORLD);
    SU2_MPI::Allreduce(MySurface_CMz_Mnt, Surface_CMz_Mnt, config->GetnMarker_Monitoring(), MPI_DOUBLE, MPI_SUM, MPI_COMM_WORLD);
  }
  
  delete [] MySurface_CL_Mnt; delete [] MySurface_CD_Mnt; delete [] MySurface_CSF_Mnt;
  delete [] MySurface_CEff_Mnt;  delete [] MySurface_CFx_Mnt;   delete [] MySurface_CFy_Mnt;
  delete [] MySurface_CFz_Mnt;
  delete [] MySurface_CMx_Mnt;   delete [] MySurface_CMy_Mnt;  delete [] MySurface_CMz_Mnt;

#endif

  /*--- Update the total coefficients (note that all the nodes have the same value) ---*/

  Total_CD            += AllBound_CD_Mnt;
  Total_CL            += AllBound_CL_Mnt;
  Total_CSF           += AllBound_CSF_Mnt;
  Total_CEff          = Total_CL / (Total_CD + EPS);
  Total_CMx           += AllBound_CMx_Mnt;
  Total_CMy           += AllBound_CMy_Mnt;
  Total_CMz           += AllBound_CMz_Mnt;
  Total_CFx           += AllBound_CFx_Mnt;
  Total_CFy           += AllBound_CFy_Mnt;
  Total_CFz           += AllBound_CFz_Mnt;
  Total_CoPx          += AllBound_CoPx_Mnt;
  Total_CoPy          += AllBound_CoPy_Mnt;
  Total_CoPz          += AllBound_CoPz_Mnt;
  Total_CT            += AllBound_CT_Mnt;
  Total_CQ            += AllBound_CQ_Mnt;
  Total_CMerit        = Total_CT / (Total_CQ + EPS);

  /*--- Update the total coefficients per surface (note that all the nodes have the same value)---*/

  for (iMarker_Monitoring = 0; iMarker_Monitoring < config->GetnMarker_Monitoring(); iMarker_Monitoring++) {
    Surface_CL[iMarker_Monitoring]   += Surface_CL_Mnt[iMarker_Monitoring];
    Surface_CD[iMarker_Monitoring]   += Surface_CD_Mnt[iMarker_Monitoring];
    Surface_CSF[iMarker_Monitoring]  += Surface_CSF_Mnt[iMarker_Monitoring];
    Surface_CEff[iMarker_Monitoring] += Surface_CL_Mnt[iMarker_Monitoring] / (Surface_CD_Mnt[iMarker_Monitoring] + EPS);
    Surface_CFx[iMarker_Monitoring]  += Surface_CFx_Mnt[iMarker_Monitoring];
    Surface_CFy[iMarker_Monitoring]  += Surface_CFy_Mnt[iMarker_Monitoring];
    Surface_CFz[iMarker_Monitoring]  += Surface_CFz_Mnt[iMarker_Monitoring];
    Surface_CMx[iMarker_Monitoring]  += Surface_CMx_Mnt[iMarker_Monitoring];
    Surface_CMy[iMarker_Monitoring]  += Surface_CMy_Mnt[iMarker_Monitoring];
    Surface_CMz[iMarker_Monitoring]  += Surface_CMz_Mnt[iMarker_Monitoring];
  }

}

void CIncEulerSolver::ExplicitRK_Iteration(CGeometry *geometry, CSolver **solver_container,
                                        CConfig *config, unsigned short iRKStep) {
  
  su2double *Residual, *Res_TruncError, Vol, Delta, Res;
  unsigned short iVar, jVar;
  unsigned long iPoint;
  
  su2double RK_AlphaCoeff = config->Get_Alpha_RKStep(iRKStep);
  bool adjoint = config->GetContinuous_Adjoint();
  
  for (iVar = 0; iVar < nVar; iVar++) {
    SetRes_RMS(iVar, 0.0);
    SetRes_Max(iVar, 0.0, 0);
  }
  
  /*--- Update the solution ---*/
  
  for (iPoint = 0; iPoint < nPointDomain; iPoint++) {
    Vol = (geometry->node[iPoint]->GetVolume() +
           geometry->node[iPoint]->GetPeriodicVolume());
    Delta = snode->GetDelta_Time(iPoint) / Vol;

    Res_TruncError = snode->GetResTruncError(iPoint);
    Residual = LinSysRes.GetBlock(iPoint);

    if (!adjoint) {
      SetPreconditioner(config, iPoint);
      for (iVar = 0; iVar < nVar; iVar ++ ) {
        Res = 0.0;
        for (jVar = 0; jVar < nVar; jVar ++ )
          Res += Preconditioner[iVar][jVar]*(Residual[jVar] + Res_TruncError[jVar]);
        snode->AddSolution(iPoint,iVar, -Res*Delta*RK_AlphaCoeff);
        AddRes_RMS(iVar, Res*Res);
        AddRes_Max(iVar, fabs(Res), geometry->node[iPoint]->GetGlobalIndex(), geometry->node[iPoint]->GetCoord());
      }
    }
  }
  
  /*--- MPI solution ---*/
  
  InitiateComms(geometry, config, SOLUTION);
  CompleteComms(geometry, config, SOLUTION);
  
  /*--- Compute the root mean square residual ---*/
  
  SetResidual_RMS(geometry, config);
  
  /*--- For verification cases, compute the global error metrics. ---*/
  
  ComputeVerificationError(geometry, config);
  
}

void CIncEulerSolver::ExplicitEuler_Iteration(CGeometry *geometry, CSolver **solver_container, CConfig *config) {
  
  su2double *local_Residual, *local_Res_TruncError, Vol, Delta, Res;
  unsigned short iVar, jVar;
  unsigned long iPoint;
  
  bool adjoint = config->GetContinuous_Adjoint();
  
  for (iVar = 0; iVar < nVar; iVar++) {
    SetRes_RMS(iVar, 0.0);
    SetRes_Max(iVar, 0.0, 0);
  }
  
  /*--- Update the solution ---*/
  
  for (iPoint = 0; iPoint < nPointDomain; iPoint++) {
    Vol = (geometry->node[iPoint]->GetVolume() +
           geometry->node[iPoint]->GetPeriodicVolume());
    Delta = snode->GetDelta_Time(iPoint) / Vol;
    
    local_Res_TruncError = snode->GetResTruncError(iPoint);
    local_Residual = LinSysRes.GetBlock(iPoint);


    if (!adjoint) {
      SetPreconditioner(config, iPoint);
      for (iVar = 0; iVar < nVar; iVar ++ ) {
        Res = 0.0;
        for (jVar = 0; jVar < nVar; jVar ++ )
          Res += Preconditioner[iVar][jVar]*(local_Residual[jVar] + local_Res_TruncError[jVar]);
        snode->AddSolution(iPoint,iVar, -Res*Delta);
        AddRes_RMS(iVar, Res*Res);
        AddRes_Max(iVar, fabs(Res), geometry->node[iPoint]->GetGlobalIndex(), geometry->node[iPoint]->GetCoord());
      }
    }
  }
  
  /*--- MPI solution ---*/
  
  InitiateComms(geometry, config, SOLUTION);
  CompleteComms(geometry, config, SOLUTION);
  
  /*--- Compute the root mean square residual ---*/
  
  SetResidual_RMS(geometry, config);
  
  /*--- For verification cases, compute the global error metrics. ---*/
  
  ComputeVerificationError(geometry, config);
  
}

void CIncEulerSolver::ImplicitEuler_Iteration(CGeometry *geometry, CSolver **solver_container, CConfig *config) {
  
  unsigned short iVar, jVar;
  unsigned long iPoint, total_index, IterLinSol = 0;
  su2double Delta, *local_Res_TruncError, Vol;
  
  bool adjoint = config->GetContinuous_Adjoint();
  
  /*--- Set maximum residual to zero ---*/
  
  for (iVar = 0; iVar < nVar; iVar++) {
    SetRes_RMS(iVar, 0.0);
    SetRes_Max(iVar, 0.0, 0);
  }
  
  /*--- Build implicit system ---*/
  
  for (iPoint = 0; iPoint < nPointDomain; iPoint++) {
    
    /*--- Read the residual ---*/
    
    local_Res_TruncError = snode->GetResTruncError(iPoint);
    
    /*--- Read the volume ---*/
    
    Vol = (geometry->node[iPoint]->GetVolume() +
           geometry->node[iPoint]->GetPeriodicVolume());
    
    /*--- Apply the preconditioner and add to the diagonal. ---*/
    
    if (snode->GetDelta_Time(iPoint) != 0.0) {
      Delta = Vol / snode->GetDelta_Time(iPoint);
      SetPreconditioner(config, iPoint);
      for (iVar = 0; iVar < nVar; iVar ++ ) {
        for (jVar = 0; jVar < nVar; jVar ++ ) {
          Preconditioner[iVar][jVar] = Delta*Preconditioner[iVar][jVar];
        }
      }
      Jacobian.AddBlock(iPoint, iPoint, Preconditioner);
    } else {
      Jacobian.SetVal2Diag(iPoint, 1.0);
      for (iVar = 0; iVar < nVar; iVar++) {
        total_index = iPoint*nVar + iVar;
        LinSysRes[total_index] = 0.0;
        local_Res_TruncError[iVar] = 0.0;
      }
    }

    /*--- Right hand side of the system (-Residual) and initial guess (x = 0) ---*/
    
    for (iVar = 0; iVar < nVar; iVar++) {
      total_index = iPoint*nVar + iVar;
      LinSysRes[total_index] = - (LinSysRes[total_index] + local_Res_TruncError[iVar]);
      LinSysSol[total_index] = 0.0;
      AddRes_RMS(iVar, LinSysRes[total_index]*LinSysRes[total_index]);
      AddRes_Max(iVar, fabs(LinSysRes[total_index]), geometry->node[iPoint]->GetGlobalIndex(), geometry->node[iPoint]->GetCoord());
    }
    
  }
  
  /*--- Initialize residual and solution at the ghost points ---*/
  
  for (iPoint = nPointDomain; iPoint < nPoint; iPoint++) {
    for (iVar = 0; iVar < nVar; iVar++) {
      total_index = iPoint*nVar + iVar;
      LinSysRes[total_index] = 0.0;
      LinSysSol[total_index] = 0.0;
    }
  }
  
  /*--- Solve or smooth the linear system ---*/
  
  IterLinSol = System.Solve(Jacobian, LinSysRes, LinSysSol, geometry, config);
  
  /*--- The the number of iterations of the linear solver ---*/
  
  SetIterLinSolver(IterLinSol);
  
  /*--- Set the residual --- */
  
  valResidual = System.GetResidual();
  
  /*--- Update solution (system written in terms of increments) ---*/
  
  if (!adjoint) {
    for (iPoint = 0; iPoint < nPointDomain; iPoint++) {
      for (iVar = 0; iVar < nVar; iVar++) {
        snode->AddSolution(iPoint,iVar, config->GetRelaxation_Factor_Flow()*LinSysSol[iPoint*nVar+iVar]);
      }
    }
  }
  
  for (unsigned short iPeriodic = 1; iPeriodic <= config->GetnMarker_Periodic()/2; iPeriodic++) {
    InitiatePeriodicComms(geometry, config, iPeriodic, PERIODIC_IMPLICIT);
    CompletePeriodicComms(geometry, config, iPeriodic, PERIODIC_IMPLICIT);
  }
  
  /*--- MPI solution ---*/
  
  InitiateComms(geometry, config, SOLUTION);
  CompleteComms(geometry, config, SOLUTION);
  
  /*--- Compute the root mean square residual ---*/
  
  SetResidual_RMS(geometry, config);
  
  /*--- For verification cases, compute the global error metrics. ---*/

  ComputeVerificationError(geometry, config);
  
}

void CIncEulerSolver::SetPrimitive_Gradient_GG(CGeometry *geometry, CConfig *config) {
  unsigned long iPoint, jPoint, iEdge, iVertex;
  unsigned short iDim, iVar, iMarker;
  su2double *PrimVar_Vertex, *PrimVar_i, *PrimVar_j, PrimVar_Average,
  Partial_Gradient, Partial_Res, *Normal, Vol;
  
  /*--- Incompressible flow, primitive variables nDim+4, (P, vx, vy, vz, T, rho, beta) ---*/
  
  PrimVar_Vertex = new su2double [nPrimVarGrad];
  PrimVar_i = new su2double [nPrimVarGrad];
  PrimVar_j = new su2double [nPrimVarGrad];
  
  /*--- Set Gradient_Primitive to zero ---*/
  snode->SetGradient_PrimitiveZero();
  
  /*--- Loop interior edges ---*/
  for (iEdge = 0; iEdge < geometry->GetnEdge(); iEdge++) {
    iPoint = geometry->edge[iEdge]->GetNode(0);
    jPoint = geometry->edge[iEdge]->GetNode(1);
    
    for (iVar = 0; iVar < nPrimVarGrad; iVar++) {
      PrimVar_i[iVar] = snode->GetPrimitive(iPoint,iVar);
      PrimVar_j[iVar] = snode->GetPrimitive(jPoint,iVar);
    }
    
    Normal = geometry->edge[iEdge]->GetNormal();
    for (iVar = 0; iVar < nPrimVarGrad; iVar++) {
      PrimVar_Average =  0.5 * ( PrimVar_i[iVar] + PrimVar_j[iVar] );
      for (iDim = 0; iDim < nDim; iDim++) {
        Partial_Res = PrimVar_Average*Normal[iDim];
        if (geometry->node[iPoint]->GetDomain())
          snode->AddGradient_Primitive(iPoint,iVar, iDim, Partial_Res);
        if (geometry->node[jPoint]->GetDomain())
          snode->SubtractGradient_Primitive(jPoint,iVar, iDim, Partial_Res);
      }
    }
  }
  
  /*--- Loop boundary edges ---*/
  for (iMarker = 0; iMarker < geometry->GetnMarker(); iMarker++) {
    if ((config->GetMarker_All_KindBC(iMarker) != INTERNAL_BOUNDARY) &&
       (config->GetMarker_All_KindBC(iMarker) != PERIODIC_BOUNDARY)) {
    for (iVertex = 0; iVertex < geometry->GetnVertex(iMarker); iVertex++) {
      iPoint = geometry->vertex[iMarker][iVertex]->GetNode();
      if (geometry->node[iPoint]->GetDomain()) {
        
        for (iVar = 0; iVar < nPrimVarGrad; iVar++)
          PrimVar_Vertex[iVar] = snode->GetPrimitive(iPoint,iVar);
        
        Normal = geometry->vertex[iMarker][iVertex]->GetNormal();
        for (iVar = 0; iVar < nPrimVarGrad; iVar++)
          for (iDim = 0; iDim < nDim; iDim++) {
            Partial_Res = PrimVar_Vertex[iVar]*Normal[iDim];
            snode->SubtractGradient_Primitive(iPoint,iVar, iDim, Partial_Res);
          }
      }
    }
    }
  }
  
  /*--- Correct the gradient values across any periodic boundaries. ---*/

  for (unsigned short iPeriodic = 1; iPeriodic <= config->GetnMarker_Periodic()/2; iPeriodic++) {
    InitiatePeriodicComms(geometry, config, iPeriodic, PERIODIC_PRIM_GG);
    CompletePeriodicComms(geometry, config, iPeriodic, PERIODIC_PRIM_GG);
  }
  
  /*--- Update gradient value ---*/
  for (iPoint = 0; iPoint < nPointDomain; iPoint++) {
    
    /*--- Get the volume, which may include periodic components. ---*/
    
    Vol = (geometry->node[iPoint]->GetVolume() +
           geometry->node[iPoint]->GetPeriodicVolume());
    
    for (iVar = 0; iVar < nPrimVarGrad; iVar++) {
      for (iDim = 0; iDim < nDim; iDim++) {
        Partial_Gradient = snode->GetGradient_Primitive(iPoint,iVar, iDim)/Vol;
        snode->SetGradient_Primitive(iPoint,iVar, iDim, Partial_Gradient);
      }
    }
  }
  
  /*--- Communicate the gradient values via MPI. ---*/
  
  InitiateComms(geometry, config, PRIMITIVE_GRADIENT);
  CompleteComms(geometry, config, PRIMITIVE_GRADIENT);
  
  delete [] PrimVar_Vertex;
  delete [] PrimVar_i;
  delete [] PrimVar_j;
  
}

void CIncEulerSolver::SetPrimitive_Gradient_LS(CGeometry *geometry, CConfig *config) {
  
  unsigned short iVar, iDim, jDim, iNeigh;
  unsigned long iPoint, jPoint;
  su2double *PrimVar_i, *PrimVar_j, *Coord_i, *Coord_j;
  su2double r11, r12, r13, r22, r23, r23_a, r23_b, r33, weight;
  su2double z11, z12, z13, z22, z23, z33, detR2;
  bool singular;
  
  /*--- Clear Rmatrix, which could eventually be computed once
   and stored for static meshes, as well as the prim gradient. ---*/

  snode->SetRmatrixZero();
  snode->SetGradient_PrimitiveZero();

  /*--- Loop over points of the grid ---*/
  
  for (iPoint = 0; iPoint < nPointDomain; iPoint++) {
    
    /*--- Set the value of the singular ---*/
    singular = false;
    
    /*--- Get coordinates ---*/
    
    Coord_i = geometry->node[iPoint]->GetCoord();
    
    /*--- Get primitives from CVariable ---*/
    
    PrimVar_i = snode->GetPrimitive(iPoint);
    
    /*--- Inizialization of variables ---*/
    
    for (iVar = 0; iVar < nPrimVarGrad; iVar++)
      for (iDim = 0; iDim < nDim; iDim++)
        Cvector[iVar][iDim] = 0.0;
    
    /*--- Clear Rmatrix, which could eventually be computed once
     and stored for static meshes, as well as the prim gradient. ---*/
    
    AD::StartPreacc();
    AD::SetPreaccIn(PrimVar_i, nPrimVarGrad);
    AD::SetPreaccIn(Coord_i, nDim);
    
    AD::StartPreacc();
    AD::SetPreaccIn(PrimVar_i, nPrimVarGrad);
    AD::SetPreaccIn(Coord_i, nDim);
    
    for (iNeigh = 0; iNeigh < geometry->node[iPoint]->GetnPoint(); iNeigh++) {
      jPoint = geometry->node[iPoint]->GetPoint(iNeigh);
      Coord_j = geometry->node[jPoint]->GetCoord();
      
      PrimVar_j = snode->GetPrimitive(jPoint);
      
      AD::SetPreaccIn(Coord_j, nDim);
      AD::SetPreaccIn(PrimVar_j, nPrimVarGrad);
      
      AD::SetPreaccIn(Coord_j, nDim);
      AD::SetPreaccIn(PrimVar_j, nPrimVarGrad);
      
      weight = 0.0;
      for (iDim = 0; iDim < nDim; iDim++)
        weight += (Coord_j[iDim]-Coord_i[iDim])*(Coord_j[iDim]-Coord_i[iDim]);
      
      /*--- Sumations for entries of upper triangular matrix R ---*/
      
      if (weight != 0.0) {
        
        snode->AddRmatrix(iPoint,0, 0, (Coord_j[0]-Coord_i[0])*(Coord_j[0]-Coord_i[0])/weight);
        snode->AddRmatrix(iPoint,0, 1, (Coord_j[0]-Coord_i[0])*(Coord_j[1]-Coord_i[1])/weight);
        snode->AddRmatrix(iPoint,1, 1, (Coord_j[1]-Coord_i[1])*(Coord_j[1]-Coord_i[1])/weight);
        
        if (nDim == 3) {
          snode->AddRmatrix(iPoint,0, 2, (Coord_j[0]-Coord_i[0])*(Coord_j[2]-Coord_i[2])/weight);
          snode->AddRmatrix(iPoint,1, 2, (Coord_j[1]-Coord_i[1])*(Coord_j[2]-Coord_i[2])/weight);
          snode->AddRmatrix(iPoint,2, 1, (Coord_j[0]-Coord_i[0])*(Coord_j[2]-Coord_i[2])/weight);
          snode->AddRmatrix(iPoint,2, 2, (Coord_j[2]-Coord_i[2])*(Coord_j[2]-Coord_i[2])/weight);
        }
        
        /*--- Entries of c:= transpose(A)*b ---*/
        
        for (iVar = 0; iVar < nPrimVarGrad; iVar++) {
          for (iDim = 0; iDim < nDim; iDim++) {
            snode->AddGradient_Primitive(iPoint,iVar,iDim, (Coord_j[iDim]-Coord_i[iDim])*(PrimVar_j[iVar]-PrimVar_i[iVar])/weight);
          }
        }
        
      }
    }
<<<<<<< HEAD
    AD::SetPreaccOut(node->GetRmatrix(iPoint), nDim, nDim);
    AD::SetPreaccOut(node->GetGradient_Primitive(iPoint), nPrimVarGrad, nDim);
=======
    AD::SetPreaccOut(node[iPoint]->GetRmatrix(), nDim, nDim);
    AD::SetPreaccOut(node[iPoint]->GetGradient_Primitive(), nPrimVarGrad, nDim);
>>>>>>> a6544479
    AD::EndPreacc();
  }
  
  /*--- Correct the gradient values across any periodic boundaries. ---*/

  for (unsigned short iPeriodic = 1; iPeriodic <= config->GetnMarker_Periodic()/2; iPeriodic++) {
    InitiatePeriodicComms(geometry, config, iPeriodic, PERIODIC_PRIM_LS);
    CompletePeriodicComms(geometry, config, iPeriodic, PERIODIC_PRIM_LS);
  }
  
  /*--- Second loop over points of the grid to compute final gradient ---*/
  
  for (iPoint = 0; iPoint < nPointDomain; iPoint++) {
    
    /*--- Set the value of the singular ---*/
    
    singular = false;
    
    /*--- Entries of upper triangular matrix R ---*/
    
    r11 = 0.0; r12 = 0.0;   r13 = 0.0;    r22 = 0.0;
    r23 = 0.0; r23_a = 0.0; r23_b = 0.0;  r33 = 0.0;
    
    r11 = snode->GetRmatrix(iPoint,0,0);
    r12 = snode->GetRmatrix(iPoint,0,1);
    r22 = snode->GetRmatrix(iPoint,1,1);
    
    AD::StartPreacc();
    AD::SetPreaccIn(r11);
    AD::SetPreaccIn(r12);
    AD::SetPreaccIn(r22);
    
    AD::StartPreacc();
    AD::SetPreaccIn(r11);
    AD::SetPreaccIn(r12);
    AD::SetPreaccIn(r22);
    
    if (r11 >= 0.0) r11 = sqrt(r11); else r11 = 0.0;
    if (r11 != 0.0) r12 = r12/r11; else r12 = 0.0;
    if (r22-r12*r12 >= 0.0) r22 = sqrt(r22-r12*r12); else r22 = 0.0;
    
    if (nDim == 3) {
      r13   = snode->GetRmatrix(iPoint,0,2);
      r23_a = snode->GetRmatrix(iPoint,1,2);
      r23_b = snode->GetRmatrix(iPoint,2,1);
      r33   = snode->GetRmatrix(iPoint,2,2);
      
      AD::SetPreaccIn(r13);
      AD::SetPreaccIn(r23_a);
      AD::SetPreaccIn(r23_b);
      AD::SetPreaccIn(r33);
      
      AD::SetPreaccIn(r13);
      AD::SetPreaccIn(r23_a);
      AD::SetPreaccIn(r23_b);
      AD::SetPreaccIn(r33);
      
      if (r11 != 0.0) r13 = r13/r11; else r13 = 0.0;
      if ((r22 != 0.0) && (r11*r22 != 0.0)) r23 = r23_a/r22 - r23_b*r12/(r11*r22); else r23 = 0.0;
      if (r33-r23*r23-r13*r13 >= 0.0) r33 = sqrt(r33-r23*r23-r13*r13); else r33 = 0.0;
    }
    
    /*--- Compute determinant ---*/
    
    if (nDim == 2) detR2 = (r11*r22)*(r11*r22);
    else detR2 = (r11*r22*r33)*(r11*r22*r33);
    
    /*--- Detect singular matrices ---*/
    
    if (abs(detR2) <= EPS) { detR2 = 1.0; singular = true; }
    
    /*--- S matrix := inv(R)*traspose(inv(R)) ---*/
    
    if (singular) {
      for (iDim = 0; iDim < nDim; iDim++)
        for (jDim = 0; jDim < nDim; jDim++)
          Smatrix[iDim][jDim] = 0.0;
    }
    else {
      if (nDim == 2) {
        Smatrix[0][0] = (r12*r12+r22*r22)/detR2;
        Smatrix[0][1] = -r11*r12/detR2;
        Smatrix[1][0] = Smatrix[0][1];
        Smatrix[1][1] = r11*r11/detR2;
      }
      else {
        z11 = r22*r33; z12 = -r12*r33; z13 = r12*r23-r13*r22;
        z22 = r11*r33; z23 = -r11*r23; z33 = r11*r22;
        Smatrix[0][0] = (z11*z11+z12*z12+z13*z13)/detR2;
        Smatrix[0][1] = (z12*z22+z13*z23)/detR2;
        Smatrix[0][2] = (z13*z33)/detR2;
        Smatrix[1][0] = Smatrix[0][1];
        Smatrix[1][1] = (z22*z22+z23*z23)/detR2;
        Smatrix[1][2] = (z23*z33)/detR2;
        Smatrix[2][0] = Smatrix[0][2];
        Smatrix[2][1] = Smatrix[1][2];
        Smatrix[2][2] = (z33*z33)/detR2;
      }
    }
    
    AD::SetPreaccOut(Smatrix, nDim, nDim);
    AD::EndPreacc();
    
    /*--- Computation of the gradient: S*c ---*/
    for (iVar = 0; iVar < nPrimVarGrad; iVar++) {
      for (iDim = 0; iDim < nDim; iDim++) {
        Cvector[iVar][iDim] = 0.0;
        for (jDim = 0; jDim < nDim; jDim++) {
          Cvector[iVar][iDim] += Smatrix[iDim][jDim]*snode->GetGradient_Primitive(iPoint,iVar, jDim);
        }
      }
    }
    
    for (iVar = 0; iVar < nPrimVarGrad; iVar++) {
      for (iDim = 0; iDim < nDim; iDim++) {
        snode->SetGradient_Primitive(iPoint,iVar, iDim, Cvector[iVar][iDim]);
      }
    }
    
  }
  
  /*--- Communicate the gradient values via MPI. ---*/
  
  InitiateComms(geometry, config, PRIMITIVE_GRADIENT);
  CompleteComms(geometry, config, PRIMITIVE_GRADIENT);
  
}

void CIncEulerSolver::SetPrimitive_Limiter(CGeometry *geometry, CConfig *config) {
  
  unsigned long iEdge, iPoint, jPoint;
  unsigned short iVar, iDim;
  su2double **Gradient_i, **Gradient_j, *Coord_i, *Coord_j,
  *Primitive, *Primitive_i, *Primitive_j,
  *LocalMinPrimitive = NULL, *LocalMaxPrimitive = NULL,
  *GlobalMinPrimitive = NULL, *GlobalMaxPrimitive = NULL,
  dave, LimK, eps2, eps1, dm, dp, du, y, limiter;
  
#ifdef CODI_REVERSE_TYPE
  bool TapeActive = false;

  if (config->GetDiscrete_Adjoint() && config->GetFrozen_Limiter_Disc()) {
    /*--- If limiters are frozen do not record the computation ---*/
    TapeActive = AD::globalTape.isActive();
    AD::StopRecording();
  }
#endif
  
  dave = config->GetRefElemLength();
  LimK = config->GetVenkat_LimiterCoeff();

  if (config->GetKind_SlopeLimit_Flow() == NO_LIMITER) {
   
    for (iPoint = 0; iPoint < geometry->GetnPoint(); iPoint++) {
      for (iVar = 0; iVar < nPrimVarGrad; iVar++) {
        snode->SetLimiter_Primitive(iPoint,iVar, 1.0);
      }
    }
    
  }
  
  else {
    
    /*--- Initialize solution max and solution min and the limiter in the entire domain --*/
    
    for (iPoint = 0; iPoint < geometry->GetnPoint(); iPoint++) {
      for (iVar = 0; iVar < nPrimVarGrad; iVar++) {
        snode->SetSolution_Max(iPoint,iVar, -EPS);
        snode->SetSolution_Min(iPoint,iVar, EPS);
        snode->SetLimiter_Primitive(iPoint,iVar, 2.0);
      }
    }
    
    /*--- Establish bounds for Spekreijse monotonicity by finding max & min values of neighbor variables --*/
    
    for (iEdge = 0; iEdge < geometry->GetnEdge(); iEdge++) {
      
      /*--- Point identification, Normal vector and area ---*/
      
      iPoint = geometry->edge[iEdge]->GetNode(0);
      jPoint = geometry->edge[iEdge]->GetNode(1);
      
      /*--- Get the primitive variables ---*/
      
      Primitive_i = snode->GetPrimitive(iPoint);
      Primitive_j = snode->GetPrimitive(jPoint);
      
      /*--- Compute the maximum, and minimum values for nodes i & j ---*/
      
      for (iVar = 0; iVar < nPrimVarGrad; iVar++) {
        du = (Primitive_j[iVar] - Primitive_i[iVar]);
        snode->SetSolution_Min(iPoint, iVar, min(snode->GetSolution_Min(iPoint, iVar), du));
        snode->SetSolution_Max(iPoint, iVar, max(snode->GetSolution_Max(iPoint, iVar), du));
        snode->SetSolution_Min(jPoint, iVar, min(snode->GetSolution_Min(jPoint, iVar), -du));
        snode->SetSolution_Max(jPoint, iVar, max(snode->GetSolution_Max(jPoint, iVar), -du));
      }
      
    }
    
    /*--- Correct the limiter values across any periodic boundaries. ---*/

    for (unsigned short iPeriodic = 1; iPeriodic <= config->GetnMarker_Periodic()/2; iPeriodic++) {
      InitiatePeriodicComms(geometry, config, iPeriodic, PERIODIC_LIM_PRIM_1);
      CompletePeriodicComms(geometry, config, iPeriodic, PERIODIC_LIM_PRIM_1);
    }
    
  }
  
  
  /*--- Barth-Jespersen limiter with Venkatakrishnan modification ---*/
  
  if (config->GetKind_SlopeLimit_Flow() == BARTH_JESPERSEN) {
    
    for (iEdge = 0; iEdge < geometry->GetnEdge(); iEdge++) {
      
      iPoint     = geometry->edge[iEdge]->GetNode(0);
      jPoint     = geometry->edge[iEdge]->GetNode(1);
      Gradient_i = snode->GetGradient_Primitive(iPoint);
      Gradient_j = snode->GetGradient_Primitive(jPoint);
      Coord_i    = geometry->node[iPoint]->GetCoord();
      Coord_j    = geometry->node[jPoint]->GetCoord();
      
      AD::StartPreacc();
      AD::SetPreaccIn(Gradient_i, nPrimVarGrad, nDim);
      AD::SetPreaccIn(Gradient_j, nPrimVarGrad, nDim);
      AD::SetPreaccIn(Coord_i, nDim); AD::SetPreaccIn(Coord_j, nDim);

      for (iVar = 0; iVar < nPrimVarGrad; iVar++) {
        
        AD::SetPreaccIn(snode->GetSolution_Max(iPoint,iVar));
        AD::SetPreaccIn(snode->GetSolution_Min(iPoint,iVar));
        AD::SetPreaccIn(snode->GetSolution_Max(jPoint,iVar));
        AD::SetPreaccIn(snode->GetSolution_Min(jPoint,iVar));

        /*--- Calculate the interface left gradient, delta- (dm) ---*/
        
        dm = 0.0;
        for (iDim = 0; iDim < nDim; iDim++)
          dm += 0.5*(Coord_j[iDim]-Coord_i[iDim])*Gradient_i[iVar][iDim];
        
        if (dm == 0.0) { limiter = 2.0; }
        else {
          if ( dm > 0.0 ) dp = snode->GetSolution_Max(iPoint,iVar);
          else dp = snode->GetSolution_Min(iPoint,iVar);
          limiter = dp/dm;
        }
        
        if (limiter < snode->GetLimiter_Primitive(iPoint,iVar)) {
          snode->SetLimiter_Primitive(iPoint,iVar, limiter);
          AD::SetPreaccOut(snode->GetLimiter_Primitive(iPoint)[iVar]);
        }
        
        /*--- Calculate the interface right gradient, delta+ (dp) ---*/
        
        dm = 0.0;
        for (iDim = 0; iDim < nDim; iDim++)
          dm += 0.5*(Coord_i[iDim]-Coord_j[iDim])*Gradient_j[iVar][iDim];
        
        if (dm == 0.0) { limiter = 2.0; }
        else {
          if ( dm > 0.0 ) dp = snode->GetSolution_Max(jPoint,iVar);
          else dp = snode->GetSolution_Min(jPoint,iVar);
          limiter = dp/dm;
        }
        
        if (limiter < snode->GetLimiter_Primitive(jPoint,iVar)) {
          snode->SetLimiter_Primitive(jPoint,iVar, limiter);
          AD::SetPreaccOut(snode->GetLimiter_Primitive(jPoint)[iVar]);
        }
        
      }
      
      AD::EndPreacc();
      
    }
    
    for (iPoint = 0; iPoint < geometry->GetnPoint(); iPoint++) {
      for (iVar = 0; iVar < nPrimVarGrad; iVar++) {
        y =  snode->GetLimiter_Primitive(iPoint,iVar);
        limiter = (y*y + 2.0*y) / (y*y + y + 2.0);
        snode->SetLimiter_Primitive(iPoint,iVar, limiter);
      }
    }
    
  }
  
  /*--- Venkatakrishnan limiter ---*/
  
  if ((config->GetKind_SlopeLimit_Flow() == VENKATAKRISHNAN) ||
      (config->GetKind_SlopeLimit_Flow() == VENKATAKRISHNAN_WANG)) {
    
    if (config->GetKind_SlopeLimit_Flow() == VENKATAKRISHNAN_WANG) {
      
      /*--- Allocate memory for the max and min primitive value --*/
      
      LocalMinPrimitive = new su2double [nPrimVarGrad]; GlobalMinPrimitive = new su2double [nPrimVarGrad];
      LocalMaxPrimitive = new su2double [nPrimVarGrad]; GlobalMaxPrimitive = new su2double [nPrimVarGrad];
      
      /*--- Compute the max value and min value of the solution ---*/
      
      Primitive = snode->GetPrimitive(0);
      for (iVar = 0; iVar < nPrimVarGrad; iVar++) {
        LocalMinPrimitive[iVar] = Primitive[iVar];
        LocalMaxPrimitive[iVar] = Primitive[iVar];
      }
      
      for (iPoint = 0; iPoint < geometry->GetnPoint(); iPoint++) {
        
        /*--- Get the primitive variables ---*/
        
        Primitive = snode->GetPrimitive(iPoint);

        for (iVar = 0; iVar < nPrimVarGrad; iVar++) {
          LocalMinPrimitive[iVar] = min (LocalMinPrimitive[iVar], Primitive[iVar]);
          LocalMaxPrimitive[iVar] = max (LocalMaxPrimitive[iVar], Primitive[iVar]);
        }
        
      }

#ifdef HAVE_MPI
      SU2_MPI::Allreduce(LocalMinPrimitive, GlobalMinPrimitive, nPrimVarGrad, MPI_DOUBLE, MPI_MIN, MPI_COMM_WORLD);
      SU2_MPI::Allreduce(LocalMaxPrimitive, GlobalMaxPrimitive, nPrimVarGrad, MPI_DOUBLE, MPI_MAX, MPI_COMM_WORLD);
#else
      for (iVar = 0; iVar < nPrimVarGrad; iVar++) {
        GlobalMinPrimitive[iVar] = LocalMinPrimitive[iVar];
        GlobalMaxPrimitive[iVar] = LocalMaxPrimitive[iVar];
      }
#endif
    }
    
    for (iEdge = 0; iEdge < geometry->GetnEdge(); iEdge++) {
      
      iPoint     = geometry->edge[iEdge]->GetNode(0);
      jPoint     = geometry->edge[iEdge]->GetNode(1);
      Gradient_i = snode->GetGradient_Primitive(iPoint);
      Gradient_j = snode->GetGradient_Primitive(jPoint);
      Coord_i    = geometry->node[iPoint]->GetCoord();
      Coord_j    = geometry->node[jPoint]->GetCoord();
      
      for (iVar = 0; iVar < nPrimVarGrad; iVar++) {
          
        AD::StartPreacc();
        AD::SetPreaccIn(Gradient_i[iVar], nDim);
        AD::SetPreaccIn(Gradient_j[iVar], nDim);
        AD::SetPreaccIn(Coord_i, nDim);
        AD::SetPreaccIn(Coord_j, nDim);
        AD::SetPreaccIn(snode->GetSolution_Max(iPoint,iVar));
        AD::SetPreaccIn(snode->GetSolution_Min(iPoint,iVar));
        AD::SetPreaccIn(snode->GetSolution_Max(jPoint,iVar));
        AD::SetPreaccIn(snode->GetSolution_Min(jPoint,iVar));
        
        if (config->GetKind_SlopeLimit_Flow() == VENKATAKRISHNAN_WANG) {
          AD::SetPreaccIn(GlobalMaxPrimitive[iVar]);
          AD::SetPreaccIn(GlobalMinPrimitive[iVar]);
          eps1 = LimK * (GlobalMaxPrimitive[iVar] - GlobalMinPrimitive[iVar]);
          eps2 = eps1*eps1;
        }
        else {
          eps1 = LimK*dave;
          eps2 = eps1*eps1*eps1;
        }
        
        /*--- Calculate the interface left gradient, delta- (dm) ---*/
        
        dm = 0.0;
        for (iDim = 0; iDim < nDim; iDim++)
          dm += 0.5*(Coord_j[iDim]-Coord_i[iDim])*Gradient_i[iVar][iDim];
        
        /*--- Calculate the interface right gradient, delta+ (dp) ---*/
        
        if ( dm > 0.0 ) dp = snode->GetSolution_Max(iPoint,iVar);
        else dp = snode->GetSolution_Min(iPoint,iVar);
        
        limiter = ( dp*dp + 2.0*dp*dm + eps2 )/( dp*dp + dp*dm + 2.0*dm*dm + eps2);
        
        if (limiter < snode->GetLimiter_Primitive(iPoint,iVar)){
          snode->SetLimiter_Primitive(iPoint,iVar, limiter);
          AD::SetPreaccOut(snode->GetLimiter_Primitive(iPoint)[iVar]);
        }
        
        /*-- Repeat for point j on the edge ---*/
        
        dm = 0.0;
        for (iDim = 0; iDim < nDim; iDim++)
          dm += 0.5*(Coord_i[iDim]-Coord_j[iDim])*Gradient_j[iVar][iDim];
        
        if ( dm > 0.0 ) dp = snode->GetSolution_Max(jPoint,iVar);
        else dp = snode->GetSolution_Min(jPoint,iVar);
        
        limiter = ( dp*dp + 2.0*dp*dm + eps2 )/( dp*dp + dp*dm + 2.0*dm*dm + eps2);
        
        if (limiter < snode->GetLimiter_Primitive(jPoint,iVar)){
          snode->SetLimiter_Primitive(jPoint,iVar, limiter);
          AD::SetPreaccOut(snode->GetLimiter_Primitive(jPoint)[iVar]);
        }
        
        AD::EndPreacc();
      }
    }
    
    if (LocalMinPrimitive  != NULL) delete [] LocalMinPrimitive;
    if (LocalMaxPrimitive  != NULL) delete [] LocalMaxPrimitive;
    if (GlobalMinPrimitive != NULL) delete [] GlobalMinPrimitive;
    if (GlobalMaxPrimitive != NULL) delete [] GlobalMaxPrimitive;

  }
  
  /*--- Correct the limiter values across any periodic boundaries. ---*/

  for (unsigned short iPeriodic = 1; iPeriodic <= config->GetnMarker_Periodic()/2; iPeriodic++) {
    InitiatePeriodicComms(geometry, config, iPeriodic, PERIODIC_LIM_PRIM_2);
    CompletePeriodicComms(geometry, config, iPeriodic, PERIODIC_LIM_PRIM_2);
  }
  
  /*--- Limiter MPI ---*/
  
  InitiateComms(geometry, config, PRIMITIVE_LIMITER);
  CompleteComms(geometry, config, PRIMITIVE_LIMITER);

#ifdef CODI_REVERSE_TYPE
  if (TapeActive) AD::StartRecording();
#endif
}

void CIncEulerSolver::SetFarfield_AoA(CGeometry *geometry, CSolver **solver_container,
                                   CConfig *config, unsigned short iMesh, bool Output) {
  
  su2double Target_CL = 0.0, AoA = 0.0, Vel_Infty[3] = {0.0,0.0,0.0},
  AoA_inc = 0.0, Vel_Infty_Mag, Old_AoA;
  
  unsigned short iDim;
  
  unsigned long Iter_Fixed_CL = config->GetIter_Fixed_CL();
  unsigned long Update_Alpha = config->GetUpdate_Alpha();
  
  unsigned long InnerIter       = config->GetInnerIter();
  bool write_heads = ((InnerIter % Iter_Fixed_CL == 0) && (InnerIter != 0));
  su2double Beta                 = config->GetAoS()*PI_NUMBER/180.0;
  su2double dCL_dAlpha           = config->GetdCL_dAlpha()*180.0/PI_NUMBER;
  bool Update_AoA             = false;
  
  if (InnerIter == 0) AoA_Counter = 0;
  
  /*--- Only the fine mesh level should check the convergence criteria ---*/
  
  if ((iMesh == MESH_0) && Output) {
    
    /*--- Initialize the update flag to false ---*/
    
    Update_AoA = false;
    
    /*--- Reevaluate Angle of Attack at a fixed number of iterations ---*/
    
    if ((InnerIter % Iter_Fixed_CL == 0) && (InnerIter != 0)) {
      AoA_Counter++;
      if ((AoA_Counter <= Update_Alpha)) Update_AoA = true;
      Update_AoA = true;
    }
    
    /*--- Store the update boolean for use on other mesh levels in the MG ---*/
    
    config->SetUpdate_AoA(Update_AoA);
    
  } else {
    Update_AoA = config->GetUpdate_AoA();
  }
  
  if (Update_AoA && Output) {
    
    /*--- Retrieve the specified target CL value. ---*/
    
    Target_CL = config->GetTarget_CL();
    
    /*--- Retrieve the old AoA (radians) ---*/
    
    AoA_old = config->GetAoA()*PI_NUMBER/180.0;
    
    /*--- Estimate the increment in AoA based on dCL_dAlpha (radians) ---*/
    
    AoA_inc = (1.0/dCL_dAlpha)*(Target_CL - Total_CL);
    
    /*--- Compute a new value for AoA on the fine mesh only (radians)---*/
    
    if (iMesh == MESH_0) AoA = AoA_old + AoA_inc;
    else { AoA = config->GetAoA()*PI_NUMBER/180.0; }
    
    /*--- Only the fine mesh stores the updated values for AoA in config ---*/
    
    if (iMesh == MESH_0) {
      config->SetAoA(AoA*180.0/PI_NUMBER);
    }
    
    /*--- Update the freestream velocity vector at the farfield ---*/
    
    for (iDim = 0; iDim < nDim; iDim++)
      Vel_Infty[iDim] = GetVelocity_Inf(iDim);
    
    /*--- Compute the magnitude of the free stream velocity ---*/
    
    Vel_Infty_Mag = 0;
    for (iDim = 0; iDim < nDim; iDim++)
      Vel_Infty_Mag += Vel_Infty[iDim]*Vel_Infty[iDim];
    Vel_Infty_Mag = sqrt(Vel_Infty_Mag);
    
    /*--- Compute the new freestream velocity with the updated AoA ---*/
    
    if (nDim == 2) {
      Vel_Infty[0] = cos(AoA)*Vel_Infty_Mag;
      Vel_Infty[1] = sin(AoA)*Vel_Infty_Mag;
    }
    if (nDim == 3) {
      Vel_Infty[0] = cos(AoA)*cos(Beta)*Vel_Infty_Mag;
      Vel_Infty[1] = sin(Beta)*Vel_Infty_Mag;
      Vel_Infty[2] = sin(AoA)*cos(Beta)*Vel_Infty_Mag;
    }
    
    /*--- Store the new freestream velocity vector for the next iteration ---*/
    
    for (iDim = 0; iDim < nDim; iDim++) {
      Velocity_Inf[iDim] = Vel_Infty[iDim];
    }
    
    /*--- Only the fine mesh stores the updated values for velocity in config ---*/
    
    if (iMesh == MESH_0) {
      for (iDim = 0; iDim < nDim; iDim++)
        config->SetVelocity_FreeStreamND(Vel_Infty[iDim], iDim);
    }
    
    /*--- Output some information to the console with the headers ---*/
    
    if ((rank == MASTER_NODE) && (iMesh == MESH_0) && write_heads && !config->GetDiscrete_Adjoint()) {
      Old_AoA = config->GetAoA() - AoA_inc*(180.0/PI_NUMBER);
      
      cout.precision(7);
      cout.setf(ios::fixed, ios::floatfield);
      cout << endl << "----------------------------- Fixed CL Mode -----------------------------" << endl;
      cout << "CL: " << Total_CL;
      cout << " (target: " << config->GetTarget_CL() <<")." << endl;
      cout.precision(4);
      cout << "Previous AoA: " << Old_AoA << " deg";
      cout << ", new AoA: " << config->GetAoA() << " deg." << endl;

      cout << "-------------------------------------------------------------------------" << endl << endl;
    }
    
  }
  
}

void CIncEulerSolver::SetInletAtVertex(su2double *val_inlet,
                                       unsigned short iMarker,
                                       unsigned long iVertex) {
  
  /*--- Alias positions within inlet file for readability ---*/
  
  unsigned short T_position       = nDim;
  unsigned short P_position       = nDim+1;
  unsigned short FlowDir_position = nDim+2;
  
  /*--- Check that the norm of the flow unit vector is actually 1 ---*/
  
  su2double norm = 0.0;
  for (unsigned short iDim = 0; iDim < nDim; iDim++) {
    norm += pow(val_inlet[FlowDir_position + iDim], 2);
  }
  norm = sqrt(norm);
  
  /*--- The tolerance here needs to be loose.  When adding a very
   * small number (1e-10 or smaller) to a number close to 1.0, floating
   * point roundoff errors can occur. ---*/
  
  if (abs(norm - 1.0) > 1e-6) {
    ostringstream error_msg;
    error_msg << "ERROR: Found these values in columns ";
    error_msg << FlowDir_position << " - ";
    error_msg << FlowDir_position + nDim - 1 << endl;
    error_msg << std::scientific;
    error_msg << "  [" << val_inlet[FlowDir_position];
    error_msg << ", " << val_inlet[FlowDir_position + 1];
    if (nDim == 3) error_msg << ", " << val_inlet[FlowDir_position + 2];
    error_msg << "]" << endl;
    error_msg << "  These values should be components of a unit vector for direction," << endl;
    error_msg << "  but their magnitude is: " << norm << endl;
    SU2_MPI::Error(error_msg.str(), CURRENT_FUNCTION);
  }
  
  /*--- Store the values in our inlet data structures. ---*/
  
  Inlet_Ttotal[iMarker][iVertex] = val_inlet[T_position];
  Inlet_Ptotal[iMarker][iVertex] = val_inlet[P_position];
  for (unsigned short iDim = 0; iDim < nDim; iDim++) {
    Inlet_FlowDir[iMarker][iVertex][iDim] =  val_inlet[FlowDir_position + iDim];
  }
  
}

su2double CIncEulerSolver::GetInletAtVertex(su2double *val_inlet,
                                            unsigned long val_inlet_point,
                                            unsigned short val_kind_marker,
                                            string val_marker,
                                            CGeometry *geometry,
                                            CConfig *config) {
  
  /*--- Local variables ---*/
  
  unsigned short iMarker, iDim;
  unsigned long iPoint, iVertex;
  su2double Area = 0.0;
  su2double Normal[3] = {0.0,0.0,0.0};
  
  /*--- Alias positions within inlet file for readability ---*/
  
    unsigned short T_position       = nDim;
    unsigned short P_position       = nDim+1;
    unsigned short FlowDir_position = nDim+2;
  
  if (val_kind_marker == INLET_FLOW) {
    
    for (iMarker = 0; iMarker < config->GetnMarker_All(); iMarker++) {
      if ((config->GetMarker_All_KindBC(iMarker) == INLET_FLOW) &&
          (config->GetMarker_All_TagBound(iMarker) == val_marker)) {
        
        for (iVertex = 0; iVertex < nVertex[iMarker]; iVertex++){
          
          iPoint = geometry->vertex[iMarker][iVertex]->GetNode();
          
          if (iPoint == val_inlet_point) {
            
            /*-- Compute boundary face area for this vertex. ---*/
            
            geometry->vertex[iMarker][iVertex]->GetNormal(Normal);
            Area = 0.0;
            for (iDim = 0; iDim < nDim; iDim++) Area += Normal[iDim]*Normal[iDim];
            Area = sqrt(Area);
            
            /*--- Access and store the inlet variables for this vertex. ---*/
            
            val_inlet[T_position] = Inlet_Ttotal[iMarker][iVertex];
            val_inlet[P_position] = Inlet_Ptotal[iMarker][iVertex];
            for (iDim = 0; iDim < nDim; iDim++) {
              val_inlet[FlowDir_position + iDim] = Inlet_FlowDir[iMarker][iVertex][iDim];
            }
            
            /*--- Exit once we find the point. ---*/
            
            return Area;
            
          }
        }
      }
    }
  }
  
  /*--- If we don't find a match, then the child point is not on the
   current inlet boundary marker. Return zero area so this point does
   not contribute to the restriction operator and continue. ---*/
  
  return Area;
  
}

void CIncEulerSolver::SetUniformInlet(CConfig* config, unsigned short iMarker) {
  
  if (config->GetMarker_All_KindBC(iMarker) == INLET_FLOW) {
    
    string Marker_Tag   = config->GetMarker_All_TagBound(iMarker);
    su2double p_total   = config->GetInlet_Ptotal(Marker_Tag);
    su2double t_total   = config->GetInlet_Ttotal(Marker_Tag);
    su2double* flow_dir = config->GetInlet_FlowDir(Marker_Tag);
    
    for(unsigned long iVertex=0; iVertex < nVertex[iMarker]; iVertex++){
      Inlet_Ttotal[iMarker][iVertex] = t_total;
      Inlet_Ptotal[iMarker][iVertex] = p_total;
      for (unsigned short iDim = 0; iDim < nDim; iDim++)
        Inlet_FlowDir[iMarker][iVertex][iDim] = flow_dir[iDim];
    }
    
  } else {
    
    /*--- For now, non-inlets just get set to zero. In the future, we
     can do more customization for other boundary types here. ---*/
    
    for(unsigned long iVertex=0; iVertex < nVertex[iMarker]; iVertex++){
      Inlet_Ttotal[iMarker][iVertex] = 0.0;
      Inlet_Ptotal[iMarker][iVertex] = 0.0;
      for (unsigned short iDim = 0; iDim < nDim; iDim++)
        Inlet_FlowDir[iMarker][iVertex][iDim] = 0.0;
    }
  }
  
}

void CIncEulerSolver::Evaluate_ObjFunc(CConfig *config) {

  unsigned short iMarker_Monitoring, Kind_ObjFunc;
  su2double Weight_ObjFunc;

  Total_ComboObj = 0.0;
  
  /*--- Loop over all monitored markers, add to the 'combo' objective ---*/

  for (iMarker_Monitoring = 0; iMarker_Monitoring < config->GetnMarker_Monitoring(); iMarker_Monitoring++) {

    Weight_ObjFunc = config->GetWeight_ObjFunc(iMarker_Monitoring);
    Kind_ObjFunc = config->GetKind_ObjFunc(iMarker_Monitoring);
   
    switch(Kind_ObjFunc) {
      case DRAG_COEFFICIENT:
        Total_ComboObj+=Weight_ObjFunc*(Surface_CD[iMarker_Monitoring]);
        if (config->GetFixed_CL_Mode()) Total_ComboObj -= Weight_ObjFunc*config->GetdCD_dCL()*(Surface_CL[iMarker_Monitoring]);
        if (config->GetFixed_CM_Mode()) Total_ComboObj -= Weight_ObjFunc*config->GetdCD_dCMy()*(Surface_CMy[iMarker_Monitoring]);
        break;
      case LIFT_COEFFICIENT:
        Total_ComboObj+=Weight_ObjFunc*(Surface_CL[iMarker_Monitoring]);
        break;
      case SIDEFORCE_COEFFICIENT:
        Total_ComboObj+=Weight_ObjFunc*(Surface_CSF[iMarker_Monitoring]);
        break;
      case EFFICIENCY:
        Total_ComboObj+=Weight_ObjFunc*(Surface_CEff[iMarker_Monitoring]);
        break;
      case MOMENT_X_COEFFICIENT:
        Total_ComboObj+=Weight_ObjFunc*(Surface_CMx[iMarker_Monitoring]);
        if (config->GetFixed_CL_Mode()) Total_ComboObj -= Weight_ObjFunc*config->GetdCMx_dCL()*(Surface_CL[iMarker_Monitoring]);
        break;
      case MOMENT_Y_COEFFICIENT:
        Total_ComboObj+=Weight_ObjFunc*(Surface_CMy[iMarker_Monitoring]);
        if (config->GetFixed_CL_Mode()) Total_ComboObj -= Weight_ObjFunc*config->GetdCMy_dCL()*(Surface_CL[iMarker_Monitoring]);
        break;
      case MOMENT_Z_COEFFICIENT:
        Total_ComboObj+=Weight_ObjFunc*(Surface_CMz[iMarker_Monitoring]);
        if (config->GetFixed_CL_Mode()) Total_ComboObj -= Weight_ObjFunc*config->GetdCMz_dCL()*(Surface_CL[iMarker_Monitoring]);
        break;
      case FORCE_X_COEFFICIENT:
        Total_ComboObj+=Weight_ObjFunc*Surface_CFx[iMarker_Monitoring];
        break;
      case FORCE_Y_COEFFICIENT:
        Total_ComboObj+=Weight_ObjFunc*Surface_CFy[iMarker_Monitoring];
        break;
      case FORCE_Z_COEFFICIENT:
        Total_ComboObj+=Weight_ObjFunc*Surface_CFz[iMarker_Monitoring];
        break;
      case TOTAL_HEATFLUX:
        Total_ComboObj+=Weight_ObjFunc*Surface_HF_Visc[iMarker_Monitoring];
        break;
      case MAXIMUM_HEATFLUX:
        Total_ComboObj+=Weight_ObjFunc*Surface_MaxHF_Visc[iMarker_Monitoring];
        break;
      default:
        break;

    }
  }
  
  /*--- The following are not per-surface, and so to avoid that they are
   double-counted when multiple surfaces are specified, they have been
   placed outside of the loop above. In addition, multi-objective mode is
   also disabled for these objective functions (error thrown at start). ---*/
  
  Weight_ObjFunc = config->GetWeight_ObjFunc(0);
  Kind_ObjFunc   = config->GetKind_ObjFunc(0);
  
  switch(Kind_ObjFunc) {
    case INVERSE_DESIGN_PRESSURE:
      Total_ComboObj+=Weight_ObjFunc*Total_CpDiff;
      break;
    case INVERSE_DESIGN_HEATFLUX:
      Total_ComboObj+=Weight_ObjFunc*Total_HeatFluxDiff;
      break;
    case THRUST_COEFFICIENT:
      Total_ComboObj+=Weight_ObjFunc*Total_CT;
      break;
    case TORQUE_COEFFICIENT:
      Total_ComboObj+=Weight_ObjFunc*Total_CQ;
      break;
    case FIGURE_OF_MERIT:
      Total_ComboObj+=Weight_ObjFunc*Total_CMerit;
      break;
    case SURFACE_TOTAL_PRESSURE:
      Total_ComboObj+=Weight_ObjFunc*config->GetSurface_TotalPressure(0);
      break;
    case SURFACE_STATIC_PRESSURE:
      Total_ComboObj+=Weight_ObjFunc*config->GetSurface_Pressure(0);
      break;
    case SURFACE_MASSFLOW:
      Total_ComboObj+=Weight_ObjFunc*config->GetSurface_MassFlow(0);
      break;
    case SURFACE_UNIFORMITY:
      Total_ComboObj+=Weight_ObjFunc*config->GetSurface_Uniformity(0);
      break;
    case SURFACE_SECONDARY:
      Total_ComboObj+=Weight_ObjFunc*config->GetSurface_SecondaryStrength(0);
      break;
    case SURFACE_MOM_DISTORTION:
      Total_ComboObj+=Weight_ObjFunc*config->GetSurface_MomentumDistortion(0);
      break;
    case SURFACE_SECOND_OVER_UNIFORM:
      Total_ComboObj+=Weight_ObjFunc*config->GetSurface_SecondOverUniform(0);
      break;
    case SURFACE_PRESSURE_DROP:
      Total_ComboObj+=Weight_ObjFunc*config->GetSurface_PressureDrop(0);
      break;
    case CUSTOM_OBJFUNC:
      Total_ComboObj+=Weight_ObjFunc*Total_Custom_ObjFunc;
      break;
    default:
      break;
  }
  
}

void CIncEulerSolver::SetBeta_Parameter(CGeometry *geometry, CSolver **solver_container,
                                   CConfig *config, unsigned short iMesh) {
  
  su2double epsilon2  = config->GetBeta_Factor();
  su2double epsilon2_default = 4.1;
  su2double maxVel2 = 0.0;
  su2double Beta = 1.0;

  unsigned long iPoint;

  /*--- For now, only the finest mesh level stores the Beta for all levels. ---*/
  
  if (iMesh == MESH_0) {
    
    for (iPoint = 0; iPoint < nPoint; iPoint++) {
      
      /*--- Store the local maximum of the squared velocity in the field. ---*/
      
      if (snode->GetVelocity2(iPoint) > maxVel2)
        maxVel2 = snode->GetVelocity2(iPoint);
      
    }
    
    /*--- Communicate the max globally to give a conservative estimate. ---*/
    
#ifdef HAVE_MPI
    su2double myMaxVel2 = maxVel2; maxVel2 = 0.0;
    SU2_MPI::Allreduce(&myMaxVel2, &maxVel2, 1, MPI_DOUBLE, MPI_MAX, MPI_COMM_WORLD);
#endif
    
    Beta = max(1e-10,maxVel2);
    config->SetMax_Vel2(Beta);
    
  }

  /*--- Allow an override if user supplies a large epsilon^2. ---*/

  epsilon2 = max(epsilon2_default,epsilon2);

  for (iPoint = 0; iPoint < nPoint; iPoint++)
    snode->SetBetaInc2(iPoint,epsilon2*config->GetMax_Vel2());

}

void CIncEulerSolver::SetPreconditioner(CConfig *config, unsigned long iPoint) {

  unsigned short iDim, jDim;

  su2double  BetaInc2, Density, dRhodT, Temperature, oneOverCp, Cp;
  su2double  Velocity[3] = {0.0,0.0,0.0};

  bool variable_density = (config->GetKind_DensityModel() == VARIABLE);
  bool implicit         = (config->GetKind_TimeIntScheme_Flow() == EULER_IMPLICIT);
  bool energy           = config->GetEnergy_Equation();

  /*--- Access the primitive variables at this node. ---*/

  Density     = snode->GetDensity(iPoint);
  BetaInc2    = snode->GetBetaInc2(iPoint);
  Cp          = snode->GetSpecificHeatCp(iPoint);
  oneOverCp   = 1.0/Cp;
  Temperature = snode->GetTemperature(iPoint);

  for (iDim = 0; iDim < nDim; iDim++)
    Velocity[iDim] = snode->GetVelocity(iPoint,iDim);

  /*--- We need the derivative of the equation of state to build the
   preconditioning matrix. For now, the only option is the ideal gas
   law, but in the future, dRhodT should be in the fluid model. ---*/

  if (variable_density) {
    dRhodT = -Density/Temperature;
  } else {
    dRhodT = 0.0;
  }

  /*--- Calculating the inverse of the preconditioning matrix
   that multiplies the time derivative during time integration. ---*/

  if (implicit) {

    /*--- For implicit calculations, we multiply the preconditioner
     by the cell volume over the time step and add to the Jac diagonal. ---*/

    Preconditioner[0][0] = 1.0/BetaInc2;
    for (iDim = 0; iDim < nDim; iDim++)
      Preconditioner[iDim+1][0] = Velocity[iDim]/BetaInc2;

    if (energy) Preconditioner[nDim+1][0] = Cp*Temperature/BetaInc2;
    else        Preconditioner[nDim+1][0] = 0.0;

    for (jDim = 0; jDim < nDim; jDim++) {
      Preconditioner[0][jDim+1] = 0.0;
      for (iDim = 0; iDim < nDim; iDim++) {
        if (iDim == jDim) Preconditioner[iDim+1][jDim+1] = Density;
        else Preconditioner[iDim+1][jDim+1] = 0.0;
      }
      Preconditioner[nDim+1][jDim+1] = 0.0;
    }

    Preconditioner[0][nDim+1] = dRhodT;
    for (iDim = 0; iDim < nDim; iDim++)
      Preconditioner[iDim+1][nDim+1] = Velocity[iDim]*dRhodT;

    if (energy) Preconditioner[nDim+1][nDim+1] = Cp*(dRhodT*Temperature + Density);
    else        Preconditioner[nDim+1][nDim+1] = 1.0;

  } else {

    /*--- For explicit calculations, we move the residual to the
     right-hand side and pre-multiply by the preconditioner inverse.
     Therefore, we build inv(Precon) here and multiply by the residual
     later in the R-K and Euler Explicit time integration schemes. ---*/

    Preconditioner[0][0] = Temperature*BetaInc2*dRhodT/Density + BetaInc2;
    for (iDim = 0; iDim < nDim; iDim ++)
      Preconditioner[iDim+1][0] = -1.0*Velocity[iDim]/Density;

    if (energy) Preconditioner[nDim+1][0] = -1.0*Temperature/Density;
    else        Preconditioner[nDim+1][0] = 0.0;


    for (jDim = 0; jDim < nDim; jDim++) {
      Preconditioner[0][jDim+1] = 0.0;
      for (iDim = 0; iDim < nDim; iDim++) {
        if (iDim == jDim) Preconditioner[iDim+1][jDim+1] = 1.0/Density;
        else Preconditioner[iDim+1][jDim+1] = 0.0;
      }
      Preconditioner[nDim+1][jDim+1] = 0.0;
    }

    Preconditioner[0][nDim+1] = -1.0*BetaInc2*dRhodT*oneOverCp/Density;
    for (iDim = 0; iDim < nDim; iDim ++)
      Preconditioner[iDim+1][nDim+1] = 0.0;

    if (energy) Preconditioner[nDim+1][nDim+1] = oneOverCp/Density;
    else        Preconditioner[nDim+1][nDim+1] = 0.0;
    
  }
  
}

void CIncEulerSolver::BC_Far_Field(CGeometry *geometry, CSolver **solver_container, CNumerics *conv_numerics,
                                CNumerics *visc_numerics, CConfig *config, unsigned short val_marker) {
  
  unsigned short iDim;
  unsigned long iVertex, iPoint, Point_Normal;
  
  su2double *V_infty, *V_domain;
  
  bool implicit      = config->GetKind_TimeIntScheme_Flow() == EULER_IMPLICIT;
  bool viscous       = config->GetViscous();
  
  su2double *Normal = new su2double[nDim];

  /*--- Loop over all the vertices on this boundary marker ---*/
  
  for (iVertex = 0; iVertex < geometry->nVertex[val_marker]; iVertex++) {
    iPoint = geometry->vertex[val_marker][iVertex]->GetNode();

    /*--- Allocate the value at the infinity ---*/

    V_infty = GetCharacPrimVar(val_marker, iVertex);
    
    /*--- Check if the node belongs to the domain (i.e, not a halo node) ---*/
    
    if (geometry->node[iPoint]->GetDomain()) {
      
      /*--- Index of the closest interior node ---*/
      
      Point_Normal = geometry->vertex[val_marker][iVertex]->GetNormal_Neighbor();
      
      /*--- Normal vector for this vertex (negate for outward convention) ---*/
      
      geometry->vertex[val_marker][iVertex]->GetNormal(Normal);
      for (iDim = 0; iDim < nDim; iDim++) Normal[iDim] = -Normal[iDim];
      conv_numerics->SetNormal(Normal);
      
      /*--- Retrieve solution at the farfield boundary node ---*/
      
      V_domain = snode->GetPrimitive(iPoint);

      /*--- Recompute and store the velocity in the primitive variable vector. ---*/

      for (iDim = 0; iDim < nDim; iDim++)
        V_infty[iDim+1] = GetVelocity_Inf(iDim);

      /*--- Far-field pressure set to static pressure (0.0). ---*/

      V_infty[0] = GetPressure_Inf();

      /*--- Dirichlet condition for temperature at far-field (if energy is active). ---*/

      V_infty[nDim+1] = GetTemperature_Inf();

      /*--- Store the density.  ---*/

      V_infty[nDim+2] = GetDensity_Inf();

      /*--- Beta coefficient stored at the node ---*/

      V_infty[nDim+3] = snode->GetBetaInc2(iPoint);

      /*--- Cp is needed for Temperature equation. ---*/

      V_infty[nDim+7] = snode->GetSpecificHeatCp(iPoint);

      /*--- Set various quantities in the numerics class ---*/
      
      conv_numerics->SetPrimitive(V_domain, V_infty);
      
      if (dynamic_grid)
        conv_numerics->SetGridVel(geometry->node[iPoint]->GetGridVel(),
                                  geometry->node[iPoint]->GetGridVel());
      
      /*--- Compute the convective residual using an upwind scheme ---*/
      
      conv_numerics->ComputeResidual(Residual, Jacobian_i, Jacobian_j, config);
      
      /*--- Update residual value ---*/

      LinSysRes.AddBlock(iPoint, Residual);
      
      /*--- Convective Jacobian contribution for implicit integration ---*/
      
      if (implicit)
        Jacobian.AddBlock(iPoint, iPoint, Jacobian_i);
      
      /*--- Viscous residual contribution ---*/
      
      if (viscous) {
        
        /*--- Set transport properties at infinity. ---*/

        V_infty[nDim+4] = snode->GetLaminarViscosity(iPoint);
        V_infty[nDim+5] = snode->GetEddyViscosity(iPoint);
        V_infty[nDim+6] = snode->GetThermalConductivity(iPoint);

        /*--- Set the normal vector and the coordinates ---*/
        
        visc_numerics->SetNormal(Normal);
        visc_numerics->SetCoord(geometry->node[iPoint]->GetCoord(),
                                geometry->node[Point_Normal]->GetCoord());
        
        /*--- Primitive variables, and gradient ---*/
        
        visc_numerics->SetPrimitive(V_domain, V_infty);
        visc_numerics->SetPrimVarGradient(snode->GetGradient_Primitive(iPoint),
                                          snode->GetGradient_Primitive(iPoint));
        
        /*--- Turbulent kinetic energy ---*/
        
        if ((config->GetKind_Turb_Model() == SST) || (config->GetKind_Turb_Model() == SST_SUST))
          visc_numerics->SetTurbKineticEnergy(solver_container[TURB_SOL]->node->GetSolution(iPoint,0),
                                              solver_container[TURB_SOL]->node->GetSolution(iPoint,0));
        
        /*--- Compute and update viscous residual ---*/

        visc_numerics->ComputeResidual(Residual, Jacobian_i, Jacobian_j, config);
        LinSysRes.SubtractBlock(iPoint, Residual);
        
        /*--- Viscous Jacobian contribution for implicit integration ---*/
        
        if (implicit)
          Jacobian.SubtractBlock(iPoint, iPoint, Jacobian_i);
        
      }
      
    }
  }
  
  /*--- Free locally allocated memory ---*/
  
  delete [] Normal;
  
}

void CIncEulerSolver::BC_Inlet(CGeometry *geometry, CSolver **solver_container,
                            CNumerics *conv_numerics, CNumerics *visc_numerics, CConfig *config, unsigned short val_marker) {
  unsigned short iDim;
  unsigned long iVertex, iPoint;
  unsigned long Point_Normal;
  su2double *Flow_Dir, Flow_Dir_Mag, Vel_Mag, Area, P_total, P_domain, Vn;
  su2double *V_inlet, *V_domain;
  su2double UnitFlowDir[3] = {0.0,0.0,0.0};
  su2double dV[3] = {0.0,0.0,0.0};
  su2double Damping = config->GetInc_Inlet_Damping();

  bool implicit      = (config->GetKind_TimeIntScheme_Flow() == EULER_IMPLICIT);
  bool viscous       = config->GetViscous();

  string Marker_Tag  = config->GetMarker_All_TagBound(val_marker);

  unsigned short Kind_Inlet = config->GetKind_Inc_Inlet(Marker_Tag);

  su2double *Normal = new su2double[nDim];

  /*--- Loop over all the vertices on this boundary marker ---*/
  
  for (iVertex = 0; iVertex < geometry->nVertex[val_marker]; iVertex++) {
    
    /*--- Allocate the value at the inlet ---*/
    
    V_inlet = GetCharacPrimVar(val_marker, iVertex);
    
    iPoint = geometry->vertex[val_marker][iVertex]->GetNode();
    
    /*--- Check if the node belongs to the domain (i.e., not a halo node) ---*/
    
    if (geometry->node[iPoint]->GetDomain()) {

      /*--- Index of the closest interior node ---*/

      Point_Normal = geometry->vertex[val_marker][iVertex]->GetNormal_Neighbor();
      
      /*--- Normal vector for this vertex (negate for outward convention) ---*/
      
      geometry->vertex[val_marker][iVertex]->GetNormal(Normal);
      for (iDim = 0; iDim < nDim; iDim++) Normal[iDim] = -Normal[iDim];
      conv_numerics->SetNormal(Normal);
      
      Area = 0.0;
      for (iDim = 0; iDim < nDim; iDim++) Area += Normal[iDim]*Normal[iDim];
      Area = sqrt (Area);
    
      /*--- Both types of inlets may use the prescribed flow direction.
       Ensure that the flow direction is a unit vector. ---*/
      
      Flow_Dir = Inlet_FlowDir[val_marker][iVertex];
      Flow_Dir_Mag = 0.0;
      for (iDim = 0; iDim < nDim; iDim++)
        Flow_Dir_Mag += Flow_Dir[iDim]*Flow_Dir[iDim];
      Flow_Dir_Mag = sqrt(Flow_Dir_Mag);
      
      /*--- Store the unit flow direction vector. ---*/
      
      for (iDim = 0; iDim < nDim; iDim++)
        UnitFlowDir[iDim] = Flow_Dir[iDim]/Flow_Dir_Mag;

      /*--- Retrieve solution at this boundary node. ---*/
      
      V_domain = snode->GetPrimitive(iPoint);

      /*--- Neumann condition for dynamic pressure ---*/
      
      V_inlet[0] = snode->GetPressure(iPoint);
      
      /*--- The velocity is either prescribed or computed from total pressure. ---*/

      switch (Kind_Inlet) {
          
          /*--- Velocity and temperature (if required) been specified at the inlet. ---*/
          
        case VELOCITY_INLET:
          
          /*--- Retrieve the specified velocity and temperature for the inlet. ---*/
          
          Vel_Mag  = Inlet_Ptotal[val_marker][iVertex]/config->GetVelocity_Ref();
          
          /*--- Store the velocity in the primitive variable vector. ---*/
          
          for (iDim = 0; iDim < nDim; iDim++)
            V_inlet[iDim+1] = Vel_Mag*UnitFlowDir[iDim];
          
          /*--- Dirichlet condition for temperature (if energy is active) ---*/
          
          V_inlet[nDim+1] = Inlet_Ttotal[val_marker][iVertex]/config->GetTemperature_Ref();
          
          break;
          
          /*--- Stagnation pressure has been specified at the inlet. ---*/
          
        case PRESSURE_INLET:
          
          /*--- Retrieve the specified total pressure for the inlet. ---*/
          
          P_total = Inlet_Ptotal[val_marker][iVertex]/config->GetPressure_Ref();
          
          /*--- Store the current static pressure for clarity. ---*/
          
          P_domain = snode->GetPressure(iPoint);
          
          /*--- Check for back flow through the inlet. ---*/
          
          Vn = 0.0;
          for (iDim = 0; iDim < nDim; iDim++) {
            Vn += V_domain[iDim+1]*(-1.0*Normal[iDim]/Area);
          }
          
          /*--- If the local static pressure is larger than the specified
           total pressure or the velocity is directed upstream, we have a
           back flow situation. The specified total pressure should be used
           as a static pressure condition and the velocity from the domain
           is used for the BC. ---*/
          
          if ((P_domain > P_total) || (Vn < 0.0)) {
            
            /*--- Back flow: use the prescribed P_total as static pressure. ---*/
            
            V_inlet[0] = Inlet_Ptotal[val_marker][iVertex]/config->GetPressure_Ref();
            
            /*--- Neumann condition for velocity. ---*/
            
            for (iDim = 0; iDim < nDim; iDim++)
              V_inlet[iDim+1] = V_domain[iDim+1];
            
            /*--- Neumann condition for the temperature. ---*/
            
            V_inlet[nDim+1] = snode->GetTemperature(iPoint);
            
          } else {
            
            /*--- Update the velocity magnitude using the total pressure. ---*/
            
            Vel_Mag = sqrt((P_total - P_domain)/(0.5*snode->GetDensity(iPoint)));
            
            /*--- If requested, use the local boundary normal (negative),
             instead of the prescribed flow direction in the config. ---*/
            
            if (config->GetInc_Inlet_UseNormal()) {
              for (iDim = 0; iDim < nDim; iDim++)
                UnitFlowDir[iDim] = -Normal[iDim]/Area;
            }
            
            /*--- Compute the delta change in velocity in each direction. ---*/
            
            for (iDim = 0; iDim < nDim; iDim++)
              dV[iDim] = Vel_Mag*UnitFlowDir[iDim] - V_domain[iDim+1];
            
            /*--- Update the velocity in the primitive variable vector.
             Note we use damping here to improve stability/convergence. ---*/
            
            for (iDim = 0; iDim < nDim; iDim++)
              V_inlet[iDim+1] = V_domain[iDim+1] + Damping*dV[iDim];
            
            /*--- Dirichlet condition for temperature (if energy is active) ---*/
            
            V_inlet[nDim+1] = Inlet_Ttotal[val_marker][iVertex]/config->GetTemperature_Ref();
            
          }
          
          break;
          
      }

      /*--- Access density at the node. This is either constant by
        construction, or will be set fixed implicitly by the temperature
        and equation of state. ---*/

      V_inlet[nDim+2] = snode->GetDensity(iPoint);

      /*--- Beta coefficient from the config file ---*/

      V_inlet[nDim+3] = snode->GetBetaInc2(iPoint);

      /*--- Cp is needed for Temperature equation. ---*/

      V_inlet[nDim+7] = snode->GetSpecificHeatCp(iPoint);

      /*--- Set various quantities in the solver class ---*/
      
      conv_numerics->SetPrimitive(V_domain, V_inlet);
      
      if (dynamic_grid)
        conv_numerics->SetGridVel(geometry->node[iPoint]->GetGridVel(),
                                  geometry->node[iPoint]->GetGridVel());
      
      /*--- Compute the residual using an upwind scheme ---*/
      
      conv_numerics->ComputeResidual(Residual, Jacobian_i, Jacobian_j, config);
      
      /*--- Update residual value ---*/
      
      LinSysRes.AddBlock(iPoint, Residual);
      
      /*--- Jacobian contribution for implicit integration ---*/
      
      if (implicit)
        Jacobian.AddBlock(iPoint, iPoint, Jacobian_i);

      /*--- Viscous contribution, commented out because serious convergence problems ---*/

      if (viscous) {
        
        /*--- Set transport properties at the inlet ---*/
        
        V_inlet[nDim+4] = snode->GetLaminarViscosity(iPoint);
        V_inlet[nDim+5] = snode->GetEddyViscosity(iPoint);
        V_inlet[nDim+6] = snode->GetThermalConductivity(iPoint);

        /*--- Set the normal vector and the coordinates ---*/
        
        visc_numerics->SetNormal(Normal);
        visc_numerics->SetCoord(geometry->node[iPoint]->GetCoord(),
                                geometry->node[Point_Normal]->GetCoord());
        
        /*--- Primitive variables, and gradient ---*/
        
        visc_numerics->SetPrimitive(V_domain, V_inlet);
        visc_numerics->SetPrimVarGradient(snode->GetGradient_Primitive(iPoint),
                                          snode->GetGradient_Primitive(iPoint));
        
        /*--- Turbulent kinetic energy ---*/
        
        if ((config->GetKind_Turb_Model() == SST) || (config->GetKind_Turb_Model() == SST_SUST))
          visc_numerics->SetTurbKineticEnergy(solver_container[TURB_SOL]->node->GetSolution(iPoint,0),
                                              solver_container[TURB_SOL]->node->GetSolution(iPoint,0));
        
        /*--- Compute and update residual ---*/
        
        visc_numerics->ComputeResidual(Residual, Jacobian_i, Jacobian_j, config);
        
        LinSysRes.SubtractBlock(iPoint, Residual);
        
        /*--- Jacobian contribution for implicit integration ---*/
        
        if (implicit)
          Jacobian.SubtractBlock(iPoint, iPoint, Jacobian_i);
        
      }

    }
  }
  
  /*--- Free locally allocated memory ---*/
  
  delete [] Normal;
  
}

void CIncEulerSolver::BC_Outlet(CGeometry *geometry, CSolver **solver_container,
                             CNumerics *conv_numerics, CNumerics *visc_numerics, CConfig *config, unsigned short val_marker) {
  unsigned short iDim;
  unsigned long iVertex, iPoint, Point_Normal;
  su2double Area;
  su2double *V_outlet, *V_domain, P_Outlet = 0.0, P_domain;
  su2double mDot_Target, mDot_Old, dP, Density_Avg, Area_Outlet;
  su2double Damping = config->GetInc_Outlet_Damping();

  bool implicit      = (config->GetKind_TimeIntScheme_Flow() == EULER_IMPLICIT);
  bool viscous       = config->GetViscous();
  string Marker_Tag  = config->GetMarker_All_TagBound(val_marker);

  su2double *Normal = new su2double[nDim];
  
  unsigned short Kind_Outlet = config->GetKind_Inc_Outlet(Marker_Tag);
  
  /*--- Loop over all the vertices on this boundary marker ---*/
  
  for (iVertex = 0; iVertex < geometry->nVertex[val_marker]; iVertex++) {
    
    /*--- Allocate the value at the outlet ---*/
    
    V_outlet = GetCharacPrimVar(val_marker, iVertex);
    
    iPoint = geometry->vertex[val_marker][iVertex]->GetNode();
    
    /*--- Check if the node belongs to the domain (i.e., not a halo node) ---*/
    
    if (geometry->node[iPoint]->GetDomain()) {
      
      /*--- Index of the closest interior node ---*/
      
      Point_Normal = geometry->vertex[val_marker][iVertex]->GetNormal_Neighbor();
      
      /*--- Normal vector for this vertex (negate for outward convention) ---*/
      
      geometry->vertex[val_marker][iVertex]->GetNormal(Normal);
      for (iDim = 0; iDim < nDim; iDim++) Normal[iDim] = -Normal[iDim];
      conv_numerics->SetNormal(Normal);
      
      Area = 0.0;
      for (iDim = 0; iDim < nDim; iDim++) Area += Normal[iDim]*Normal[iDim];
      Area = sqrt (Area);
       
      /*--- Current solution at this boundary node ---*/
      
      V_domain = snode->GetPrimitive(iPoint);
      
      /*--- Store the current static pressure for clarity. ---*/
      
      P_domain = snode->GetPressure(iPoint);
      
      /*--- Compute a boundary value for the pressure depending on whether
       we are prescribing a back pressure or a mass flow target. ---*/
      
      switch (Kind_Outlet) {
          
          /*--- Velocity and temperature (if required) been specified at the inlet. ---*/
          
        case PRESSURE_OUTLET:
          
          /*--- Retrieve the specified back pressure for this outlet. ---*/
          
          P_Outlet = config->GetOutlet_Pressure(Marker_Tag)/config->GetPressure_Ref();
          
          /*--- The pressure is prescribed at the outlet. ---*/
          
          V_outlet[0] = P_Outlet;
          
          /*--- Neumann condition for the velocity. ---*/
          
          for (iDim = 0; iDim < nDim; iDim++) {
            V_outlet[iDim+1] = snode->GetPrimitive(iPoint,iDim+1);
          }
          
          break;
          
          /*--- A mass flow target has been specified for the outlet. ---*/
          
        case MASS_FLOW_OUTLET:
          
          /*--- Retrieve the specified target mass flow at the outlet. ---*/
          
          mDot_Target = config->GetOutlet_Pressure(Marker_Tag)/(config->GetDensity_Ref() * config->GetVelocity_Ref());

          /*--- Retrieve the old mass flow, density, and area of the outlet,
           which has been computed in a preprocessing step. These values
           were stored in non-dim. form in the config container. ---*/
          
          mDot_Old    = config->GetOutlet_MassFlow(Marker_Tag);
          Density_Avg = config->GetOutlet_Density(Marker_Tag);
          Area_Outlet = config->GetOutlet_Area(Marker_Tag);

          /*--- Compute the pressure increment based on the difference
           between the current and target mass flow. Note that increasing
           pressure decreases flow speed. ---*/
          
          dP = 0.5*Density_Avg*(mDot_Old*mDot_Old - mDot_Target*mDot_Target)/((Density_Avg*Area_Outlet)*(Density_Avg*Area_Outlet));
          
          /*--- Update the new outlet pressure. Note that we use damping
           here to improve stability/convergence. ---*/
          
          P_Outlet = P_domain + Damping*dP;

          /*--- The pressure is prescribed at the outlet. ---*/
          
          V_outlet[0] = P_Outlet;
          
          /*--- Neumann condition for the velocity ---*/
          
          for (iDim = 0; iDim < nDim; iDim++) {
            V_outlet[iDim+1] = snode->GetPrimitive(iPoint,iDim+1);
          }
          
          break;
          
      }
      
      /*--- Neumann condition for the temperature. ---*/

      V_outlet[nDim+1] = snode->GetTemperature(iPoint);

      /*--- Access density at the interior node. This is either constant by
        construction, or will be set fixed implicitly by the temperature
        and equation of state. ---*/
      
      V_outlet[nDim+2] = snode->GetDensity(iPoint);

      /*--- Beta coefficient from the config file ---*/
      
      V_outlet[nDim+3] = snode->GetBetaInc2(iPoint);

      /*--- Cp is needed for Temperature equation. ---*/

      V_outlet[nDim+7] = snode->GetSpecificHeatCp(iPoint);

      /*--- Set various quantities in the solver class ---*/

      conv_numerics->SetPrimitive(V_domain, V_outlet);
      
      if (dynamic_grid)
        conv_numerics->SetGridVel(geometry->node[iPoint]->GetGridVel(),
                                  geometry->node[iPoint]->GetGridVel());
      
      /*--- Compute the residual using an upwind scheme ---*/
      
      conv_numerics->ComputeResidual(Residual, Jacobian_i, Jacobian_j, config);
      
      /*--- Update residual value ---*/
      
      LinSysRes.AddBlock(iPoint, Residual);
      
      /*--- Jacobian contribution for implicit integration ---*/
      
      if (implicit) {
        Jacobian.AddBlock(iPoint, iPoint, Jacobian_i);
      }
      
      /*--- Viscous contribution, commented out because serious convergence problems ---*/

      if (viscous) {

        /*--- Set transport properties at the outlet. ---*/

        V_outlet[nDim+4] = snode->GetLaminarViscosity(iPoint);
        V_outlet[nDim+5] = snode->GetEddyViscosity(iPoint);
        V_outlet[nDim+6] = snode->GetThermalConductivity(iPoint);

        /*--- Set the normal vector and the coordinates ---*/
        
        visc_numerics->SetNormal(Normal);
        visc_numerics->SetCoord(geometry->node[iPoint]->GetCoord(),
                                geometry->node[Point_Normal]->GetCoord());
        
        /*--- Primitive variables, and gradient ---*/
        
        visc_numerics->SetPrimitive(V_domain, V_outlet);
        visc_numerics->SetPrimVarGradient(snode->GetGradient_Primitive(iPoint),
                                          snode->GetGradient_Primitive(iPoint));
        
        /*--- Turbulent kinetic energy ---*/
        
        if ((config->GetKind_Turb_Model() == SST) || (config->GetKind_Turb_Model() == SST_SUST))
          visc_numerics->SetTurbKineticEnergy(solver_container[TURB_SOL]->node->GetSolution(iPoint,0),
                                              solver_container[TURB_SOL]->node->GetSolution(iPoint,0));
        
        /*--- Compute and update residual ---*/
        
        visc_numerics->ComputeResidual(Residual, Jacobian_i, Jacobian_j, config);
        
        LinSysRes.SubtractBlock(iPoint, Residual);
        
        /*--- Jacobian contribution for implicit integration ---*/
        if (implicit)
          Jacobian.SubtractBlock(iPoint, iPoint, Jacobian_i);
        
      }

    }
  }
  
  /*--- Free locally allocated memory ---*/
  delete [] Normal;
  
}


void CIncEulerSolver::BC_Euler_Wall(CGeometry      *geometry,
                                    CSolver        **solver_container,
                                    CNumerics      *conv_numerics,
                                    CNumerics      *visc_numerics,
                                    CConfig        *config,
                                    unsigned short val_marker) {

  /*--- Call the equivalent symmetry plane boundary condition. ---*/
  BC_Sym_Plane(geometry, solver_container, conv_numerics, visc_numerics, config, val_marker);

}


void CIncEulerSolver::BC_Sym_Plane(CGeometry      *geometry,
                                   CSolver        **solver_container,
                                   CNumerics      *conv_numerics,
                                   CNumerics      *visc_numerics,
                                   CConfig        *config,
                                   unsigned short val_marker) {
  
  unsigned short iDim, iVar;
  unsigned long iVertex, iPoint;
  
  bool implicit = (config->GetKind_TimeIntScheme_Flow() == EULER_IMPLICIT),
       viscous  = config->GetViscous();
  
  /*--- Allocation of variables necessary for convective fluxes. ---*/
  su2double Area, ProjVelocity_i,
            *V_reflected, 
            *V_domain,
            *Normal     = new su2double[nDim],
            *UnitNormal = new su2double[nDim];

  /*--- Allocation of variables necessary for viscous fluxes. ---*/
  su2double ProjGradient, ProjNormVelGrad, ProjTangVelGrad, TangentialNorm,
            *Tangential  = new su2double[nDim],
            *GradNormVel = new su2double[nDim],
            *GradTangVel = new su2double[nDim];

  /*--- Allocation of primitive gradient arrays for viscous fluxes. ---*/
  su2double **Grad_Reflected = new su2double*[nPrimVarGrad];
  for (iVar = 0; iVar < nPrimVarGrad; iVar++)
    Grad_Reflected[iVar] = new su2double[nDim];

  /*--- Loop over all the vertices on this boundary marker. ---*/
  for (iVertex = 0; iVertex < geometry->nVertex[val_marker]; iVertex++) {
    
    if (iVertex == 0 || 
        geometry->bound_is_straight[val_marker] != true) {

      /*----------------------------------------------------------------------------------------------*/
      /*--- Preprocessing:                                                                         ---*/
      /*--- Compute the unit normal and (in case of viscous flow) a corresponding unit tangential  ---*/
      /*--- to that normal. On a straight(2D)/plane(3D) boundary these two vectors are constant.   ---*/
      /*--- This circumstance is checked in gemoetry->ComputeSurf_Straightness(...) and stored     ---*/
      /*--- such that the recomputation does not occur for each node. On true symmetry planes, the ---*/
      /*--- normal is constant but this routines is used for Symmetry, Euler-Wall in inviscid flow ---*/
      /*--- and Euler Wall in viscous flow as well. In the latter curvy boundaries are likely to   ---*/
      /*--- happen. In doubt, the conditional above which checks straightness can be thrown out    ---*/
      /*--- such that the recomputation is done for each node (which comes with a tiny performance ---*/
      /*--- penalty).                                                                              ---*/
      /*----------------------------------------------------------------------------------------------*/

      /*--- Normal vector for a random vertex (zero) on this marker (negate for outward convention). ---*/
      geometry->vertex[val_marker][iVertex]->GetNormal(Normal); 
      for (iDim = 0; iDim < nDim; iDim++)
        Normal[iDim] = -Normal[iDim];

      /*--- Compute unit normal, to be used for unit tangential, projected velocity and velocity 
            component gradients. ---*/
      Area = 0.0;
      for (iDim = 0; iDim < nDim; iDim++)
        Area += Normal[iDim]*Normal[iDim];
      Area = sqrt (Area);

      for (iDim = 0; iDim < nDim; iDim++)
        UnitNormal[iDim] = -Normal[iDim]/Area;

      /*--- Preprocessing: Compute unit tangential, the direction is arbitrary as long as 
            t*n=0 && |t|_2 = 1 ---*/
      if (viscous) {
        switch( nDim ) {
          case 2: {
            Tangential[0] = -UnitNormal[1];
            Tangential[1] =  UnitNormal[0];
            break;
          }
          case 3: {
            /*--- n = ai + bj + ck, if |b| > |c| ---*/
            if( abs(UnitNormal[1]) > abs(UnitNormal[2])) {
              /*--- t = bi + (c-a)j - bk  ---*/
              Tangential[0] = UnitNormal[1];
              Tangential[1] = UnitNormal[2] - UnitNormal[0];
              Tangential[2] = -UnitNormal[1];
            } else {
              /*--- t = ci - cj + (b-a)k  ---*/
              Tangential[0] = UnitNormal[2];
              Tangential[1] = -UnitNormal[2];
              Tangential[2] = UnitNormal[1] - UnitNormal[0];
            }
            /*--- Make it a unit vector. ---*/
            TangentialNorm = sqrt(pow(Tangential[0],2) + pow(Tangential[1],2) + pow(Tangential[2],2));
            Tangential[0] = Tangential[0] / TangentialNorm;
            Tangential[1] = Tangential[1] / TangentialNorm;
            Tangential[2] = Tangential[2] / TangentialNorm;
            break;
          }
        }// switch
      }//if viscous
    }//if bound_is_straight
    
    iPoint = geometry->vertex[val_marker][iVertex]->GetNode();
    
    /*--- Check if the node belongs to the domain (i.e., not a halo node) ---*/
    if (geometry->node[iPoint]->GetDomain()) {

      /*-------------------------------------------------------------------------------*/
      /*--- Step 1: For the convective fluxes, create a reflected state of the      ---*/
      /*---         Primitive variables by copying all interior values to the       ---*/
      /*---         reflected. Only the velocity is mirrored along the symmetry     ---*/
      /*---         axis. Based on the Upwind_Residual routine.                     ---*/
      /*-------------------------------------------------------------------------------*/

      /*--- Allocate the reflected state at the symmetry boundary. ---*/
      V_reflected = GetCharacPrimVar(val_marker, iVertex);

      /*--- Grid movement ---*/
      if (dynamic_grid)
        conv_numerics->SetGridVel(geometry->node[iPoint]->GetGridVel(), geometry->node[iPoint]->GetGridVel());
      
      /*--- Normal vector for this vertex (negate for outward convention). ---*/
      geometry->vertex[val_marker][iVertex]->GetNormal(Normal);
      for (iDim = 0; iDim < nDim; iDim++)
        Normal[iDim] = -Normal[iDim];
      conv_numerics->SetNormal(Normal);
      
      /*--- Get current solution at this boundary node ---*/
      V_domain = snode->GetPrimitive(iPoint);
      
      /*--- Set the reflected state based on the boundary node. Scalars are copied and 
            the velocity is mirrored along the symmetry boundary, i.e. the velocity in 
            normal direction is substracted twice. ---*/
      for(iVar = 0; iVar < nPrimVar; iVar++)
        V_reflected[iVar] = snode->GetPrimitive(iPoint,iVar);

      /*--- Compute velocity in normal direction (ProjVelcity_i=(v*n)) und substract twice from
            velocity in normal direction: v_r = v - 2 (v*n)n ---*/
      ProjVelocity_i = snode->GetProjVel(iPoint,UnitNormal);
      
      for (iDim = 0; iDim < nDim; iDim++)
        V_reflected[iDim+1] = snode->GetVelocity(iPoint,iDim) - 2.0 * ProjVelocity_i*UnitNormal[iDim];
      
      /*--- Set Primitive and Secondary for numerics class. ---*/
      conv_numerics->SetPrimitive(V_domain, V_reflected);
      conv_numerics->SetSecondary(snode->GetSecondary(iPoint), snode->GetSecondary(iPoint));

      /*--- Compute the residual using an upwind scheme. ---*/
      conv_numerics->ComputeResidual(Residual, Jacobian_i, Jacobian_j, config);
      
      /*--- Update residual value ---*/
      LinSysRes.AddBlock(iPoint, Residual);
      
      /*--- Jacobian contribution for implicit integration. ---*/
      if (implicit) {
        Jacobian.AddBlock(iPoint, iPoint, Jacobian_i);
      }
      
      if (viscous) {

        /*-------------------------------------------------------------------------------*/
        /*--- Step 2: The viscous fluxes of the Navier-Stokes equations depend on the ---*/
        /*---         Primitive variables and their gradients. The viscous numerics   ---*/
        /*---         container is filled just as the convective numerics container,  ---*/
        /*---         but the primitive gradients of the reflected state have to be   ---*/
        /*---         determined additionally such that symmetry at the boundary is   ---*/
        /*---         enforced. Based on the Viscous_Residual routine.                ---*/
        /*-------------------------------------------------------------------------------*/

        /*--- Set the normal vector and the coordinates. ---*/
        visc_numerics->SetCoord(geometry->node[iPoint]->GetCoord(), 
                                geometry->node[iPoint]->GetCoord());
        visc_numerics->SetNormal(Normal);
        
        /*--- Set the primitive and Secondary variables. ---*/
        visc_numerics->SetPrimitive(V_domain, V_reflected);
        visc_numerics->SetSecondary(snode->GetSecondary(iPoint), snode->GetSecondary(iPoint));
        
        /*--- For viscous Fluxes also the gradients of the primitives need to be determined.
              1. The gradients of scalars are mirrored along the sym plane just as velocity for the primitives
              2. The gradients of the velocity components need more attention, i.e. the gradient of the
                 normal velocity in tangential direction is mirrored and the gradient of the tangential velocity in 
                 normal direction is mirrored. ---*/

        /*--- Get gradients of primitives of boundary cell ---*/
        for (iVar = 0; iVar < nPrimVarGrad; iVar++)
          for (iDim = 0; iDim < nDim; iDim++)
            Grad_Reflected[iVar][iDim] = snode->GetGradient_Primitive(iPoint,iVar, iDim);
        
        /*--- Reflect the gradients for all scalars including the velocity components.
              The gradients of the velocity components are set later with the 
              correct values: grad(V)_r = grad(V) - 2 [grad(V)*n]n, V beeing any primitive ---*/
        for (iVar = 0; iVar < nPrimVarGrad; iVar++) {
          if(iVar == 0 || iVar > nDim) { // Exclude velocity component gradients

            /*--- Compute projected part of the gradient in a dot product ---*/
            ProjGradient = 0.0;
            for (iDim = 0; iDim < nDim; iDim++)
              ProjGradient += Grad_Reflected[iVar][iDim]*UnitNormal[iDim];
              
            for (iDim = 0; iDim < nDim; iDim++)           
              Grad_Reflected[iVar][iDim] = Grad_Reflected[iVar][iDim] - 2.0 * ProjGradient*UnitNormal[iDim];
          }
        }
        
        /*--- Compute gradients of normal and tangential velocity:
              grad(v*n) = grad(v_x) n_x + grad(v_y) n_y (+ grad(v_z) n_z)
              grad(v*t) = grad(v_x) t_x + grad(v_y) t_y (+ grad(v_z) t_z) ---*/
        for (iVar = 0; iVar < nDim; iVar++) { // counts gradient components
          GradNormVel[iVar] = 0.0;
          GradTangVel[iVar] = 0.0;
          for (iDim = 0; iDim < nDim; iDim++) { // counts sum with unit normal/tangential
            GradNormVel[iVar] += Grad_Reflected[iDim+1][iVar] * UnitNormal[iDim];
            GradTangVel[iVar] += Grad_Reflected[iDim+1][iVar] * Tangential[iDim];
          }
        }

        /*--- Refelect gradients in tangential and normal direction by substracting the normal/tangential
              component twice, just as done with velocity above.
              grad(v*n)_r = grad(v*n) - 2 {grad([v*n])*t}t
              grad(v*t)_r = grad(v*t) - 2 {grad([v*t])*n}n ---*/
        ProjNormVelGrad = 0.0;
        ProjTangVelGrad = 0.0;
        for (iDim = 0; iDim < nDim; iDim++) {
          ProjNormVelGrad += GradNormVel[iDim]*Tangential[iDim]; //grad([v*n])*t
          ProjTangVelGrad += GradTangVel[iDim]*UnitNormal[iDim]; //grad([v*t])*n
        }
        
        for (iDim = 0; iDim < nDim; iDim++) {
          GradNormVel[iDim] = GradNormVel[iDim] - 2.0 * ProjNormVelGrad * Tangential[iDim];
          GradTangVel[iDim] = GradTangVel[iDim] - 2.0 * ProjTangVelGrad * UnitNormal[iDim];
        }
        
        /*--- Transfer reflected gradients back into the Cartesian Coordinate system:
              grad(v_x)_r = grad(v*n)_r n_x + grad(v*t)_r t_x
              grad(v_y)_r = grad(v*n)_r n_y + grad(v*t)_r t_y
              ( grad(v_z)_r = grad(v*n)_r n_z + grad(v*t)_r t_z ) ---*/
        for (iVar = 0; iVar < nDim; iVar++) // loops over the velocity component gradients
          for (iDim = 0; iDim < nDim; iDim++) // loops over the entries of the above
            Grad_Reflected[iVar+1][iDim] = GradNormVel[iDim]*UnitNormal[iVar] + GradTangVel[iDim]*Tangential[iVar];
        
        /*--- Set the primitive gradients of the boundary and reflected state. ---*/
        visc_numerics->SetPrimVarGradient(snode->GetGradient_Primitive(iPoint), Grad_Reflected);
        
        /*--- Turbulent kinetic energy. ---*/
        if ((config->GetKind_Turb_Model() == SST) || (config->GetKind_Turb_Model() == SST_SUST))
          visc_numerics->SetTurbKineticEnergy(solver_container[TURB_SOL]->node->GetSolution(iPoint,0),
                                              solver_container[TURB_SOL]->node->GetSolution(iPoint,0));
        
        /*--- Compute and update residual. Note that the viscous shear stress tensor is computed in the 
              following routine based upon the velocity-component gradients. ---*/
        visc_numerics->ComputeResidual(Residual, Jacobian_i, Jacobian_j, config);
        
        LinSysRes.SubtractBlock(iPoint, Residual);
        
        /*--- Jacobian contribution for implicit integration. ---*/
        if (implicit)
          Jacobian.SubtractBlock(iPoint, iPoint, Jacobian_i);
      }//if viscous
    }//if GetDomain
  }//for iVertex
  
  /*--- Free locally allocated memory ---*/
  delete [] Normal;
  delete [] UnitNormal;
  delete [] Tangential;
  delete [] GradNormVel;
  delete [] GradTangVel;

  for (iVar = 0; iVar < nPrimVarGrad; iVar++)
    delete [] Grad_Reflected[iVar];
  delete [] Grad_Reflected;
}


void CIncEulerSolver::BC_Fluid_Interface(CGeometry *geometry, CSolver **solver_container, CNumerics *conv_numerics, CNumerics *visc_numerics,
                                         CConfig *config) {
  
  unsigned long iVertex, jVertex, iPoint, Point_Normal = 0;
  unsigned short iDim, iVar, iMarker, nDonorVertex;
  
  bool implicit      = (config->GetKind_TimeIntScheme_Flow() == EULER_IMPLICIT);
  bool viscous       = config->GetViscous();
  
  su2double *Normal = new su2double[nDim];
  su2double *PrimVar_i = new su2double[nPrimVar];
  su2double *PrimVar_j = new su2double[nPrimVar];
  su2double *tmp_residual = new su2double[nVar];
  
  su2double weight;
   
  for (iMarker = 0; iMarker < config->GetnMarker_All(); iMarker++) {

    if (config->GetMarker_All_KindBC(iMarker) == FLUID_INTERFACE) {

      for (iVertex = 0; iVertex < geometry->nVertex[iMarker]; iVertex++) {
        iPoint = geometry->vertex[iMarker][iVertex]->GetNode();

        if (geometry->node[iPoint]->GetDomain()) {

          nDonorVertex = GetnSlidingStates(iMarker, iVertex);
          
          /*--- Initialize Residual, this will serve to accumulate the average ---*/

          for (iVar = 0; iVar < nVar; iVar++)
            Residual[iVar] = 0.0;

          /*--- Loop over the nDonorVertexes and compute the averaged flux ---*/

          for (jVertex = 0; jVertex < nDonorVertex; jVertex++){

            Point_Normal = geometry->vertex[iMarker][iVertex]->GetNormal_Neighbor();

            for (iVar = 0; iVar < nPrimVar; iVar++) {
              PrimVar_i[iVar] = snode->GetPrimitive(iPoint,iVar);
              PrimVar_j[iVar] = GetSlidingState(iMarker, iVertex, iVar, jVertex);
            }
            
            /*--- Get the weight computed in the interpolator class for the j-th donor vertex ---*/

            weight = GetSlidingState(iMarker, iVertex, nPrimVar, jVertex);

            /*--- Set primitive variables ---*/

            conv_numerics->SetPrimitive( PrimVar_i, PrimVar_j );
          
            /*--- Set the normal vector ---*/
 
            geometry->vertex[iMarker][iVertex]->GetNormal(Normal);
            for (iDim = 0; iDim < nDim; iDim++) 
              Normal[iDim] = -Normal[iDim];

            conv_numerics->SetNormal(Normal);

            if (dynamic_grid)
              conv_numerics->SetGridVel(geometry->node[iPoint]->GetGridVel(), geometry->node[iPoint]->GetGridVel());
            
            /*--- Compute the convective residual using an upwind scheme ---*/

            conv_numerics->ComputeResidual(tmp_residual, Jacobian_i, Jacobian_j, config);

            /*--- Accumulate the residuals to compute the average ---*/
            
            for (iVar = 0; iVar < nVar; iVar++)
              Residual[iVar] += weight*tmp_residual[iVar];

          }

          /*--- Add Residuals and Jacobians ---*/
  
          LinSysRes.AddBlock(iPoint, Residual);
          if (implicit) 
            Jacobian.AddBlock(iPoint, iPoint, Jacobian_i);

          if (viscous) {
            
            /*--- Initialize Residual, this will serve to accumulate the average ---*/
            
            for (iVar = 0; iVar < nVar; iVar++)
              Residual[iVar] = 0.0;
              
            /*--- Loop over the nDonorVertexes and compute the averaged flux ---*/
            
            for (jVertex = 0; jVertex < nDonorVertex; jVertex++){
              PrimVar_j[nDim+5] = GetSlidingState(iMarker, iVertex, nDim+5, jVertex); 
              PrimVar_j[nDim+6] = GetSlidingState(iMarker, iVertex, nDim+6, jVertex); 

              /*--- Get the weight computed in the interpolator class for the j-th donor vertex ---*/
              
              weight = GetSlidingState(iMarker, iVertex, nPrimVar, jVertex);
              
              /*--- Set the normal vector and the coordinates ---*/

              visc_numerics->SetNormal(Normal);
              visc_numerics->SetCoord(geometry->node[iPoint]->GetCoord(), geometry->node[Point_Normal]->GetCoord());

              /*--- Primitive variables, and gradient ---*/

              visc_numerics->SetPrimitive(PrimVar_i, PrimVar_j);
              visc_numerics->SetPrimVarGradient(snode->GetGradient_Primitive(iPoint), snode->GetGradient_Primitive(iPoint));

              /*--- Turbulent kinetic energy ---*/

              if ((config->GetKind_Turb_Model() == SST) || (config->GetKind_Turb_Model() == SST_SUST))
                visc_numerics->SetTurbKineticEnergy(solver_container[TURB_SOL]->node->GetSolution(iPoint,0), solver_container[TURB_SOL]->node->GetSolution(iPoint,0));

              /*--- Set the wall shear stress values (wall functions) to -1 (no evaluation using wall functions) ---*/
              
              visc_numerics->SetTauWall(-1.0, -1.0);

              /*--- Compute and update residual ---*/

              visc_numerics->ComputeResidual(tmp_residual, Jacobian_i, Jacobian_j, config);
              
              /*--- Accumulate the residuals to compute the average ---*/
              
              for (iVar = 0; iVar < nVar; iVar++)
                Residual[iVar] += weight*tmp_residual[iVar];
            }
          
            LinSysRes.SubtractBlock(iPoint, Residual);
 
            /*--- Jacobian contribution for implicit integration ---*/

            if (implicit)
              Jacobian.SubtractBlock(iPoint, iPoint, Jacobian_i);
            
          }
        }
      }
    }
  }

  /*--- Free locally allocated memory ---*/

  delete [] tmp_residual;
  delete [] Normal;
  delete [] PrimVar_i;
  delete [] PrimVar_j;
  
}

void CIncEulerSolver::BC_Periodic(CGeometry *geometry, CSolver **solver_container,
                               CNumerics *numerics, CConfig *config) {
  
  /*--- Complete residuals for periodic boundary conditions. We loop over
   the periodic BCs in matching pairs so that, in the event that there are
   adjacent periodic markers, the repeated points will have their residuals
   accumulated correctly during the communications. For implicit calculations,
   the Jacobians and linear system are also correctly adjusted here. ---*/
  
  for (unsigned short iPeriodic = 1; iPeriodic <= config->GetnMarker_Periodic()/2; iPeriodic++) {
    InitiatePeriodicComms(geometry, config, iPeriodic, PERIODIC_RESIDUAL);
    CompletePeriodicComms(geometry, config, iPeriodic, PERIODIC_RESIDUAL);
  }
  
}

void CIncEulerSolver::BC_Custom(CGeometry      *geometry,
                                CSolver        **solver_container,
                                CNumerics      *conv_numerics,
                                CNumerics      *visc_numerics,
                                CConfig        *config,
                                unsigned short val_marker) {
  
  /* Check for a verification solution. */
  
  if (VerificationSolution) {
    
    unsigned short iVar;
    unsigned long iVertex, iPoint, total_index;
    
    bool implicit = (config->GetKind_TimeIntScheme_Flow() == EULER_IMPLICIT);
    
    /*--- Get the physical time. ---*/
    
    su2double time = 0.0;
    if (config->GetTime_Marching()) time = config->GetPhysicalTime();
    
    /*--- Loop over all the vertices on this boundary marker ---*/
    
    for (iVertex = 0; iVertex < geometry->nVertex[val_marker]; iVertex++) {
      
      /*--- Get the point index for the current node. ---*/
      
      iPoint = geometry->vertex[val_marker][iVertex]->GetNode();
      
      /*--- Check if the node belongs to the domain (i.e, not a halo node) ---*/
      
      if (geometry->node[iPoint]->GetDomain()) {
        
        /*--- Get the coordinates for the current node. ---*/
        
        const su2double *coor = geometry->node[iPoint]->GetCoord();
        
        /*--- Get the conservative state from the verification solution. ---*/
        
        VerificationSolution->GetBCState(coor, time, Solution);
        
        /*--- For verification cases, we will apply a strong Dirichlet
         condition by setting the solution values at the boundary nodes
         directly and setting the residual to zero at those nodes. ---*/
        
        snode->SetSolution_Old(iPoint,Solution);
        snode->SetSolution(iPoint,Solution);
        snode->SetRes_TruncErrorZero(iPoint);
        LinSysRes.SetBlock_Zero(iPoint);
        
        /*--- Adjust rows of the Jacobian (includes 1 in the diagonal) ---*/
        
        if (implicit){
          for (iVar = 0; iVar < nVar; iVar++) {
            total_index = iPoint*nVar+iVar;
            Jacobian.DeleteValsRowi(total_index);
          }
        }
        
      }
    }
    
  } else {
    
    /* The user must specify the custom BC's here. */
    SU2_MPI::Error("Implement customized boundary conditions here.", CURRENT_FUNCTION);
    
  }
  
}

void CIncEulerSolver::SetResidual_DualTime(CGeometry *geometry, CSolver **solver_container, CConfig *config,
                                        unsigned short iRKStep, unsigned short iMesh, unsigned short RunTime_EqSystem) {
  
  /*--- Local variables ---*/
  
  unsigned short iVar, jVar, iMarker, iDim;
  unsigned long iPoint, jPoint, iEdge, iVertex;
  
  su2double Density, Cp;
  su2double *V_time_nM1, *V_time_n, *V_time_nP1;
  su2double U_time_nM1[5], U_time_n[5], U_time_nP1[5];
  su2double Volume_nM1, Volume_nP1, TimeStep;
  su2double *Normal = NULL, *GridVel_i = NULL, *GridVel_j = NULL, Residual_GCL;
  
  bool implicit = (config->GetKind_TimeIntScheme_Flow() == EULER_IMPLICIT);
  bool energy   = config->GetEnergy_Equation();
  
  /*--- Store the physical time step ---*/
  
  TimeStep = config->GetDelta_UnstTimeND();
  
  /*--- Compute the dual time-stepping source term for static meshes ---*/
  
  if (!dynamic_grid) {
    
    /*--- Loop over all nodes (excluding halos) ---*/
    
    for (iPoint = 0; iPoint < nPointDomain; iPoint++) {
      
      /*--- Initialize the Residual / Jacobian container to zero. ---*/
      
      for (iVar = 0; iVar < nVar; iVar++) {
        Residual[iVar] = 0.0;
        if (implicit) {
        for (jVar = 0; jVar < nVar; jVar++)
          Jacobian_i[iVar][jVar] = 0.0;
        }
      }
      
      /*--- Retrieve the solution at time levels n-1, n, and n+1. Note that
       we are currently iterating on U^n+1 and that U^n & U^n-1 are fixed,
       previous solutions that are stored in memory. These are actually
       the primitive values, but we will convert to conservatives. ---*/
      
      V_time_nM1 = snode->GetSolution_time_n1(iPoint);
      V_time_n   = snode->GetSolution_time_n(iPoint);
      V_time_nP1 = snode->GetSolution(iPoint);
      
      /*--- Access the density and Cp at this node (constant for now). ---*/
      
      Density     = snode->GetDensity(iPoint);
      Cp          = snode->GetSpecificHeatCp(iPoint);
      
      /*--- Compute the conservative variable vector for all time levels. ---*/
      
      U_time_nM1[0] = Density;
      U_time_n[0]   = Density;
      U_time_nP1[0] = Density;
      
      for (iDim = 0; iDim < nDim; iDim++) {
        U_time_nM1[iDim+1] = Density*V_time_nM1[iDim+1];
        U_time_n[iDim+1]   = Density*V_time_n[iDim+1];
        U_time_nP1[iDim+1] = Density*V_time_nP1[iDim+1];
      }
      
      U_time_nM1[nDim+1] = Density*Cp*V_time_nM1[nDim+1];
      U_time_n[nDim+1]   = Density*Cp*V_time_n[nDim+1];
      U_time_nP1[nDim+1] = Density*Cp*V_time_nP1[nDim+1];
      
      /*--- CV volume at time n+1. As we are on a static mesh, the volume
       of the CV will remained fixed for all time steps. ---*/
      
      Volume_nP1 = geometry->node[iPoint]->GetVolume();
      
      /*--- Compute the dual time-stepping source term based on the chosen
       time discretization scheme (1st- or 2nd-order). Note that for an
       incompressible problem, the pressure equation does not have a
       contribution, as the time derivative should always be zero. ---*/
      
      for (iVar = 0; iVar < nVar; iVar++) {
        if (config->GetTime_Marching() == DT_STEPPING_1ST)
          Residual[iVar] = (U_time_nP1[iVar] - U_time_n[iVar])*Volume_nP1 / TimeStep;
        if (config->GetTime_Marching() == DT_STEPPING_2ND)
          Residual[iVar] = ( 3.0*U_time_nP1[iVar] - 4.0*U_time_n[iVar]
                            +1.0*U_time_nM1[iVar])*Volume_nP1 / (2.0*TimeStep);
      }
      
      if (!energy) Residual[nDim+1] = 0.0;
      
      /*--- Store the residual and compute the Jacobian contribution due
       to the dual time source term. ---*/
      
      LinSysRes.AddBlock(iPoint, Residual);
      
      if (implicit) {

        SetPreconditioner(config, iPoint);
        for (iVar = 0; iVar < nVar; iVar++) {
          for (jVar = 0; jVar < nVar; jVar++) {
            Jacobian_i[iVar][jVar] = Preconditioner[iVar][jVar];
          }
        }

        for (iVar = 0; iVar < nVar; iVar++) {
          for (jVar = 0; jVar < nVar; jVar++) {
            if (config->GetTime_Marching() == DT_STEPPING_1ST)
              Jacobian_i[iVar][jVar] *= Volume_nP1 / TimeStep;
            if (config->GetTime_Marching() == DT_STEPPING_2ND)
              Jacobian_i[iVar][jVar] *= (Volume_nP1*3.0)/(2.0*TimeStep);
          }
        }

        if (!energy) {
            for (iVar = 0; iVar < nVar; iVar++) {
              Jacobian_i[iVar][nDim+1] = 0.0;
              Jacobian_i[nDim+1][iVar] = 0.0;
            }
        }
        
        Jacobian.AddBlock(iPoint, iPoint, Jacobian_i);
        
      }
    }
    
  }
  
  else {
    
    /*--- For unsteady flows on dynamic meshes (rigidly transforming or
     dynamically deforming), the Geometric Conservation Law (GCL) should be
     satisfied in conjunction with the ALE formulation of the governing
     equations. The GCL prevents accuracy issues caused by grid motion, i.e.
     a uniform free-stream should be preserved through a moving grid. First,
     we will loop over the edges and boundaries to compute the GCL component
     of the dual time source term that depends on grid velocities. ---*/
    
    for (iEdge = 0; iEdge < geometry->GetnEdge(); iEdge++) {
      
      /*--- Initialize the Residual / Jacobian container to zero. ---*/
      
      for (iVar = 0; iVar < nVar; iVar++) Residual[iVar] = 0.0;
      
      /*--- Get indices for nodes i & j plus the face normal ---*/
      
      iPoint = geometry->edge[iEdge]->GetNode(0);
      jPoint = geometry->edge[iEdge]->GetNode(1);
      Normal = geometry->edge[iEdge]->GetNormal();
      
      /*--- Grid velocities stored at nodes i & j ---*/
      
      GridVel_i = geometry->node[iPoint]->GetGridVel();
      GridVel_j = geometry->node[jPoint]->GetGridVel();
      
      /*--- Compute the GCL term by averaging the grid velocities at the
       edge mid-point and dotting with the face normal. ---*/
      
      Residual_GCL = 0.0;
      for (iDim = 0; iDim < nDim; iDim++)
        Residual_GCL += 0.5*(GridVel_i[iDim]+GridVel_j[iDim])*Normal[iDim];
      
      /*--- Compute the GCL component of the source term for node i ---*/
      
      V_time_n = snode->GetSolution_time_n(iPoint);
      
      /*--- Access the density and Cp at this node (constant for now). ---*/
      
      Density     = snode->GetDensity(iPoint);
      Cp          = snode->GetSpecificHeatCp(iPoint);
      
      /*--- Compute the conservative variable vector for all time levels. ---*/
      
      U_time_n[0] = Density;
      for (iDim = 0; iDim < nDim; iDim++) {
        U_time_n[iDim+1] = Density*V_time_n[iDim+1];
      }
      U_time_n[nDim+1] = Density*Cp*V_time_n[nDim+1];
      
      for (iVar = 0; iVar < nVar; iVar++)
        Residual[iVar] = U_time_n[iVar]*Residual_GCL;
      
      if (!energy) Residual[nDim+1] = 0.0;
      LinSysRes.AddBlock(iPoint, Residual);
      
      /*--- Compute the GCL component of the source term for node j ---*/
      
      V_time_n = snode->GetSolution_time_n(jPoint);
      
      U_time_n[0] = Density;
      for (iDim = 0; iDim < nDim; iDim++) {
        U_time_n[iDim+1] = Density*V_time_n[iDim+1];
      }
      U_time_n[nDim+1] = Density*Cp*V_time_n[nDim+1];
      
      for (iVar = 0; iVar < nVar; iVar++)
        Residual[iVar] = U_time_n[iVar]*Residual_GCL;
      
      if (!energy) Residual[nDim+1] = 0.0;
      LinSysRes.SubtractBlock(jPoint, Residual);
      
    }
    
    /*---  Loop over the boundary edges ---*/
    
    for (iMarker = 0; iMarker < geometry->GetnMarker(); iMarker++) {
      if ((config->GetMarker_All_KindBC(iMarker) != INTERNAL_BOUNDARY) &&
          (config->GetMarker_All_KindBC(iMarker) != PERIODIC_BOUNDARY)) {
      for (iVertex = 0; iVertex < geometry->GetnVertex(iMarker); iVertex++) {
        
        /*--- Initialize the Residual / Jacobian container to zero. ---*/
        
        for (iVar = 0; iVar < nVar; iVar++) Residual[iVar] = 0.0;
        
        /*--- Get the index for node i plus the boundary face normal ---*/
        
        iPoint = geometry->vertex[iMarker][iVertex]->GetNode();
        Normal = geometry->vertex[iMarker][iVertex]->GetNormal();
        
        /*--- Grid velocities stored at boundary node i ---*/
        
        GridVel_i = geometry->node[iPoint]->GetGridVel();
        
        /*--- Compute the GCL term by dotting the grid velocity with the face
         normal. The normal is negated to match the boundary convention. ---*/
        
        Residual_GCL = 0.0;
        for (iDim = 0; iDim < nDim; iDim++)
          Residual_GCL -= 0.5*(GridVel_i[iDim]+GridVel_i[iDim])*Normal[iDim];
        
        /*--- Compute the GCL component of the source term for node i ---*/
        
        V_time_n = snode->GetSolution_time_n(iPoint);
        
        /*--- Access the density and Cp at this node (constant for now). ---*/
        
        Density     = snode->GetDensity(iPoint);
        Cp          = snode->GetSpecificHeatCp(iPoint);
        
        U_time_n[0] = Density;
        for (iDim = 0; iDim < nDim; iDim++) {
          U_time_n[iDim+1] = Density*V_time_n[iDim+1];
        }
        U_time_n[nDim+1] = Density*Cp*V_time_n[nDim+1];
        
        for (iVar = 0; iVar < nVar; iVar++)
          Residual[iVar] = U_time_n[iVar]*Residual_GCL;
        
        if (!energy) Residual[nDim+1] = 0.0;
        LinSysRes.AddBlock(iPoint, Residual);
        
      }
      }
    }
    
    /*--- Loop over all nodes (excluding halos) to compute the remainder
     of the dual time-stepping source term. ---*/
    
    for (iPoint = 0; iPoint < nPointDomain; iPoint++) {
      
      /*--- Initialize the Residual / Jacobian container to zero. ---*/
      
      for (iVar = 0; iVar < nVar; iVar++) {
        Residual[iVar] = 0.0;
        if (implicit) {
          for (jVar = 0; jVar < nVar; jVar++)
            Jacobian_i[iVar][jVar] = 0.0;
        }
      }
      
      /*--- Retrieve the solution at time levels n-1, n, and n+1. Note that
       we are currently iterating on U^n+1 and that U^n & U^n-1 are fixed,
       previous solutions that are stored in memory. ---*/
      
      V_time_nM1 = snode->GetSolution_time_n1(iPoint);
      V_time_n   = snode->GetSolution_time_n(iPoint);
      V_time_nP1 = snode->GetSolution(iPoint);
      
      /*--- Access the density and Cp at this node (constant for now). ---*/
      
      Density     = snode->GetDensity(iPoint);
      Cp          = snode->GetSpecificHeatCp(iPoint);
      
      /*--- Compute the conservative variable vector for all time levels. ---*/
      
      U_time_nM1[0] = Density;
      U_time_n[0]   = Density;
      U_time_nP1[0] = Density;
      
      for (iDim = 0; iDim < nDim; iDim++) {
        U_time_nM1[iDim+1] = Density*V_time_nM1[iDim+1];
        U_time_n[iDim+1]   = Density*V_time_n[iDim+1];
        U_time_nP1[iDim+1] = Density*V_time_nP1[iDim+1];
      }
      
      U_time_nM1[nDim+1] = Density*Cp*V_time_nM1[nDim+1];
      U_time_n[nDim+1]   = Density*Cp*V_time_n[nDim+1];
      U_time_nP1[nDim+1] = Density*Cp*V_time_nP1[nDim+1];
      
      /*--- CV volume at time n-1 and n+1. In the case of dynamically deforming
       grids, the volumes will change. On rigidly transforming grids, the
       volumes will remain constant. ---*/
      
      Volume_nM1 = geometry->node[iPoint]->GetVolume_nM1();
      Volume_nP1 = geometry->node[iPoint]->GetVolume();
      
      /*--- Compute the dual time-stepping source residual. Due to the
       introduction of the GCL term above, the remainder of the source residual
       due to the time discretization has a new form.---*/
      
      for (iVar = 0; iVar < nVar; iVar++) {
        if (config->GetTime_Marching() == DT_STEPPING_1ST)
          Residual[iVar] = (U_time_nP1[iVar] - U_time_n[iVar])*(Volume_nP1/TimeStep);
        if (config->GetTime_Marching() == DT_STEPPING_2ND)
          Residual[iVar] = (U_time_nP1[iVar] - U_time_n[iVar])*(3.0*Volume_nP1/(2.0*TimeStep))
          + (U_time_nM1[iVar] - U_time_n[iVar])*(Volume_nM1/(2.0*TimeStep));
      }
      
      /*--- Store the residual and compute the Jacobian contribution due
       to the dual time source term. ---*/
      if (!energy) Residual[nDim+1] = 0.0;
      LinSysRes.AddBlock(iPoint, Residual);
      if (implicit) {
        SetPreconditioner(config, iPoint);
        for (iVar = 0; iVar < nVar; iVar++) {
          for (jVar = 0; jVar < nVar; jVar++) {
            Jacobian_i[iVar][jVar] = Preconditioner[iVar][jVar];
          }
        }

        for (iVar = 0; iVar < nVar; iVar++) {
          for (jVar = 0; jVar < nVar; jVar++) {
            if (config->GetTime_Marching() == DT_STEPPING_1ST)
              Jacobian_i[iVar][jVar] *= Volume_nP1 / TimeStep;
            if (config->GetTime_Marching() == DT_STEPPING_2ND)
              Jacobian_i[iVar][jVar] *= (Volume_nP1*3.0)/(2.0*TimeStep);
          }
        }

        if (!energy) {
          for (iVar = 0; iVar < nVar; iVar++) {
            Jacobian_i[iVar][nDim+1] = 0.0;
            Jacobian_i[nDim+1][iVar] = 0.0;
          }
        }
        Jacobian.AddBlock(iPoint, iPoint, Jacobian_i);
      }
    }
  }
  
}

void CIncEulerSolver::GetOutlet_Properties(CGeometry *geometry, CConfig *config, unsigned short iMesh, bool Output) {
  
  unsigned short iDim, iMarker;
  unsigned long iVertex, iPoint;
  su2double *V_outlet = NULL, Velocity[3], MassFlow,
  Velocity2, Density, Area, AxiFactor;
  unsigned short iMarker_Outlet, nMarker_Outlet;
  string Inlet_TagBound, Outlet_TagBound;
  
  bool axisymmetric = config->GetAxisymmetric();

  bool write_heads = ((((config->GetInnerIter() % (config->GetWrt_Con_Freq()*40)) == 0)
                       && (config->GetInnerIter()!= 0))
                      || (config->GetInnerIter() == 1));
  
  /*--- Get the number of outlet markers and check for any mass flow BCs. ---*/
  
  nMarker_Outlet = config->GetnMarker_Outlet();
  bool Evaluate_BC = false;
  for (iMarker_Outlet = 0; iMarker_Outlet < nMarker_Outlet; iMarker_Outlet++) {
    Outlet_TagBound = config->GetMarker_Outlet_TagBound(iMarker_Outlet);
    if (config->GetKind_Inc_Outlet(Outlet_TagBound) == MASS_FLOW_OUTLET)
      Evaluate_BC = true;
  }
  
  /*--- If we have a massflow outlet BC, then we need to compute and
   communicate the total massflow, density, and area through each outlet
   boundary, so that it can be used in the iterative procedure to update
   the back pressure until we converge to the desired mass flow. This
   routine is called only once per iteration as a preprocessing and the
   values for all outlets are stored and retrieved later in the BC_Outlet
   routines. ---*/
  
  if (Evaluate_BC) {
    
    su2double *Outlet_MassFlow = new su2double[config->GetnMarker_All()];
    su2double *Outlet_Density  = new su2double[config->GetnMarker_All()];
    su2double *Outlet_Area     = new su2double[config->GetnMarker_All()];
    
    /*--- Comute MassFlow, average temp, press, etc. ---*/
    
    for (iMarker = 0; iMarker < config->GetnMarker_All(); iMarker++) {
      
      Outlet_MassFlow[iMarker] = 0.0;
      Outlet_Density[iMarker]  = 0.0;
      Outlet_Area[iMarker]     = 0.0;
      
      if ((config->GetMarker_All_KindBC(iMarker) == OUTLET_FLOW) ) {
        
        for (iVertex = 0; iVertex < geometry->nVertex[iMarker]; iVertex++) {
          
          iPoint = geometry->vertex[iMarker][iVertex]->GetNode();
          
          if (geometry->node[iPoint]->GetDomain()) {
            
            V_outlet = snode->GetPrimitive(iPoint);
            
            geometry->vertex[iMarker][iVertex]->GetNormal(Vector);
            
            if (axisymmetric) {
              if (geometry->node[iPoint]->GetCoord(1) != 0.0)
                AxiFactor = 2.0*PI_NUMBER*geometry->node[iPoint]->GetCoord(1);
              else
                AxiFactor = 1.0;
            } else {
              AxiFactor = 1.0;
            }
            
            Density      = V_outlet[nDim+2];
            
            Velocity2 = 0.0; Area = 0.0; MassFlow = 0.0;
            
            for (iDim = 0; iDim < nDim; iDim++) {
              Area += (Vector[iDim] * AxiFactor) * (Vector[iDim] * AxiFactor);
              Velocity[iDim] = V_outlet[iDim+1];
              Velocity2 += Velocity[iDim] * Velocity[iDim];
              MassFlow += Vector[iDim] * AxiFactor * Density * Velocity[iDim];
            }
            Area = sqrt (Area);
            
            Outlet_MassFlow[iMarker] += MassFlow;
            Outlet_Density[iMarker]  += Density*Area;
            Outlet_Area[iMarker]     += Area;
            
          }
        }
      }
    }
    
    /*--- Copy to the appropriate structure ---*/
    
    su2double *Outlet_MassFlow_Local = new su2double[nMarker_Outlet];
    su2double *Outlet_Density_Local  = new su2double[nMarker_Outlet];
    su2double *Outlet_Area_Local     = new su2double[nMarker_Outlet];
    
    su2double *Outlet_MassFlow_Total = new su2double[nMarker_Outlet];
    su2double *Outlet_Density_Total  = new su2double[nMarker_Outlet];
    su2double *Outlet_Area_Total     = new su2double[nMarker_Outlet];
    
    for (iMarker_Outlet = 0; iMarker_Outlet < nMarker_Outlet; iMarker_Outlet++) {
      Outlet_MassFlow_Local[iMarker_Outlet] = 0.0;
      Outlet_Density_Local[iMarker_Outlet]  = 0.0;
      Outlet_Area_Local[iMarker_Outlet]     = 0.0;
      
      Outlet_MassFlow_Total[iMarker_Outlet] = 0.0;
      Outlet_Density_Total[iMarker_Outlet]  = 0.0;
      Outlet_Area_Total[iMarker_Outlet]     = 0.0;
    }
    
    /*--- Copy the values to the local array for MPI ---*/
    
    for (iMarker = 0; iMarker < config->GetnMarker_All(); iMarker++) {
      if ((config->GetMarker_All_KindBC(iMarker) == OUTLET_FLOW)) {
        for (iMarker_Outlet = 0; iMarker_Outlet < nMarker_Outlet; iMarker_Outlet++) {
          Outlet_TagBound = config->GetMarker_Outlet_TagBound(iMarker_Outlet);
          if (config->GetMarker_All_TagBound(iMarker) == Outlet_TagBound) {
            Outlet_MassFlow_Local[iMarker_Outlet] += Outlet_MassFlow[iMarker];
            Outlet_Density_Local[iMarker_Outlet]  += Outlet_Density[iMarker];
            Outlet_Area_Local[iMarker_Outlet]     += Outlet_Area[iMarker];
          }
        }
      }
    }
    
    /*--- All the ranks to compute the total value ---*/
    
#ifdef HAVE_MPI
    
    SU2_MPI::Allreduce(Outlet_MassFlow_Local, Outlet_MassFlow_Total, nMarker_Outlet, MPI_DOUBLE, MPI_SUM, MPI_COMM_WORLD);
    SU2_MPI::Allreduce(Outlet_Density_Local, Outlet_Density_Total, nMarker_Outlet, MPI_DOUBLE, MPI_SUM, MPI_COMM_WORLD);
    SU2_MPI::Allreduce(Outlet_Area_Local, Outlet_Area_Total, nMarker_Outlet, MPI_DOUBLE, MPI_SUM, MPI_COMM_WORLD);
    
#else
    
    for (iMarker_Outlet = 0; iMarker_Outlet < nMarker_Outlet; iMarker_Outlet++) {
      Outlet_MassFlow_Total[iMarker_Outlet] = Outlet_MassFlow_Local[iMarker_Outlet];
      Outlet_Density_Total[iMarker_Outlet]  = Outlet_Density_Local[iMarker_Outlet];
      Outlet_Area_Total[iMarker_Outlet]     = Outlet_Area_Local[iMarker_Outlet];
    }
    
#endif
    
    for (iMarker_Outlet = 0; iMarker_Outlet < nMarker_Outlet; iMarker_Outlet++) {
      if (Outlet_Area_Total[iMarker_Outlet] != 0.0) {
        Outlet_Density_Total[iMarker_Outlet] /= Outlet_Area_Total[iMarker_Outlet];
      }
      else {
        Outlet_Density_Total[iMarker_Outlet] = 0.0;
      }
      
      if (iMesh == MESH_0) {
        config->SetOutlet_MassFlow(iMarker_Outlet, Outlet_MassFlow_Total[iMarker_Outlet]);
        config->SetOutlet_Density(iMarker_Outlet, Outlet_Density_Total[iMarker_Outlet]);
        config->SetOutlet_Area(iMarker_Outlet, Outlet_Area_Total[iMarker_Outlet]);
      }
    }
    
    /*--- Screen output using the values already stored in the config container ---*/
    
    if ((rank == MASTER_NODE) && (iMesh == MESH_0) ) {
      
      cout.precision(5);
      cout.setf(ios::fixed, ios::floatfield);
      
      if (write_heads && Output && !config->GetDiscrete_Adjoint()) {
        cout << endl   << "---------------------------- Outlet properties --------------------------" << endl;
      }
      
      for (iMarker_Outlet = 0; iMarker_Outlet < nMarker_Outlet; iMarker_Outlet++) {
        Outlet_TagBound = config->GetMarker_Outlet_TagBound(iMarker_Outlet);
        if (write_heads && Output && !config->GetDiscrete_Adjoint()) {
          
          /*--- Geometry defintion ---*/
          
          cout <<"Outlet surface: " << Outlet_TagBound << "." << endl;
          
          if ((nDim ==3) || axisymmetric) {
            cout <<"Area (m^2): " << config->GetOutlet_Area(Outlet_TagBound) << endl;
          }
          if (nDim == 2) {
            cout <<"Length (m): " << config->GetOutlet_Area(Outlet_TagBound) << "." << endl;
          }
          
          cout << setprecision(5) << "Outlet Avg. Density (kg/m^3): " <<  config->GetOutlet_Density(Outlet_TagBound) * config->GetDensity_Ref() << endl;
          su2double Outlet_mDot = fabs(config->GetOutlet_MassFlow(Outlet_TagBound)) * config->GetDensity_Ref() * config->GetVelocity_Ref();
          cout << "Outlet mass flow (kg/s): "; cout << setprecision(5) << Outlet_mDot;
          
        }
      }
      
      if (write_heads && Output && !config->GetDiscrete_Adjoint()) {cout << endl;
        cout << "-------------------------------------------------------------------------" << endl << endl;
      }
      
      cout.unsetf(ios_base::floatfield);
      
    }
    
    delete [] Outlet_MassFlow_Local;
    delete [] Outlet_Density_Local;
    delete [] Outlet_Area_Local;
    
    delete [] Outlet_MassFlow_Total;
    delete [] Outlet_Density_Total;
    delete [] Outlet_Area_Total;
    
    delete [] Outlet_MassFlow;
    delete [] Outlet_Density;
    delete [] Outlet_Area;
    
  }
  
}

void CIncEulerSolver::ComputeVerificationError(CGeometry *geometry,
                                               CConfig   *config) {

  /*--- The errors only need to be computed on the finest grid. ---*/
  if(MGLevel != MESH_0) return;
  
  /*--- If this is a verification case, we can compute the global
   error metrics by using the difference between the local error
   and the known solution at each DOF. This is then collected into
   RMS (L2) and maximum (Linf) global error norms. From these
   global measures, one can compute the order of accuracy. ---*/
  
  bool write_heads = ((((config->GetInnerIter() % (config->GetWrt_Con_Freq()*40)) == 0)
                       && (config->GetInnerIter()!= 0))
                      || (config->GetInnerIter() == 1));
  if( !write_heads ) return;
  
  /*--- Check if there actually is an exact solution for this
        verification case, if computed at all. ---*/
  if (VerificationSolution) {
    if (VerificationSolution->ExactSolutionKnown()) {
    
      /*--- Get the physical time if necessary. ---*/
      su2double time = 0.0;
      if (config->GetTime_Marching()) time = config->GetPhysicalTime();
    
      /*--- Reset the global error measures to zero. ---*/
      for (unsigned short iVar = 0; iVar < nVar; iVar++) {
        VerificationSolution->SetError_RMS(iVar, 0.0);
        VerificationSolution->SetError_Max(iVar, 0.0, 0);
      }
    
      /*--- Loop over all owned points. ---*/
      for (unsigned long iPoint = 0; iPoint < nPointDomain; iPoint++) {
      
        /* Set the pointers to the coordinates and solution of this DOF. */
        const su2double *coor = geometry->node[iPoint]->GetCoord();
        su2double *solDOF     = snode->GetSolution(iPoint);
      
        /* Get local error from the verification solution class. */
        vector<su2double> error(nVar,0.0);
        VerificationSolution->GetLocalError(coor, time, solDOF, error.data());
      
        /* Increment the global error measures */
        for (unsigned short iVar = 0; iVar < nVar; iVar++) {
          VerificationSolution->AddError_RMS(iVar, error[iVar]*error[iVar]);
          VerificationSolution->AddError_Max(iVar, fabs(error[iVar]),
                                             geometry->node[iPoint]->GetGlobalIndex(),
                                             geometry->node[iPoint]->GetCoord());
        }
      }
    
      /* Finalize the calculation of the global error measures. */
      VerificationSolution->SetVerificationError(geometry->GetGlobal_nPointDomain(), config);
    
      /*--- Screen output of the error metrics. This can be improved
       once the new output classes are in place. ---*/
    
      if ((rank == MASTER_NODE) && (geometry->GetMGLevel() == MESH_0)) {
      
        cout.precision(6);
        cout.setf(ios::scientific, ios::floatfield);
      
        if (!config->GetDiscrete_Adjoint()) {
        
          cout << endl   << "------------------------ Global Error Analysis --------------------------" << endl;
        
          cout << setw(20) << "RMS Error [P]: " << setw(12) << VerificationSolution->GetError_RMS(0) << "     | ";
          cout << setw(20) << "Max Error [P]: " << setw(12) << VerificationSolution->GetError_Max(0);
          cout << endl;
        
          cout << setw(20) << "RMS Error [U]: " << setw(12) << VerificationSolution->GetError_RMS(1) << "     | ";
          cout << setw(20) << "Max Error [U]: " << setw(12) << VerificationSolution->GetError_Max(1);
          cout << endl;
        
          cout << setw(20) << "RMS Error [V]: " << setw(12) << VerificationSolution->GetError_RMS(2) << "     | ";
          cout << setw(20) << "Max Error [V]: " << setw(12) << VerificationSolution->GetError_Max(2);
          cout << endl;
        
          if (nDim == 3) {
            cout << setw(20) << "RMS Error [W]: " << setw(12) << VerificationSolution->GetError_RMS(3) << "     | ";
            cout << setw(20) << "Max Error [W]: " << setw(12) << VerificationSolution->GetError_Max(3);
            cout << endl;
          }
        
          if (config->GetEnergy_Equation()) {
            cout << setw(20) << "RMS Error [T]: " << setw(12) << VerificationSolution->GetError_RMS(nDim+1) << "     | ";
            cout << setw(20) << "Max Error [T]: " << setw(12) << VerificationSolution->GetError_Max(nDim+1);
            cout << endl;
          }
        
          cout << "-------------------------------------------------------------------------" << endl << endl;
          cout.unsetf(ios_base::floatfield);
        }
      }
    }
    
  }
  
}

void CIncEulerSolver::LoadRestart(CGeometry **geometry, CSolver ***solver, CConfig *config, int val_iter, bool val_update_geo) {
  
  /*--- Restart the solution from file information ---*/
  unsigned short iDim, iVar, iMesh, iMeshFine;
  unsigned long iPoint, index, iChildren, Point_Fine;
  unsigned short turb_model = config->GetKind_Turb_Model();
  su2double Area_Children, Area_Parent, *Coord, *Solution_Fine;
  bool static_fsi = ((config->GetTime_Marching() == STEADY) &&
                     (config->GetFSI_Simulation()));
  bool dual_time = ((config->GetTime_Marching() == DT_STEPPING_1ST) ||
                    (config->GetTime_Marching() == DT_STEPPING_2ND));
  bool steady_restart = config->GetSteadyRestart();
  bool turbulent     = (config->GetKind_Solver() == INC_RANS) || (config->GetKind_Solver() == DISC_ADJ_INC_RANS);
  
  string restart_filename = config->GetFilename(config->GetSolution_FileName(), "", val_iter);

  Coord = new su2double [nDim];
  for (iDim = 0; iDim < nDim; iDim++)
    Coord[iDim] = 0.0;
  
  int counter = 0;
  long iPoint_Local = 0; unsigned long iPoint_Global = 0;
  unsigned long iPoint_Global_Local = 0;
  unsigned short rbuf_NotMatching = 0, sbuf_NotMatching = 0;

  /*--- Skip coordinates ---*/

  unsigned short skipVars = geometry[MESH_0]->GetnDim();

  /*--- Store the number of variables for the turbulence model
   (that could appear in the restart file before the grid velocities). ---*/
  unsigned short turbVars = 0;
  if (turbulent){
    if ((turb_model == SST) || (turb_model == SST_SUST)) turbVars = 2;
    else turbVars = 1;
  }
  
  /*--- Adjust the number of solution variables in the restart. We always
   carry a space in nVar for the energy equation in the solver, but we only
   write it to the restart if it is active. Therefore, we must reduce nVar
   here if energy is inactive so that the restart is read correctly. ---*/
  
  bool energy               = config->GetEnergy_Equation();
  bool weakly_coupled_heat  = config->GetWeakly_Coupled_Heat();
  
  unsigned short nVar_Restart = nVar;
  if ((!energy) && (!weakly_coupled_heat)) nVar_Restart--;
  Solution[nVar-1] = GetTemperature_Inf();
  
  /*--- Read the restart data from either an ASCII or binary SU2 file. ---*/

  if (config->GetRead_Binary_Restart()) {
    Read_SU2_Restart_Binary(geometry[MESH_0], config, restart_filename);
  } else {
    Read_SU2_Restart_ASCII(geometry[MESH_0], config, restart_filename);
  }

  /*--- Load data from the restart into correct containers. ---*/

  counter = 0;
  for (iPoint_Global = 0; iPoint_Global < geometry[MESH_0]->GetGlobal_nPointDomain(); iPoint_Global++ ) {

    /*--- Retrieve local index. If this node from the restart file lives
     on the current processor, we will load and instantiate the vars. ---*/

    iPoint_Local = geometry[MESH_0]->GetGlobal_to_Local_Point(iPoint_Global);

    if (iPoint_Local > -1) {

      /*--- We need to store this point's data, so jump to the correct
       offset in the buffer of data from the restart file and load it. ---*/

      index = counter*Restart_Vars[1] + skipVars;
      for (iVar = 0; iVar < nVar_Restart; iVar++) Solution[iVar] = Restart_Data[index+iVar];
      snode->SetSolution(iPoint_Local,Solution);
      iPoint_Global_Local++;

      /*--- For dynamic meshes, read in and store the
       grid coordinates and grid velocities for each node. ---*/

      if (dynamic_grid && val_update_geo) {

        /*--- Read in the next 2 or 3 variables which are the grid velocities ---*/
        /*--- If we are restarting the solution from a previously computed static calculation (no grid movement) ---*/
        /*--- the grid velocities are set to 0. This is useful for FSI computations ---*/

        su2double GridVel[3] = {0.0,0.0,0.0};
        if (!steady_restart) {

          /*--- Rewind the index to retrieve the Coords. ---*/
          index = counter*Restart_Vars[1];
          for (iDim = 0; iDim < nDim; iDim++) { Coord[iDim] = Restart_Data[index+iDim]; }

          /*--- Move the index forward to get the grid velocities. ---*/
          index = counter*Restart_Vars[1] + skipVars + nVar_Restart + turbVars;
          for (iDim = 0; iDim < nDim; iDim++) { GridVel[iDim] = Restart_Data[index+iDim]; }
        }

        for (iDim = 0; iDim < nDim; iDim++) {
          geometry[MESH_0]->node[iPoint_Local]->SetCoord(iDim, Coord[iDim]);
          geometry[MESH_0]->node[iPoint_Local]->SetGridVel(iDim, GridVel[iDim]);
        }
      }
      

      /*--- For static FSI problems, grid_movement is 0 but we need to read in and store the
       grid coordinates for each node (but not the grid velocities, as there are none). ---*/

      if (static_fsi && val_update_geo) {
       /*--- Rewind the index to retrieve the Coords. ---*/
        index = counter*Restart_Vars[1];
        for (iDim = 0; iDim < nDim; iDim++) { Coord[iDim] = Restart_Data[index+iDim];}

        for (iDim = 0; iDim < nDim; iDim++) {
          geometry[MESH_0]->node[iPoint_Local]->SetCoord(iDim, Coord[iDim]);
        }
      }

      /*--- Increment the overall counter for how many points have been loaded. ---*/
      counter++;
      
    }
  }

  /*--- Detect a wrong solution file ---*/

  if (iPoint_Global_Local < nPointDomain) { sbuf_NotMatching = 1; }

#ifndef HAVE_MPI
  rbuf_NotMatching = sbuf_NotMatching;
#else
  SU2_MPI::Allreduce(&sbuf_NotMatching, &rbuf_NotMatching, 1, MPI_UNSIGNED_SHORT, MPI_SUM, MPI_COMM_WORLD);
#endif
  if (rbuf_NotMatching != 0) {
    SU2_MPI::Error(string("The solution file ") + restart_filename + string(" doesn't match with the mesh file!\n") +
                   string("It could be empty lines at the end of the file."), CURRENT_FUNCTION);
  }
  
  /*--- Communicate the loaded solution on the fine grid before we transfer
   it down to the coarse levels. We alo call the preprocessing routine
   on the fine level in order to have all necessary quantities updated,
   especially if this is a turbulent simulation (eddy viscosity). ---*/
  
  solver[MESH_0][FLOW_SOL]->InitiateComms(geometry[MESH_0], config, SOLUTION);
  solver[MESH_0][FLOW_SOL]->CompleteComms(geometry[MESH_0], config, SOLUTION);
  
  solver[MESH_0][FLOW_SOL]->Preprocessing(geometry[MESH_0], solver[MESH_0], config, MESH_0, NO_RK_ITER, RUNTIME_FLOW_SYS, false);

  /*--- Interpolate the solution down to the coarse multigrid levels ---*/
  
  for (iMesh = 1; iMesh <= config->GetnMGLevels(); iMesh++) {
    for (iPoint = 0; iPoint < geometry[iMesh]->GetnPoint(); iPoint++) {
      Area_Parent = geometry[iMesh]->node[iPoint]->GetVolume();
      for (iVar = 0; iVar < nVar; iVar++) Solution[iVar] = 0.0;
      for (iChildren = 0; iChildren < geometry[iMesh]->node[iPoint]->GetnChildren_CV(); iChildren++) {
        Point_Fine = geometry[iMesh]->node[iPoint]->GetChildren_CV(iChildren);
        Area_Children = geometry[iMesh-1]->node[Point_Fine]->GetVolume();
        Solution_Fine = solver[iMesh-1][FLOW_SOL]->node->GetSolution(Point_Fine);
        for (iVar = 0; iVar < nVar; iVar++) {
          Solution[iVar] += Solution_Fine[iVar]*Area_Children/Area_Parent;
        }
      }
      solver[iMesh][FLOW_SOL]->node->SetSolution(iPoint,Solution);
    }
    solver[iMesh][FLOW_SOL]->InitiateComms(geometry[iMesh], config, SOLUTION);
    solver[iMesh][FLOW_SOL]->CompleteComms(geometry[iMesh], config, SOLUTION);
    solver[iMesh][FLOW_SOL]->Preprocessing(geometry[iMesh], solver[iMesh], config, iMesh, NO_RK_ITER, RUNTIME_FLOW_SYS, false);
  }
  
  /*--- Update the geometry for flows on dynamic meshes ---*/
  
  if (dynamic_grid && val_update_geo) {
    
    /*--- Communicate the new coordinates and grid velocities at the halos ---*/
    
    geometry[MESH_0]->InitiateComms(geometry[MESH_0], config, COORDINATES);
    geometry[MESH_0]->CompleteComms(geometry[MESH_0], config, COORDINATES);
    
    geometry[MESH_0]->InitiateComms(geometry[MESH_0], config, GRID_VELOCITY);
    geometry[MESH_0]->CompleteComms(geometry[MESH_0], config, GRID_VELOCITY);
    
    /*--- Recompute the edges and  dual mesh control volumes in the
     domain and on the boundaries. ---*/
    
    geometry[MESH_0]->SetCoord_CG();
    geometry[MESH_0]->SetControlVolume(config, UPDATE);
    geometry[MESH_0]->SetBoundControlVolume(config, UPDATE);
    
    /*--- Update the multigrid structure after setting up the finest grid,
     including computing the grid velocities on the coarser levels. ---*/
    
    for (iMesh = 1; iMesh <= config->GetnMGLevels(); iMesh++) {
      iMeshFine = iMesh-1;
      geometry[iMesh]->SetControlVolume(config, geometry[iMeshFine], UPDATE);
      geometry[iMesh]->SetBoundControlVolume(config, geometry[iMeshFine],UPDATE);
      geometry[iMesh]->SetCoord(geometry[iMeshFine]);
      geometry[iMesh]->SetRestricted_GridVelocity(geometry[iMeshFine], config);
    }
  }
  
  /*--- Update the geometry for flows on static FSI problems with moving meshes ---*/
  
  if (static_fsi && val_update_geo) {
    
    /*--- Communicate the new coordinates and grid velocities at the halos ---*/
    
    geometry[MESH_0]->InitiateComms(geometry[MESH_0], config, COORDINATES);
    geometry[MESH_0]->CompleteComms(geometry[MESH_0], config, COORDINATES);
    
    /*--- Recompute the edges and  dual mesh control volumes in the
     domain and on the boundaries. ---*/
    
    geometry[MESH_0]->SetCoord_CG();
    geometry[MESH_0]->SetControlVolume(config, UPDATE);
    geometry[MESH_0]->SetBoundControlVolume(config, UPDATE);
    geometry[MESH_0]->SetMaxLength(config);
    
    /*--- Update the multigrid structure after setting up the finest grid,
     including computing the grid velocities on the coarser levels. ---*/
    
    for (iMesh = 1; iMesh <= config->GetnMGLevels(); iMesh++) {
      iMeshFine = iMesh-1;
      geometry[iMesh]->SetControlVolume(config, geometry[iMeshFine], UPDATE);
      geometry[iMesh]->SetBoundControlVolume(config, geometry[iMeshFine],UPDATE);
      geometry[iMesh]->SetCoord(geometry[iMeshFine]);
      geometry[iMesh]->SetMaxLength(config);
    }
  }
  
  /*--- Update the old geometry (coordinates n and n-1) in dual time-stepping strategy ---*/
  if (dual_time && config->GetGrid_Movement() && (config->GetKind_GridMovement() != RIGID_MOTION))
    Restart_OldGeometry(geometry[MESH_0], config);

  delete [] Coord;

  /*--- Delete the class memory that is used to load the restart. ---*/

  if (Restart_Vars != NULL) delete [] Restart_Vars;
  if (Restart_Data != NULL) delete [] Restart_Data;
  Restart_Vars = NULL; Restart_Data = NULL;
  
}

void CIncEulerSolver::SetFreeStream_Solution(CConfig *config){

  unsigned long iPoint;
  unsigned short iDim;

  for (iPoint = 0; iPoint < nPoint; iPoint++){
    snode->SetSolution(iPoint,0, Pressure_Inf);
    for (iDim = 0; iDim < nDim; iDim++){
      snode->SetSolution(iPoint,iDim+1, Velocity_Inf[iDim]);
    }
    snode->SetSolution(iPoint,nDim+1, Temperature_Inf);
  }
}

CIncNSSolver::CIncNSSolver(void) : CIncEulerSolver() {
  
  /*--- Basic array initialization ---*/
  
  CD_Visc = NULL; CL_Visc = NULL; CSF_Visc = NULL; CEff_Visc = NULL;
  CMx_Visc = NULL;   CMy_Visc = NULL;   CMz_Visc = NULL;
  CFx_Visc = NULL;   CFy_Visc = NULL;   CFz_Visc = NULL;
  CoPx_Visc = NULL;   CoPy_Visc = NULL;   CoPz_Visc = NULL;

  ForceViscous = NULL; MomentViscous = NULL; CSkinFriction = NULL;
  
  /*--- Surface based array initialization ---*/
  
  Surface_CL_Visc = NULL; Surface_CD_Visc = NULL; Surface_CSF_Visc = NULL; Surface_CEff_Visc = NULL;
  Surface_CFx_Visc = NULL;   Surface_CFy_Visc = NULL;   Surface_CFz_Visc = NULL;
  Surface_CMx_Visc = NULL;   Surface_CMy_Visc = NULL;   Surface_CMz_Visc = NULL;
  Surface_HF_Visc = NULL; Surface_MaxHF_Visc = NULL;

  /*--- Rotorcraft simulation array initialization ---*/
  
  CMerit_Visc = NULL; CT_Visc = NULL; CQ_Visc = NULL;
  
  SlidingState      = NULL;
  SlidingStateNodes = NULL;
  
}

CIncNSSolver::CIncNSSolver(CGeometry *geometry, CConfig *config, unsigned short iMesh) : CIncEulerSolver() {
  
  unsigned long iPoint, iVertex;
  unsigned short iVar, iDim, iMarker, nLineLets;
  ifstream restart_file;
  unsigned short nZone = geometry->GetnZone();
  bool restart   = (config->GetRestart() || config->GetRestart_Flow());
  int Unst_RestartIter;
  unsigned short iZone = config->GetiZone();
  bool dual_time = ((config->GetTime_Marching() == DT_STEPPING_1ST) ||
                    (config->GetTime_Marching() == DT_STEPPING_2ND));
  bool time_stepping = config->GetTime_Marching() == TIME_STEPPING;
  bool adjoint = (config->GetContinuous_Adjoint()) || (config->GetDiscrete_Adjoint());
  string filename_ = config->GetSolution_FileName();

  /* A grid is defined as dynamic if there's rigid grid movement or grid deformation AND the problem is time domain */
  dynamic_grid = config->GetDynamic_Grid();

  unsigned short direct_diff = config->GetDirectDiff();

  /*--- Store the multigrid level. ---*/
  MGLevel = iMesh;

  /*--- Check for a restart file to evaluate if there is a change in the angle of attack
   before computing all the non-dimesional quantities. ---*/

  if (!(!restart || (iMesh != MESH_0) || nZone > 1)) {

    /*--- Multizone problems require the number of the zone to be appended. ---*/

    if (nZone > 1) filename_ = config->GetMultizone_FileName(filename_, iZone, ".dat");

    /*--- Modify file name for a dual-time unsteady restart ---*/

    if (dual_time) {
      if (adjoint) Unst_RestartIter = SU2_TYPE::Int(config->GetUnst_AdjointIter())-1;
      else if (config->GetTime_Marching() == DT_STEPPING_1ST)
        Unst_RestartIter = SU2_TYPE::Int(config->GetRestart_Iter())-1;
      else Unst_RestartIter = SU2_TYPE::Int(config->GetRestart_Iter())-2;
      filename_ = config->GetUnsteady_FileName(filename_, Unst_RestartIter, ".dat");
    }

    /*--- Modify file name for a time stepping unsteady restart ---*/

    if (time_stepping) {
      if (adjoint) Unst_RestartIter = SU2_TYPE::Int(config->GetUnst_AdjointIter())-1;
      else Unst_RestartIter = SU2_TYPE::Int(config->GetRestart_Iter())-1;
      filename_ = config->GetUnsteady_FileName(filename_, Unst_RestartIter, ".dat");
    }

    /*--- Read and store the restart metadata. ---*/

//    Read_SU2_Restart_Metadata(geometry, config, false, filename_);
    
  }

  /*--- Array initialization ---*/
  
  CD_Visc = NULL; CL_Visc = NULL; CSF_Visc = NULL; CEff_Visc = NULL;
  CMx_Visc = NULL;   CMy_Visc = NULL;   CMz_Visc = NULL;
  CFx_Visc = NULL;   CFy_Visc = NULL;   CFz_Visc = NULL;
  CoPx_Visc = NULL;   CoPy_Visc = NULL;   CoPz_Visc = NULL;

  Surface_CL_Visc = NULL; Surface_CD_Visc = NULL; Surface_CSF_Visc = NULL; Surface_CEff_Visc = NULL;
  Surface_CFx_Visc = NULL;   Surface_CFy_Visc = NULL;   Surface_CFz_Visc = NULL;
  Surface_CMx_Visc = NULL;   Surface_CMy_Visc = NULL;   Surface_CMz_Visc = NULL;
  Surface_HF_Visc = NULL; Surface_MaxHF_Visc = NULL;

  CMerit_Visc = NULL;      CT_Visc = NULL;      CQ_Visc = NULL;
  MaxHF_Visc = NULL; ForceViscous = NULL; MomentViscous = NULL;
  CSkinFriction = NULL;    Cauchy_Serie = NULL; HF_Visc = NULL;
  
  /*--- Set the gamma value ---*/
  
  Gamma = config->GetGamma();
  Gamma_Minus_One = Gamma - 1.0;
  
  /*--- Define geometry constants in the solver structure
   * Incompressible flow, primitive variables (P, vx, vy, vz, T, rho, beta, lamMu, EddyMu, Kt_eff, Cp, Cv) --- */

  nDim = geometry->GetnDim();
  
  nVar = nDim+2; nPrimVar = nDim+9; nPrimVarGrad = nDim+4;
  
  /*--- Initialize nVarGrad for deallocation ---*/
  
  nVarGrad = nPrimVarGrad;
  
  nMarker      = config->GetnMarker_All();
  nPoint       = geometry->GetnPoint();
  nPointDomain = geometry->GetnPointDomain();
 
  /*--- Store the number of vertices on each marker for deallocation later ---*/

  nVertex = new unsigned long[nMarker];
  for (iMarker = 0; iMarker < nMarker; iMarker++)
    nVertex[iMarker] = geometry->nVertex[iMarker];
 
  /*--- Fluid model intialization. ---*/

  FluidModel = NULL;
  
  /*--- Perform the non-dimensionalization for the flow equations using the
   specified reference values. ---*/
  
  SetNondimensionalization(config, iMesh);
  
  /*--- Check if we are executing a verification case. If so, the
   VerificationSolution object will be instantiated for a particular
   option from the available library of verification solutions. Note
   that this is done after SetNondim(), as problem-specific initial
   parameters are needed by the solution constructors. ---*/
  
  SetVerificationSolution(nDim, nVar, config);
  
  /*--- Define some auxiliar vector related with the residual ---*/
  
  Residual      = new su2double[nVar]; for (iVar = 0; iVar < nVar; iVar++) Residual[iVar]      = 0.0;
  Residual_RMS  = new su2double[nVar]; for (iVar = 0; iVar < nVar; iVar++) Residual_RMS[iVar]  = 0.0;
  Residual_Max  = new su2double[nVar]; for (iVar = 0; iVar < nVar; iVar++) Residual_Max[iVar]  = 0.0;
  Res_Conv      = new su2double[nVar]; for (iVar = 0; iVar < nVar; iVar++) Res_Conv[iVar]      = 0.0;
  Res_Visc      = new su2double[nVar]; for (iVar = 0; iVar < nVar; iVar++) Res_Visc[iVar]      = 0.0;
  Res_Sour      = new su2double[nVar]; for (iVar = 0; iVar < nVar; iVar++) Res_Sour[iVar]      = 0.0;
  
  /*--- Define some structures for locating max residuals ---*/
  
  Point_Max     = new unsigned long[nVar];  for (iVar = 0; iVar < nVar; iVar++) Point_Max[iVar]     = 0;
  Point_Max_Coord = new su2double*[nVar];
  for (iVar = 0; iVar < nVar; iVar++) {
    Point_Max_Coord[iVar] = new su2double[nDim];
    for (iDim = 0; iDim < nDim; iDim++) Point_Max_Coord[iVar][iDim] = 0.0;
  }
  
  /*--- Define some auxiliary vectors related to the solution ---*/
  
  Solution   = new su2double[nVar]; for (iVar = 0; iVar < nVar; iVar++) Solution[iVar]   = 0.0;
  Solution_i = new su2double[nVar]; for (iVar = 0; iVar < nVar; iVar++) Solution_i[iVar] = 0.0;
  Solution_j = new su2double[nVar]; for (iVar = 0; iVar < nVar; iVar++) Solution_j[iVar] = 0.0;
  
  /*--- Define some auxiliary vectors related to the geometry ---*/
  
  Vector   = new su2double[nDim]; for (iDim = 0; iDim < nDim; iDim++) Vector[iDim]   = 0.0;
  Vector_i = new su2double[nDim]; for (iDim = 0; iDim < nDim; iDim++) Vector_i[iDim] = 0.0;
  Vector_j = new su2double[nDim]; for (iDim = 0; iDim < nDim; iDim++) Vector_j[iDim] = 0.0;
  
  /*--- Define some auxiliary vectors related to the primitive solution ---*/
  
  Primitive   = new su2double[nPrimVar]; for (iVar = 0; iVar < nPrimVar; iVar++) Primitive[iVar]   = 0.0;
  Primitive_i = new su2double[nPrimVar]; for (iVar = 0; iVar < nPrimVar; iVar++) Primitive_i[iVar] = 0.0;
  Primitive_j = new su2double[nPrimVar]; for (iVar = 0; iVar < nPrimVar; iVar++) Primitive_j[iVar] = 0.0;
  
  /*--- Define some auxiliar vector related with the undivided lapalacian computation ---*/
  
  if (config->GetKind_ConvNumScheme_Flow() == SPACE_CENTERED) {
    iPoint_UndLapl = new su2double [nPoint];
    jPoint_UndLapl = new su2double [nPoint];
  }

  Preconditioner = new su2double* [nVar];
  for (iVar = 0; iVar < nVar; iVar ++)
    Preconditioner[iVar] = new su2double[nVar];

  /*--- Initialize the solution and right hand side vectors for storing
   the residuals and updating the solution (always needed even for
   explicit schemes). ---*/
  
  LinSysSol.Initialize(nPoint, nPointDomain, nVar, 0.0);
  LinSysRes.Initialize(nPoint, nPointDomain, nVar, 0.0);
  
  /*--- Jacobians and vector structures for implicit computations ---*/
  
  if (config->GetKind_TimeIntScheme_Flow() == EULER_IMPLICIT) {
    
    Jacobian_i = new su2double* [nVar];
    Jacobian_j = new su2double* [nVar];
    for (iVar = 0; iVar < nVar; iVar++) {
      Jacobian_i[iVar] = new su2double [nVar];
      Jacobian_j[iVar] = new su2double [nVar];
    }
    
    if (rank == MASTER_NODE) cout << "Initialize Jacobian structure (Navier-Stokes). MG level: " << iMesh <<"." << endl;
    Jacobian.Initialize(nPoint, nPointDomain, nVar, nVar, true, geometry, config);
    
    if (config->GetKind_Linear_Solver_Prec() == LINELET) {
      nLineLets = Jacobian.BuildLineletPreconditioner(geometry, config);
      if (rank == MASTER_NODE) cout << "Compute linelet structure. " << nLineLets << " elements in each line (average)." << endl;
    }
    
  }
  
  else {
    if (rank == MASTER_NODE)
      cout << "Explicit scheme. No Jacobian structure (Navier-Stokes). MG level: " << iMesh <<"." << endl;
  }
  
  /*--- Define some auxiliary vectors for computing flow variable
   gradients by least squares, S matrix := inv(R)*traspose(inv(R)),
   c vector := transpose(WA)*(Wb) ---*/
  
  if (config->GetKind_Gradient_Method() == WEIGHTED_LEAST_SQUARES) {
    
    Smatrix = new su2double* [nDim];
    for (iDim = 0; iDim < nDim; iDim++)
      Smatrix[iDim] = new su2double [nDim];
    
    Cvector = new su2double* [nPrimVarGrad];
    for (iVar = 0; iVar < nPrimVarGrad; iVar++)
      Cvector[iVar] = new su2double [nDim];
  }
  
  /*--- Store the value of the characteristic primitive variables at the boundaries ---*/
  
  CharacPrimVar = new su2double** [nMarker];
  for (iMarker = 0; iMarker < nMarker; iMarker++) {
    CharacPrimVar[iMarker] = new su2double* [geometry->nVertex[iMarker]];
    for (iVertex = 0; iVertex < geometry->nVertex[iMarker]; iVertex++) {
      CharacPrimVar[iMarker][iVertex] = new su2double [nPrimVar];
      for (iVar = 0; iVar < nPrimVar; iVar++) {
        CharacPrimVar[iMarker][iVertex][iVar] = 0.0;
      }
    }
  }

  /*--- Store the values of the temperature and the heat flux density at the boundaries,
   used for coupling with a solid donor cell ---*/
  unsigned short nHeatConjugateVar = 4;

  HeatConjugateVar = new su2double** [nMarker];
  for (iMarker = 0; iMarker < nMarker; iMarker++) {
    HeatConjugateVar[iMarker] = new su2double* [geometry->nVertex[iMarker]];
    for (iVertex = 0; iVertex < geometry->nVertex[iMarker]; iVertex++) {

      HeatConjugateVar[iMarker][iVertex] = new su2double [nHeatConjugateVar];
      for (iVar = 1; iVar < nHeatConjugateVar ; iVar++) {
        HeatConjugateVar[iMarker][iVertex][iVar] = 0.0;
      }
      HeatConjugateVar[iMarker][iVertex][0] = config->GetTemperature_FreeStreamND();
    }
  }
  
  /*--- Inviscid force definition and coefficient in all the markers ---*/
  
  CPressure = new su2double* [nMarker];
  CPressureTarget = new su2double* [nMarker];
  for (iMarker = 0; iMarker < nMarker; iMarker++) {
    CPressure[iMarker] = new su2double [geometry->nVertex[iMarker]];
    CPressureTarget[iMarker] = new su2double [geometry->nVertex[iMarker]];
    for (iVertex = 0; iVertex < geometry->nVertex[iMarker]; iVertex++) {
      CPressure[iMarker][iVertex] = 0.0;
      CPressureTarget[iMarker][iVertex] = 0.0;
    }
  }
  
  /*--- Heat flux in all the markers ---*/
  
  HeatFlux = new su2double* [nMarker];
  HeatFluxTarget = new su2double* [nMarker];
  for (iMarker = 0; iMarker < nMarker; iMarker++) {
    HeatFlux[iMarker] = new su2double [geometry->nVertex[iMarker]];
    HeatFluxTarget[iMarker] = new su2double [geometry->nVertex[iMarker]];
    for (iVertex = 0; iVertex < geometry->nVertex[iMarker]; iVertex++) {
      HeatFlux[iMarker][iVertex] = 0.0;
      HeatFluxTarget[iMarker][iVertex] = 0.0;
    }
  }
  
  /*--- Y plus in all the markers ---*/
  
  YPlus = new su2double* [nMarker];
  for (iMarker = 0; iMarker < nMarker; iMarker++) {
    YPlus[iMarker] = new su2double [geometry->nVertex[iMarker]];
    for (iVertex = 0; iVertex < geometry->nVertex[iMarker]; iVertex++) {
      YPlus[iMarker][iVertex] = 0.0;
    }
  }
  
  /*--- Skin friction in all the markers ---*/
  
  CSkinFriction = new su2double** [nMarker];
  for (iMarker = 0; iMarker < nMarker; iMarker++) {
    CSkinFriction[iMarker] = new su2double*[nDim];
    for (iDim = 0; iDim < nDim; iDim++) {
      CSkinFriction[iMarker][iDim] = new su2double[geometry->nVertex[iMarker]];
      for (iVertex = 0; iVertex < geometry->nVertex[iMarker]; iVertex++) {
        CSkinFriction[iMarker][iDim][iVertex] = 0.0;
      }
    }
  }
  
  /*--- Store the value of the Total Pressure at the inlet BC ---*/
  
  Inlet_Ttotal = new su2double* [nMarker];
  for (iMarker = 0; iMarker < nMarker; iMarker++) {
    Inlet_Ttotal[iMarker] = new su2double [geometry->nVertex[iMarker]];
    for (iVertex = 0; iVertex < geometry->nVertex[iMarker]; iVertex++) {
      Inlet_Ttotal[iMarker][iVertex] = 0;
    }
  }
  
  /*--- Store the value of the Total Temperature at the inlet BC ---*/
  
  Inlet_Ptotal = new su2double* [nMarker];
  for (iMarker = 0; iMarker < nMarker; iMarker++) {
    Inlet_Ptotal[iMarker] = new su2double [geometry->nVertex[iMarker]];
    for (iVertex = 0; iVertex < geometry->nVertex[iMarker]; iVertex++) {
      Inlet_Ptotal[iMarker][iVertex] = 0;
    }
  }
  
  /*--- Store the value of the Flow direction at the inlet BC ---*/
  
  Inlet_FlowDir = new su2double** [nMarker];
  for (iMarker = 0; iMarker < nMarker; iMarker++) {
    Inlet_FlowDir[iMarker] = new su2double* [geometry->nVertex[iMarker]];
    for (iVertex = 0; iVertex < geometry->nVertex[iMarker]; iVertex++) {
      Inlet_FlowDir[iMarker][iVertex] = new su2double [nDim];
      for (iDim = 0; iDim < nDim; iDim++) {
        Inlet_FlowDir[iMarker][iVertex][iDim] = 0;
      }
    }
  }
  
  /*--- Non dimensional coefficients ---*/
  
  ForceInviscid  = new su2double[3];
  MomentInviscid = new su2double[3];
  CD_Inv      = new su2double[nMarker];
  CL_Inv      = new su2double[nMarker];
  CSF_Inv = new su2double[nMarker];
  CMx_Inv        = new su2double[nMarker];
  CMy_Inv        = new su2double[nMarker];
  CMz_Inv        = new su2double[nMarker];
  CEff_Inv       = new su2double[nMarker];
  CFx_Inv        = new su2double[nMarker];
  CFy_Inv        = new su2double[nMarker];
  CFz_Inv        = new su2double[nMarker];
  CoPx_Inv        = new su2double[nMarker];
  CoPy_Inv        = new su2double[nMarker];
  CoPz_Inv        = new su2double[nMarker];

  ForceMomentum  = new su2double[3];
  MomentMomentum = new su2double[3];
  CD_Mnt      = new su2double[nMarker];
  CL_Mnt      = new su2double[nMarker];
  CSF_Mnt = new su2double[nMarker];
  CMx_Mnt        = new su2double[nMarker];
  CMy_Mnt        = new su2double[nMarker];
  CMz_Mnt        = new su2double[nMarker];
  CEff_Mnt       = new su2double[nMarker];
  CFx_Mnt        = new su2double[nMarker];
  CFy_Mnt        = new su2double[nMarker];
  CFz_Mnt        = new su2double[nMarker];
  CoPx_Mnt        = new su2double[nMarker];
  CoPy_Mnt        = new su2double[nMarker];
  CoPz_Mnt        = new su2double[nMarker];

  ForceViscous     = new su2double[3];
  MomentViscous    = new su2double[3];
  CD_Visc       = new su2double[nMarker];
  CL_Visc       = new su2double[nMarker];
  CSF_Visc  = new su2double[nMarker];
  CMx_Visc         = new su2double[nMarker];
  CMy_Visc         = new su2double[nMarker];
  CMz_Visc         = new su2double[nMarker];
  CEff_Visc        = new su2double[nMarker];
  CFx_Visc         = new su2double[nMarker];
  CFy_Visc         = new su2double[nMarker];
  CFz_Visc         = new su2double[nMarker];
  CoPx_Visc         = new su2double[nMarker];
  CoPy_Visc         = new su2double[nMarker];
  CoPz_Visc         = new su2double[nMarker];

  Surface_CL_Inv      = new su2double[config->GetnMarker_Monitoring()];
  Surface_CD_Inv      = new su2double[config->GetnMarker_Monitoring()];
  Surface_CSF_Inv = new su2double[config->GetnMarker_Monitoring()];
  Surface_CEff_Inv       = new su2double[config->GetnMarker_Monitoring()];
  Surface_CFx_Inv        = new su2double[config->GetnMarker_Monitoring()];
  Surface_CFy_Inv        = new su2double[config->GetnMarker_Monitoring()];
  Surface_CFz_Inv        = new su2double[config->GetnMarker_Monitoring()];
  Surface_CMx_Inv        = new su2double[config->GetnMarker_Monitoring()];
  Surface_CMy_Inv        = new su2double[config->GetnMarker_Monitoring()];
  Surface_CMz_Inv        = new su2double[config->GetnMarker_Monitoring()];

  Surface_CL_Mnt      = new su2double[config->GetnMarker_Monitoring()];
  Surface_CD_Mnt      = new su2double[config->GetnMarker_Monitoring()];
  Surface_CSF_Mnt = new su2double[config->GetnMarker_Monitoring()];
  Surface_CEff_Mnt       = new su2double[config->GetnMarker_Monitoring()];
  Surface_CFx_Mnt        = new su2double[config->GetnMarker_Monitoring()];
  Surface_CFy_Mnt        = new su2double[config->GetnMarker_Monitoring()];
  Surface_CFz_Mnt        = new su2double[config->GetnMarker_Monitoring()];
  Surface_CMx_Mnt        = new su2double[config->GetnMarker_Monitoring()];
  Surface_CMy_Mnt        = new su2double[config->GetnMarker_Monitoring()];
  Surface_CMz_Mnt        = new su2double[config->GetnMarker_Monitoring()];

  Surface_CL          = new su2double[config->GetnMarker_Monitoring()];
  Surface_CD          = new su2double[config->GetnMarker_Monitoring()];
  Surface_CSF     = new su2double[config->GetnMarker_Monitoring()];
  Surface_CEff           = new su2double[config->GetnMarker_Monitoring()];
  Surface_CFx            = new su2double[config->GetnMarker_Monitoring()];
  Surface_CFy            = new su2double[config->GetnMarker_Monitoring()];
  Surface_CFz            = new su2double[config->GetnMarker_Monitoring()];
  Surface_CMx            = new su2double[config->GetnMarker_Monitoring()];
  Surface_CMy            = new su2double[config->GetnMarker_Monitoring()];
  Surface_CMz            = new su2double[config->GetnMarker_Monitoring()];

  Surface_CL_Visc      = new su2double[config->GetnMarker_Monitoring()];
  Surface_CD_Visc      = new su2double[config->GetnMarker_Monitoring()];
  Surface_CSF_Visc = new su2double[config->GetnMarker_Monitoring()];
  Surface_CEff_Visc       = new su2double[config->GetnMarker_Monitoring()];
  Surface_CFx_Visc        = new su2double[config->GetnMarker_Monitoring()];
  Surface_CFy_Visc        = new su2double[config->GetnMarker_Monitoring()];
  Surface_CFz_Visc        = new su2double[config->GetnMarker_Monitoring()];
  Surface_CMx_Visc        = new su2double[config->GetnMarker_Monitoring()];
  Surface_CMy_Visc        = new su2double[config->GetnMarker_Monitoring()];
  Surface_CMz_Visc        = new su2double[config->GetnMarker_Monitoring()];
  Surface_HF_Visc         = new su2double[config->GetnMarker_Monitoring()];
  Surface_MaxHF_Visc      = new su2double[config->GetnMarker_Monitoring()];
  
  /*--- Rotorcraft coefficients ---*/

  CT_Inv           = new su2double[nMarker];
  CQ_Inv           = new su2double[nMarker];
  CMerit_Inv       = new su2double[nMarker];

  CT_Mnt           = new su2double[nMarker];
  CQ_Mnt           = new su2double[nMarker];
  CMerit_Mnt       = new su2double[nMarker];

  CMerit_Visc      = new su2double[nMarker];
  CT_Visc          = new su2double[nMarker];
  CQ_Visc          = new su2double[nMarker];
  
  /*--- Heat based coefficients ---*/

  HF_Visc    = new su2double[nMarker];
  MaxHF_Visc = new su2double[nMarker];

  /*--- Init total coefficients ---*/

  Total_CD       = 0.0;  Total_CL           = 0.0;  Total_CSF            = 0.0;
  Total_CMx      = 0.0;  Total_CMy          = 0.0;  Total_CMz            = 0.0;
  Total_CoPx     = 0.0;  Total_CoPy         = 0.0;  Total_CoPz           = 0.0;
  Total_CEff     = 0.0;
  Total_CFx      = 0.0;  Total_CFy          = 0.0;  Total_CFz            = 0.0;
  Total_CT       = 0.0;  Total_CQ           = 0.0;  Total_CMerit         = 0.0;
  Total_MaxHeat  = 0.0;  Total_Heat         = 0.0;  Total_ComboObj       = 0.0;
  Total_CpDiff   = 0.0;  Total_HeatFluxDiff = 0.0;  Total_Custom_ObjFunc = 0.0;
  AoA_Prev       = 0.0;
  Total_CL_Prev  = 0.0;  Total_CD_Prev      = 0.0;
  Total_CMx_Prev = 0.0;  Total_CMy_Prev     = 0.0;  Total_CMz_Prev       = 0.0;

  /*--- Coefficients for fixed lift mode. ---*/
  
  AoA_Prev = 0.0;
  Total_CL_Prev = 0.0; Total_CD_Prev = 0.0;
  Total_CMx_Prev = 0.0; Total_CMy_Prev = 0.0; Total_CMz_Prev = 0.0;

  /*--- Read farfield conditions from config ---*/
  
  Density_Inf     = config->GetDensity_FreeStreamND();
  Pressure_Inf    = config->GetPressure_FreeStreamND();
  Temperature_Inf = config->GetTemperature_FreeStreamND();
  Velocity_Inf    = config->GetVelocity_FreeStreamND();
  Viscosity_Inf   = config->GetViscosity_FreeStreamND();
  Tke_Inf         = config->GetTke_FreeStreamND();
  
  /*--- Initialize the secondary values for direct derivative approxiations ---*/
  
  switch(direct_diff){
    case NO_DERIVATIVE:
      break;
    case D_DENSITY:
      SU2_TYPE::SetDerivative(Density_Inf, 1.0);
      break;
    case D_PRESSURE:
      SU2_TYPE::SetDerivative(Pressure_Inf, 1.0);
      break;
    case D_TEMPERATURE:
      SU2_TYPE::SetDerivative(Temperature_Inf, 1.0);
      break;
    case D_VISCOSITY:
      SU2_TYPE::SetDerivative(Viscosity_Inf, 1.0);
      break;
    case D_MACH: case D_AOA:
    case D_SIDESLIP: case D_REYNOLDS:
    case D_TURB2LAM: case D_DESIGN:
      /*--- Already done in postprocessing of config ---*/
      break;
    default:
      break;
  }

  /*--- Initializate quantities for SlidingMesh Interface ---*/
  
  SlidingState       = new su2double*** [nMarker];
  SlidingStateNodes  = new int*         [nMarker];
  
  for (iMarker = 0; iMarker < nMarker; iMarker++){

    SlidingState[iMarker]      = NULL;
    SlidingStateNodes[iMarker] = NULL;
    
    if (config->GetMarker_All_KindBC(iMarker) == FLUID_INTERFACE){

      SlidingState[iMarker]       = new su2double**[geometry->GetnVertex(iMarker)];
      SlidingStateNodes[iMarker]  = new int        [geometry->GetnVertex(iMarker)];

      for (iPoint = 0; iPoint < geometry->GetnVertex(iMarker); iPoint++){
        SlidingState[iMarker][iPoint] = new su2double*[nPrimVar+1];

        SlidingStateNodes[iMarker][iPoint] = 0;
        for (iVar = 0; iVar < nPrimVar+1; iVar++)
          SlidingState[iMarker][iPoint][iVar] = NULL;
      }

    }
  }

  /*--- Only initialize when there is a Marker_Fluid_Load defined
   *--- (this avoids overhead in all other cases while a more permanent structure is being developed) ---*/
  if((config->GetnMarker_Fluid_Load() > 0) && (MGLevel == MESH_0)){

    InitVertexTractionContainer(geometry, config);

    if (config->GetDiscrete_Adjoint())
      InitVertexTractionAdjointContainer(geometry, config);

  }

  /*--- Initialize the cauchy critera array for fixed CL mode ---*/

  if (config->GetFixed_CL_Mode())
    Cauchy_Serie = new su2double [config->GetCauchy_Elems()+1];

  /*--- Initialize the solution to the far-field state everywhere. ---*/

  node = new CIncNSVariable(Pressure_Inf, Velocity_Inf, Temperature_Inf, nPoint, nDim, nVar, config);
  snode = static_cast<CIncEulerVariable*>(node);

  /*--- Initialize the BGS residuals in FSI problems. ---*/
  if (config->GetMultizone_Residual()){
    Residual_BGS      = new su2double[nVar];         for (iVar = 0; iVar < nVar; iVar++) Residual_RMS[iVar]  = 0.0;
    Residual_Max_BGS  = new su2double[nVar];         for (iVar = 0; iVar < nVar; iVar++) Residual_Max_BGS[iVar]  = 0.0;

    /*--- Define some structures for locating max residuals ---*/

    Point_Max_BGS       = new unsigned long[nVar];  for (iVar = 0; iVar < nVar; iVar++) Point_Max_BGS[iVar]  = 0;
    Point_Max_Coord_BGS = new su2double*[nVar];
    for (iVar = 0; iVar < nVar; iVar++) {
      Point_Max_Coord_BGS[iVar] = new su2double[nDim];
      for (iDim = 0; iDim < nDim; iDim++) Point_Max_Coord_BGS[iVar][iDim] = 0.0;
    }
  }

  /*--- Define solver parameters needed for execution of destructor ---*/

  if (config->GetKind_ConvNumScheme_Flow() == SPACE_CENTERED) space_centered = true;
  else space_centered = false;

  if (config->GetKind_TimeIntScheme_Flow() == EULER_IMPLICIT) euler_implicit = true;
  else euler_implicit = false;

  if (config->GetKind_Gradient_Method() == WEIGHTED_LEAST_SQUARES) least_squares = true;
  else least_squares = false;

  /*--- Communicate and store volume and the number of neighbors for
   any dual CVs that lie on on periodic markers. ---*/
  
  for (unsigned short iPeriodic = 1; iPeriodic <= config->GetnMarker_Periodic()/2; iPeriodic++) {
    InitiatePeriodicComms(geometry, config, iPeriodic, PERIODIC_VOLUME);
    CompletePeriodicComms(geometry, config, iPeriodic, PERIODIC_VOLUME);
    InitiatePeriodicComms(geometry, config, iPeriodic, PERIODIC_NEIGHBORS);
    CompletePeriodicComms(geometry, config, iPeriodic, PERIODIC_NEIGHBORS);
  }
  SetImplicitPeriodic(euler_implicit);
  if (iMesh == MESH_0) SetRotatePeriodic(true);
  
  /*--- Perform the MPI communication of the solution ---*/

  InitiateComms(geometry, config, SOLUTION);
  CompleteComms(geometry, config, SOLUTION);
  
  /*--- Add the solver name (max 8 characters) ---*/
  SolverName = "INC.FLOW";

}

CIncNSSolver::~CIncNSSolver(void) {

  unsigned short iMarker, iDim;

  unsigned long iVertex;

  if (CD_Visc != NULL)       delete [] CD_Visc;
  if (CL_Visc != NULL)       delete [] CL_Visc;
  if (CSF_Visc != NULL)  delete [] CSF_Visc;
  if (CMx_Visc != NULL)         delete [] CMx_Visc;
  if (CMy_Visc != NULL)         delete [] CMy_Visc;
  if (CMz_Visc != NULL)         delete [] CMz_Visc;
  if (CoPx_Visc != NULL)        delete [] CoPx_Visc;
  if (CoPy_Visc != NULL)        delete [] CoPy_Visc;
  if (CoPz_Visc != NULL)        delete [] CoPz_Visc;
  if (CFx_Visc != NULL)         delete [] CFx_Visc;
  if (CFy_Visc != NULL)         delete [] CFy_Visc;
  if (CFz_Visc != NULL)         delete [] CFz_Visc;
  if (CEff_Visc != NULL)        delete [] CEff_Visc;
  if (CMerit_Visc != NULL)      delete [] CMerit_Visc;
  if (CT_Visc != NULL)          delete [] CT_Visc;
  if (CQ_Visc != NULL)          delete [] CQ_Visc;
  if (HF_Visc != NULL)        delete [] HF_Visc;
  if (MaxHF_Visc != NULL) delete [] MaxHF_Visc;
  if (ForceViscous != NULL)     delete [] ForceViscous;
  if (MomentViscous != NULL)    delete [] MomentViscous;

  if (Surface_CL_Visc != NULL)      delete [] Surface_CL_Visc;
  if (Surface_CD_Visc != NULL)      delete [] Surface_CD_Visc;
  if (Surface_CSF_Visc != NULL) delete [] Surface_CSF_Visc;
  if (Surface_CEff_Visc != NULL)       delete [] Surface_CEff_Visc;
  if (Surface_CFx_Visc != NULL)        delete [] Surface_CFx_Visc;
  if (Surface_CFy_Visc != NULL)        delete [] Surface_CFy_Visc;
  if (Surface_CFz_Visc != NULL)        delete [] Surface_CFz_Visc;
  if (Surface_CMx_Visc != NULL)        delete [] Surface_CMx_Visc;
  if (Surface_CMy_Visc != NULL)        delete [] Surface_CMy_Visc;
  if (Surface_CMz_Visc != NULL)        delete [] Surface_CMz_Visc;
  if (Surface_HF_Visc != NULL)      delete [] Surface_HF_Visc;
  if (Surface_MaxHF_Visc != NULL)   delete [] Surface_MaxHF_Visc;

  if (Cauchy_Serie != NULL) delete [] Cauchy_Serie;
  
  if (CSkinFriction != NULL) {
    for (iMarker = 0; iMarker < nMarker; iMarker++) {
      for (iDim = 0; iDim < nDim; iDim++) {
        delete [] CSkinFriction[iMarker][iDim];
      }
      delete [] CSkinFriction[iMarker];
    }
    delete [] CSkinFriction;
  }
  
  if (HeatConjugateVar != NULL) {
    for (iMarker = 0; iMarker < nMarker; iMarker++) {
      for (iVertex = 0; iVertex < nVertex[iMarker]; iVertex++) {
        delete [] HeatConjugateVar[iMarker][iVertex];
      }
      delete [] HeatConjugateVar[iMarker];
    }
    delete [] HeatConjugateVar;
  }
  
}

void CIncNSSolver::Preprocessing(CGeometry *geometry, CSolver **solver_container, CConfig *config, unsigned short iMesh, unsigned short iRKStep, unsigned short RunTime_EqSystem, bool Output) {
  
  unsigned long iPoint, ErrorCounter = 0;
  su2double StrainMag = 0.0, Omega = 0.0, *Vorticity;
  
  unsigned long InnerIter     = config->GetInnerIter();
  bool cont_adjoint         = config->GetContinuous_Adjoint();
  bool disc_adjoint         = config->GetDiscrete_Adjoint();
  bool implicit             = (config->GetKind_TimeIntScheme_Flow() == EULER_IMPLICIT);
  bool center               = ((config->GetKind_ConvNumScheme_Flow() == SPACE_CENTERED) || (cont_adjoint && config->GetKind_ConvNumScheme_AdjFlow() == SPACE_CENTERED));
  bool center_jst           = center && config->GetKind_Centered_Flow() == JST;
  bool limiter_flow         = (config->GetKind_SlopeLimit_Flow() != NO_LIMITER) && (InnerIter <= config->GetLimiterIter());
  bool limiter_turb         = (config->GetKind_SlopeLimit_Turb() != NO_LIMITER) && (InnerIter <= config->GetLimiterIter());
  bool limiter_adjflow      = (cont_adjoint && (config->GetKind_SlopeLimit_AdjFlow() != NO_LIMITER) && (InnerIter <= config->GetLimiterIter()));
  bool fixed_cl             = config->GetFixed_CL_Mode();
  bool van_albada           = config->GetKind_SlopeLimit_Flow() == VAN_ALBADA_EDGE;
  bool outlet               = ((config->GetnMarker_Outlet() != 0));

  /*--- Update the angle of attack at the far-field for fixed CL calculations (only direct problem). ---*/
  
  if ((fixed_cl) && (!disc_adjoint) && (!cont_adjoint)) { SetFarfield_AoA(geometry, solver_container, config, iMesh, Output); }
  
  /*--- Set the primitive variables ---*/
  
  ErrorCounter = SetPrimitive_Variables(solver_container, config, Output);
  
  /*--- Compute gradient of the primitive variables ---*/
  
  if (config->GetKind_Gradient_Method() == GREEN_GAUSS) {
    SetPrimitive_Gradient_GG(geometry, config);
  }
  if (config->GetKind_Gradient_Method() == WEIGHTED_LEAST_SQUARES) {
    SetPrimitive_Gradient_LS(geometry, config);
  }

  /*--- Compute the limiter in case we need it in the turbulence model
   or to limit the viscous terms (check this logic with JST and 2nd order turbulence model) ---*/

  if ((iMesh == MESH_0) && (limiter_flow || limiter_turb || limiter_adjflow)
      && !Output && !van_albada) { SetPrimitive_Limiter(geometry, config); }
  
  /*--- Artificial dissipation for centered schemes. ---*/
  
  if (center && !Output) {
    SetMax_Eigenvalue(geometry, config);
    if ((center_jst) && (iMesh == MESH_0)) {
      SetCentered_Dissipation_Sensor(geometry, config);
      SetUndivided_Laplacian(geometry, config);
    }
  }
  
  /*--- Update the beta value based on the maximum velocity / viscosity. ---*/

  SetBeta_Parameter(geometry, solver_container, config, iMesh);

  /*--- Compute properties needed for mass flow BCs. ---*/
  
  if (outlet) GetOutlet_Properties(geometry, config, iMesh, Output);
  
  /*--- Evaluate the vorticity and strain rate magnitude ---*/
  
  solver_container[FLOW_SOL]->node->SetVorticity_StrainMag();

  StrainMag_Max = 0.0; Omega_Max = 0.0;
  for (iPoint = 0; iPoint < nPoint; iPoint++) {
    
    StrainMag = solver_container[FLOW_SOL]->node->GetStrainMag(iPoint);
    Vorticity = solver_container[FLOW_SOL]->node->GetVorticity(iPoint);
    Omega = sqrt(Vorticity[0]*Vorticity[0]+ Vorticity[1]*Vorticity[1]+ Vorticity[2]*Vorticity[2]);
    
    StrainMag_Max = max(StrainMag_Max, StrainMag);
    Omega_Max = max(Omega_Max, Omega);
    
  }
  
  /*--- Initialize the Jacobian matrices ---*/
  
  if (implicit && !disc_adjoint) Jacobian.SetValZero();

  /*--- Error message ---*/
  
  if (config->GetComm_Level() == COMM_FULL) {
    
#ifdef HAVE_MPI
    unsigned long MyErrorCounter = ErrorCounter; ErrorCounter = 0;
    su2double MyOmega_Max = Omega_Max; Omega_Max = 0.0;
    su2double MyStrainMag_Max = StrainMag_Max; StrainMag_Max = 0.0;
    
    SU2_MPI::Allreduce(&MyErrorCounter, &ErrorCounter, 1, MPI_UNSIGNED_LONG, MPI_SUM, MPI_COMM_WORLD);
    SU2_MPI::Allreduce(&MyStrainMag_Max, &StrainMag_Max, 1, MPI_DOUBLE, MPI_MAX, MPI_COMM_WORLD);
    SU2_MPI::Allreduce(&MyOmega_Max, &Omega_Max, 1, MPI_DOUBLE, MPI_MAX, MPI_COMM_WORLD);
#endif

    if (iMesh == MESH_0) {
      config->SetNonphysical_Points(ErrorCounter);
      solver_container[FLOW_SOL]->SetStrainMag_Max(StrainMag_Max);
      solver_container[FLOW_SOL]->SetOmega_Max(Omega_Max);
    }
    
  }
  
}

unsigned long CIncNSSolver::SetPrimitive_Variables(CSolver **solver_container, CConfig *config, bool Output) {
  
  unsigned long iPoint, ErrorCounter = 0;
  su2double eddy_visc = 0.0, turb_ke = 0.0, DES_LengthScale = 0.0;
  unsigned short turb_model = config->GetKind_Turb_Model();
  bool physical = true;
  
  bool tkeNeeded = ((turb_model == SST) || (turb_model == SST_SUST));
  
  for (iPoint = 0; iPoint < nPoint; iPoint++) {
    
    /*--- Retrieve the value of the kinetic energy (if needed) ---*/
    
    if (turb_model != NONE) {
      eddy_visc = solver_container[TURB_SOL]->node->GetmuT(iPoint);
      if (tkeNeeded) turb_ke = solver_container[TURB_SOL]->node->GetSolution(iPoint,0);
      
      if (config->GetKind_HybridRANSLES() != NO_HYBRIDRANSLES){
        DES_LengthScale = solver_container[TURB_SOL]->node->GetDES_LengthScale(iPoint);
      }
    }
    
    /*--- Initialize the non-physical points vector ---*/
    
    snode->SetNon_Physical(iPoint,false);
    
    /*--- Incompressible flow, primitive variables --- */

    physical = static_cast<CIncNSVariable*>(node)->SetPrimVar(iPoint,eddy_visc, turb_ke, FluidModel);
    
    /*--- Record any non-physical points. ---*/

    if (!physical) { snode->SetNon_Physical(iPoint,true); ErrorCounter++; }

    /*--- Set the DES length scale ---*/
    
    snode->SetDES_LengthScale(iPoint,DES_LengthScale);    
    
    /*--- Initialize the convective, source and viscous residual vector ---*/
    
    if (!Output) LinSysRes.SetBlock_Zero(iPoint);
    
  }

  return ErrorCounter;

}

void CIncNSSolver::SetTime_Step(CGeometry *geometry, CSolver **solver_container, CConfig *config, unsigned short iMesh, unsigned long Iteration) {
  
  su2double Mean_BetaInc2, *Normal, Area, Vol, Mean_SoundSpeed = 0.0, Mean_ProjVel = 0.0, Lambda, Local_Delta_Time, Local_Delta_Time_Visc,
  Global_Delta_Time = 1E6, Mean_LaminarVisc = 0.0, Mean_EddyVisc = 0.0, Mean_Density = 0.0, Mean_Thermal_Conductivity = 0.0, Mean_Cv = 0.0, Lambda_1, Lambda_2, K_v = 0.25, Global_Delta_UnstTimeND;
  unsigned long iEdge, iVertex, iPoint = 0, jPoint = 0;
  unsigned short iDim, iMarker;
  su2double ProjVel, ProjVel_i, ProjVel_j;
  
  bool implicit = (config->GetKind_TimeIntScheme_Flow() == EULER_IMPLICIT);
  bool dual_time = ((config->GetTime_Marching() == DT_STEPPING_1ST) ||
                    (config->GetTime_Marching() == DT_STEPPING_2ND));
  bool energy = config->GetEnergy_Equation();

  Min_Delta_Time = 1.E6; Max_Delta_Time = 0.0;
  
  /*--- Set maximum inviscid eigenvalue to zero, and compute sound speed and viscosity ---*/
  
  for (iPoint = 0; iPoint < nPointDomain; iPoint++) {
    snode->SetMax_Lambda_Inv(iPoint,0.0);
    snode->SetMax_Lambda_Visc(iPoint,0.0);
  }
  
  /*--- Loop interior edges ---*/
  
  for (iEdge = 0; iEdge < geometry->GetnEdge(); iEdge++) {
    
    /*--- Point identification, Normal vector and area ---*/
    
    iPoint = geometry->edge[iEdge]->GetNode(0);
    jPoint = geometry->edge[iEdge]->GetNode(1);
    
    Normal = geometry->edge[iEdge]->GetNormal();
    Area = 0; for (iDim = 0; iDim < nDim; iDim++) Area += Normal[iDim]*Normal[iDim]; Area = sqrt(Area);
    
    /*--- Mean Values ---*/
    
    Mean_ProjVel    = 0.5 * (snode->GetProjVel(iPoint,Normal) + snode->GetProjVel(jPoint,Normal));
    Mean_BetaInc2   = 0.5 * (snode->GetBetaInc2(iPoint)       + snode->GetBetaInc2(jPoint));
    Mean_Density    = 0.5 * (snode->GetDensity(iPoint)        + snode->GetDensity(jPoint));
    Mean_SoundSpeed = sqrt(Mean_BetaInc2*Area*Area);
    
    /*--- Adjustment for grid movement ---*/
    
    if (dynamic_grid) {
      su2double *GridVel_i = geometry->node[iPoint]->GetGridVel();
      su2double *GridVel_j = geometry->node[jPoint]->GetGridVel();
      ProjVel_i = 0.0; ProjVel_j =0.0;
      for (iDim = 0; iDim < nDim; iDim++) {
        ProjVel_i += GridVel_i[iDim]*Normal[iDim];
        ProjVel_j += GridVel_j[iDim]*Normal[iDim];
      }
      Mean_ProjVel -= 0.5 * (ProjVel_i + ProjVel_j);
    }
    
    /*--- Inviscid contribution ---*/
    
    Lambda = fabs(Mean_ProjVel) + Mean_SoundSpeed;
    if (geometry->node[iPoint]->GetDomain()) snode->AddMax_Lambda_Inv(iPoint,Lambda);
    if (geometry->node[jPoint]->GetDomain()) snode->AddMax_Lambda_Inv(jPoint,Lambda);
    
    /*--- Viscous contribution ---*/
    
    Mean_LaminarVisc          = 0.5*(snode->GetLaminarViscosity(iPoint)    + snode->GetLaminarViscosity(jPoint));
    Mean_EddyVisc             = 0.5*(snode->GetEddyViscosity(iPoint)       + snode->GetEddyViscosity(jPoint));
    Mean_Density              = 0.5*(snode->GetDensity(iPoint)             + snode->GetDensity(jPoint));
    Mean_Thermal_Conductivity = 0.5*(snode->GetThermalConductivity(iPoint) + snode->GetThermalConductivity(jPoint));
    Mean_Cv                   = 0.5*(snode->GetSpecificHeatCv(iPoint)      + snode->GetSpecificHeatCv(jPoint));

    Lambda_1 = (4.0/3.0)*(Mean_LaminarVisc + Mean_EddyVisc);
    Lambda_2 = 0.0;
    if (energy) Lambda_2 = (1.0/Mean_Cv)*Mean_Thermal_Conductivity;
    Lambda = (Lambda_1 + Lambda_2)*Area*Area/Mean_Density;
    
    if (geometry->node[iPoint]->GetDomain()) snode->AddMax_Lambda_Visc(iPoint,Lambda);
    if (geometry->node[jPoint]->GetDomain()) snode->AddMax_Lambda_Visc(jPoint,Lambda);
    
  }
  
  /*--- Loop boundary edges ---*/
  
  for (iMarker = 0; iMarker < geometry->GetnMarker(); iMarker++) {
    if ((config->GetMarker_All_KindBC(iMarker) != INTERNAL_BOUNDARY) &&
        (config->GetMarker_All_KindBC(iMarker) != PERIODIC_BOUNDARY)) {
    for (iVertex = 0; iVertex < geometry->GetnVertex(iMarker); iVertex++) {
      
      /*--- Point identification, Normal vector and area ---*/
      
      iPoint = geometry->vertex[iMarker][iVertex]->GetNode();
      Normal = geometry->vertex[iMarker][iVertex]->GetNormal();
      Area = 0.0; for (iDim = 0; iDim < nDim; iDim++) Area += Normal[iDim]*Normal[iDim]; Area = sqrt(Area);
      
      /*--- Mean Values ---*/
      
      Mean_ProjVel    = snode->GetProjVel(iPoint,Normal);
      Mean_BetaInc2   = snode->GetBetaInc2(iPoint);
      Mean_Density    = snode->GetDensity(iPoint);
      Mean_SoundSpeed = sqrt(Mean_BetaInc2*Area*Area);

      /*--- Adjustment for grid movement ---*/
      
      if (dynamic_grid) {
        su2double *GridVel = geometry->node[iPoint]->GetGridVel();
        ProjVel = 0.0;
        for (iDim = 0; iDim < nDim; iDim++)
          ProjVel += GridVel[iDim]*Normal[iDim];
        Mean_ProjVel -= ProjVel;
      }
      
      /*--- Inviscid contribution ---*/
      
      Lambda = fabs(Mean_ProjVel) + Mean_SoundSpeed;
      if (geometry->node[iPoint]->GetDomain()) {
        snode->AddMax_Lambda_Inv(iPoint,Lambda);
      }
      
      /*--- Viscous contribution ---*/

      Mean_LaminarVisc          = snode->GetLaminarViscosity(iPoint);
      Mean_EddyVisc             = snode->GetEddyViscosity(iPoint);
      Mean_Density              = snode->GetDensity(iPoint);
      Mean_Thermal_Conductivity = snode->GetThermalConductivity(iPoint);
      Mean_Cv                   = snode->GetSpecificHeatCv(iPoint);

      Lambda_1 = (4.0/3.0)*(Mean_LaminarVisc + Mean_EddyVisc);
      Lambda_2 = 0.0;
      if (energy) Lambda_2 = (1.0/Mean_Cv)*Mean_Thermal_Conductivity;
      Lambda = (Lambda_1 + Lambda_2)*Area*Area/Mean_Density;
      
      if (geometry->node[iPoint]->GetDomain()) snode->AddMax_Lambda_Visc(iPoint,Lambda);
      
    }
    }
  }
  
  /*--- Each element uses their own speed, steady state simulation ---*/
  
  for (iPoint = 0; iPoint < nPointDomain; iPoint++) {
    
    Vol = geometry->node[iPoint]->GetVolume();
    
    if (Vol != 0.0) {
      Local_Delta_Time = config->GetCFL(iMesh)*Vol / snode->GetMax_Lambda_Inv(iPoint);
      Local_Delta_Time_Visc = config->GetCFL(iMesh)*K_v*Vol*Vol/ snode->GetMax_Lambda_Visc(iPoint);
      Local_Delta_Time = min(Local_Delta_Time, Local_Delta_Time_Visc);
      Global_Delta_Time = min(Global_Delta_Time, Local_Delta_Time);
      Min_Delta_Time = min(Min_Delta_Time, Local_Delta_Time);
      Max_Delta_Time = max(Max_Delta_Time, Local_Delta_Time);
      if (Local_Delta_Time > config->GetMax_DeltaTime())
        Local_Delta_Time = config->GetMax_DeltaTime();
      snode->SetDelta_Time(iPoint,Local_Delta_Time);
    }
    else {
      snode->SetDelta_Time(iPoint,0.0);
    }
    
  }
  
  /*--- Compute the max and the min dt (in parallel) ---*/
  if (config->GetComm_Level() == COMM_FULL) {
#ifdef HAVE_MPI
    su2double rbuf_time, sbuf_time;
    sbuf_time = Min_Delta_Time;
    SU2_MPI::Reduce(&sbuf_time, &rbuf_time, 1, MPI_DOUBLE, MPI_MIN, MASTER_NODE, MPI_COMM_WORLD);
    SU2_MPI::Bcast(&rbuf_time, 1, MPI_DOUBLE, MASTER_NODE, MPI_COMM_WORLD);
    Min_Delta_Time = rbuf_time;
    
    sbuf_time = Max_Delta_Time;
    SU2_MPI::Reduce(&sbuf_time, &rbuf_time, 1, MPI_DOUBLE, MPI_MAX, MASTER_NODE, MPI_COMM_WORLD);
    SU2_MPI::Bcast(&rbuf_time, 1, MPI_DOUBLE, MASTER_NODE, MPI_COMM_WORLD);
    Max_Delta_Time = rbuf_time;
#endif
  }
  
  /*--- For exact time solution use the minimum delta time of the whole mesh ---*/
  if (config->GetTime_Marching() == TIME_STEPPING) {
#ifdef HAVE_MPI
    su2double rbuf_time, sbuf_time;
    sbuf_time = Global_Delta_Time;
    SU2_MPI::Reduce(&sbuf_time, &rbuf_time, 1, MPI_DOUBLE, MPI_MIN, MASTER_NODE, MPI_COMM_WORLD);
    SU2_MPI::Bcast(&rbuf_time, 1, MPI_DOUBLE, MASTER_NODE, MPI_COMM_WORLD);
    Global_Delta_Time = rbuf_time;
#endif
    for (iPoint = 0; iPoint < nPointDomain; iPoint++)
      snode->SetDelta_Time(iPoint,Global_Delta_Time);
  }
  
  /*--- Recompute the unsteady time step for the dual time strategy
   if the unsteady CFL is diferent from 0 ---*/
  if ((dual_time) && (Iteration == 0) && (config->GetUnst_CFL() != 0.0) && (iMesh == MESH_0)) {
    Global_Delta_UnstTimeND = config->GetUnst_CFL()*Global_Delta_Time/config->GetCFL(iMesh);
    
#ifdef HAVE_MPI
    su2double rbuf_time, sbuf_time;
    sbuf_time = Global_Delta_UnstTimeND;
    SU2_MPI::Reduce(&sbuf_time, &rbuf_time, 1, MPI_DOUBLE, MPI_MIN, MASTER_NODE, MPI_COMM_WORLD);
    SU2_MPI::Bcast(&rbuf_time, 1, MPI_DOUBLE, MASTER_NODE, MPI_COMM_WORLD);
    Global_Delta_UnstTimeND = rbuf_time;
#endif
    config->SetDelta_UnstTimeND(Global_Delta_UnstTimeND);
  }
  
  /*--- The pseudo local time (explicit integration) cannot be greater than the physical time ---*/
  if (dual_time)
    for (iPoint = 0; iPoint < nPointDomain; iPoint++) {
      if (!implicit) {
        Local_Delta_Time = min((2.0/3.0)*config->GetDelta_UnstTimeND(), snode->GetDelta_Time(iPoint));
        snode->SetDelta_Time(iPoint,Local_Delta_Time);
      }
    }
  
}

void CIncNSSolver::Viscous_Residual(CGeometry *geometry, CSolver **solver_container, CNumerics *numerics,
                                 CConfig *config, unsigned short iMesh, unsigned short iRKStep) {
  
  unsigned long iPoint, jPoint, iEdge;
  
  bool implicit = (config->GetKind_TimeIntScheme_Flow() == EULER_IMPLICIT);
  
  for (iEdge = 0; iEdge < geometry->GetnEdge(); iEdge++) {
    
    /*--- Points, coordinates and normal vector in edge ---*/
    
    iPoint = geometry->edge[iEdge]->GetNode(0);
    jPoint = geometry->edge[iEdge]->GetNode(1);
    numerics->SetCoord(geometry->node[iPoint]->GetCoord(),
                       geometry->node[jPoint]->GetCoord());
    numerics->SetNormal(geometry->edge[iEdge]->GetNormal());
    
    /*--- Primitive and secondary variables ---*/
    
    numerics->SetPrimitive(snode->GetPrimitive(iPoint),
                           snode->GetPrimitive(jPoint));
    
    /*--- Gradient and limiters ---*/
    
    numerics->SetPrimVarGradient(snode->GetGradient_Primitive(iPoint),
                                 snode->GetGradient_Primitive(jPoint));
    
    /*--- Turbulent kinetic energy ---*/
    
    if ((config->GetKind_Turb_Model() == SST) || (config->GetKind_Turb_Model() == SST_SUST))
      numerics->SetTurbKineticEnergy(solver_container[TURB_SOL]->node->GetSolution(iPoint,0),
                                     solver_container[TURB_SOL]->node->GetSolution(jPoint,0));
    
    /*--- Compute and update residual ---*/
    
    numerics->ComputeResidual(Res_Visc, Jacobian_i, Jacobian_j, config);

    LinSysRes.SubtractBlock(iPoint, Res_Visc);
    LinSysRes.AddBlock(jPoint, Res_Visc);
    
    /*--- Implicit part ---*/
    
    if (implicit) {
      Jacobian.SubtractBlock(iPoint, iPoint, Jacobian_i);
      Jacobian.SubtractBlock(iPoint, jPoint, Jacobian_j);
      Jacobian.AddBlock(jPoint, iPoint, Jacobian_i);
      Jacobian.AddBlock(jPoint, jPoint, Jacobian_j);
    }
    
  }
  
}

void CIncNSSolver::Friction_Forces(CGeometry *geometry, CConfig *config) {

  unsigned long iVertex, iPoint, iPointNormal;
  unsigned short Boundary, Monitoring, iMarker, iMarker_Monitoring, iDim, jDim;
  su2double Viscosity = 0.0, div_vel, *Normal, MomentDist[3] = {0.0, 0.0, 0.0}, WallDist[3] = {0.0, 0.0, 0.0},
  *Coord, *Coord_Normal, Area, WallShearStress, TauNormal, factor, RefVel2 = 0.0,
  RefDensity = 0.0, Density = 0.0, WallDistMod, FrictionVel, UnitNormal[3] = {0.0, 0.0, 0.0}, TauElem[3] = {0.0, 0.0, 0.0}, TauTangent[3] = {0.0, 0.0, 0.0},
  Tau[3][3] = {{0.0, 0.0, 0.0},{0.0, 0.0, 0.0},{0.0, 0.0, 0.0}}, Force[3] = {0.0, 0.0, 0.0},
  Grad_Vel[3][3] = {{0.0, 0.0, 0.0},{0.0, 0.0, 0.0},{0.0, 0.0, 0.0}},
  delta[3][3] = {{1.0, 0.0, 0.0},{0.0,1.0,0.0},{0.0,0.0,1.0}},
  Grad_Temp[3] = {0.0, 0.0, 0.0}, GradTemperature, thermal_conductivity, MaxNorm = 8.0;
  su2double MomentX_Force[3] = {0.0,0.0,0.0}, MomentY_Force[3] = {0.0,0.0,0.0}, MomentZ_Force[3] = {0.0,0.0,0.0};
  su2double AxiFactor;

#ifdef HAVE_MPI
  su2double MyAllBound_CD_Visc, MyAllBound_CL_Visc, MyAllBound_CSF_Visc, MyAllBound_CMx_Visc, MyAllBound_CMy_Visc, MyAllBound_CMz_Visc, MyAllBound_CoPx_Visc, MyAllBound_CoPy_Visc, MyAllBound_CoPz_Visc, MyAllBound_CFx_Visc, MyAllBound_CFy_Visc, MyAllBound_CFz_Visc, MyAllBound_CT_Visc, MyAllBound_CQ_Visc, MyAllBound_HF_Visc, MyAllBound_MaxHF_Visc, *MySurface_CL_Visc = NULL, *MySurface_CD_Visc = NULL, *MySurface_CSF_Visc = NULL, *MySurface_CEff_Visc = NULL, *MySurface_CFx_Visc = NULL, *MySurface_CFy_Visc = NULL, *MySurface_CFz_Visc = NULL, *MySurface_CMx_Visc = NULL, *MySurface_CMy_Visc = NULL, *MySurface_CMz_Visc = NULL, *MySurface_HF_Visc = NULL, *MySurface_MaxHF_Visc = NULL;
#endif

  string Marker_Tag, Monitoring_Tag;

  su2double Alpha       = config->GetAoA()*PI_NUMBER/180.0;
  su2double Beta        = config->GetAoS()*PI_NUMBER/180.0;
  su2double RefArea     = config->GetRefArea();
  su2double RefLength   = config->GetRefLength();
  su2double RefHeatFlux = config->GetHeat_Flux_Ref();
  su2double *Origin = NULL;

  if (config->GetnMarker_Monitoring() != 0) { Origin = config->GetRefOriginMoment(0); }

  bool axisymmetric = config->GetAxisymmetric();
  bool energy       = config->GetEnergy_Equation();

  /*--- Evaluate reference values for non-dimensionalization.
   For dimensional or non-dim based on initial values, use
   the far-field state (inf). For a custom non-dim based
   on user-provided reference values, use the ref values
   to compute the forces. ---*/

  if ((config->GetRef_Inc_NonDim() == DIMENSIONAL) || 
      (config->GetRef_Inc_NonDim() == INITIAL_VALUES)) {
    RefDensity  = Density_Inf;
    RefVel2 = 0.0;
    for (iDim = 0; iDim < nDim; iDim++)
      RefVel2  += Velocity_Inf[iDim]*Velocity_Inf[iDim];
  }
  else if (config->GetRef_Inc_NonDim() == REFERENCE_VALUES) {
    RefDensity = config->GetInc_Density_Ref();
    RefVel2    = config->GetInc_Velocity_Ref()*config->GetInc_Velocity_Ref();
  }

  /*--- Compute factor for force coefficients. ---*/

  factor = 1.0 / (0.5*RefDensity*RefArea*RefVel2);

  /*--- Variables initialization ---*/

  AllBound_CD_Visc = 0.0;    AllBound_CL_Visc = 0.0;       AllBound_CSF_Visc = 0.0;
  AllBound_CMx_Visc = 0.0;      AllBound_CMy_Visc = 0.0;         AllBound_CMz_Visc = 0.0;
  AllBound_CFx_Visc = 0.0;      AllBound_CFy_Visc = 0.0;         AllBound_CFz_Visc = 0.0;
  AllBound_CoPx_Visc = 0.0;      AllBound_CoPy_Visc = 0.0;         AllBound_CoPz_Visc = 0.0;
  AllBound_CT_Visc = 0.0;       AllBound_CQ_Visc = 0.0;          AllBound_CMerit_Visc = 0.0;
  AllBound_HF_Visc = 0.0; AllBound_MaxHF_Visc = 0.0; AllBound_CEff_Visc = 0.0;

  for (iMarker_Monitoring = 0; iMarker_Monitoring < config->GetnMarker_Monitoring(); iMarker_Monitoring++) {
    Surface_CL_Visc[iMarker_Monitoring]      = 0.0; Surface_CD_Visc[iMarker_Monitoring]      = 0.0;
    Surface_CSF_Visc[iMarker_Monitoring] = 0.0; Surface_CEff_Visc[iMarker_Monitoring]       = 0.0;
    Surface_CFx_Visc[iMarker_Monitoring]        = 0.0; Surface_CFy_Visc[iMarker_Monitoring]        = 0.0;
    Surface_CFz_Visc[iMarker_Monitoring]        = 0.0; Surface_CMx_Visc[iMarker_Monitoring]        = 0.0;
    Surface_CMy_Visc[iMarker_Monitoring]        = 0.0; Surface_CMz_Visc[iMarker_Monitoring]        = 0.0;
    Surface_HF_Visc[iMarker_Monitoring]              = 0.0; Surface_MaxHF_Visc[iMarker_Monitoring]           = 0.0;
  }

  /*--- Loop over the Navier-Stokes markers ---*/

  for (iMarker = 0; iMarker < nMarker; iMarker++) {

    Boundary = config->GetMarker_All_KindBC(iMarker);
    Monitoring = config->GetMarker_All_Monitoring(iMarker);

    /*--- Obtain the origin for the moment computation for a particular marker ---*/

    if (Monitoring == YES) {
      for (iMarker_Monitoring = 0; iMarker_Monitoring < config->GetnMarker_Monitoring(); iMarker_Monitoring++) {
        Monitoring_Tag = config->GetMarker_Monitoring_TagBound(iMarker_Monitoring);
        Marker_Tag = config->GetMarker_All_TagBound(iMarker);
        if (Marker_Tag == Monitoring_Tag)
          Origin = config->GetRefOriginMoment(iMarker_Monitoring);
      }
    }

    if ((Boundary == HEAT_FLUX) || (Boundary == ISOTHERMAL) || (Boundary == CHT_WALL_INTERFACE)) {

      /*--- Forces initialization at each Marker ---*/

      CD_Visc[iMarker] = 0.0; CL_Visc[iMarker] = 0.0;       CSF_Visc[iMarker] = 0.0;
      CMx_Visc[iMarker] = 0.0;   CMy_Visc[iMarker] = 0.0;         CMz_Visc[iMarker] = 0.0;
      CFx_Visc[iMarker] = 0.0;   CFy_Visc[iMarker] = 0.0;         CFz_Visc[iMarker] = 0.0;
      CoPx_Visc[iMarker] = 0.0;  CoPy_Visc[iMarker] = 0.0;       CoPz_Visc[iMarker] = 0.0;
      CT_Visc[iMarker] = 0.0;    CQ_Visc[iMarker] = 0.0;          CMerit_Visc[iMarker] = 0.0;
      HF_Visc[iMarker] = 0.0;  MaxHF_Visc[iMarker] = 0.0; CEff_Visc[iMarker] = 0.0;

      for (iDim = 0; iDim < nDim; iDim++) ForceViscous[iDim] = 0.0;
      MomentViscous[0] = 0.0; MomentViscous[1] = 0.0; MomentViscous[2] = 0.0;
      MomentX_Force[0] = 0.0; MomentX_Force[1] = 0.0; MomentX_Force[2] = 0.0;
      MomentY_Force[0] = 0.0; MomentY_Force[1] = 0.0; MomentY_Force[2] = 0.0;
      MomentZ_Force[0] = 0.0; MomentZ_Force[1] = 0.0; MomentZ_Force[2] = 0.0;

      /*--- Loop over the vertices to compute the forces ---*/

      for (iVertex = 0; iVertex < geometry->nVertex[iMarker]; iVertex++) {

        iPoint = geometry->vertex[iMarker][iVertex]->GetNode();
        iPointNormal = geometry->vertex[iMarker][iVertex]->GetNormal_Neighbor();

        Coord = geometry->node[iPoint]->GetCoord();
        Coord_Normal = geometry->node[iPointNormal]->GetCoord();

        Normal = geometry->vertex[iMarker][iVertex]->GetNormal();

        for (iDim = 0; iDim < nDim; iDim++) {
          for (jDim = 0 ; jDim < nDim; jDim++) {
            Grad_Vel[iDim][jDim] = snode->GetGradient_Primitive(iPoint,iDim+1, jDim);
          }
          Grad_Temp[iDim] = snode->GetGradient_Primitive(iPoint,nDim+1, iDim);
        }

        Viscosity = snode->GetLaminarViscosity(iPoint);
        Density = snode->GetDensity(iPoint);

        Area = 0.0; for (iDim = 0; iDim < nDim; iDim++) Area += Normal[iDim]*Normal[iDim]; Area = sqrt(Area);
        for (iDim = 0; iDim < nDim; iDim++) {
          UnitNormal[iDim] = Normal[iDim]/Area;
        }

        /*--- Evaluate Tau ---*/

        div_vel = 0.0; for (iDim = 0; iDim < nDim; iDim++) div_vel += Grad_Vel[iDim][iDim];

        for (iDim = 0; iDim < nDim; iDim++) {
          for (jDim = 0 ; jDim < nDim; jDim++) {
            Tau[iDim][jDim] = Viscosity*(Grad_Vel[jDim][iDim] + Grad_Vel[iDim][jDim]) - TWO3*Viscosity*div_vel*delta[iDim][jDim];
          }
        }

        /*--- Project Tau in each surface element ---*/

        for (iDim = 0; iDim < nDim; iDim++) {
          TauElem[iDim] = 0.0;
          for (jDim = 0; jDim < nDim; jDim++) {
            TauElem[iDim] += Tau[iDim][jDim]*UnitNormal[jDim];
          }
        }

        /*--- Compute wall shear stress (using the stress tensor). Compute wall skin friction coefficient, and heat flux on the wall ---*/

        TauNormal = 0.0;
        for (iDim = 0; iDim < nDim; iDim++)
          TauNormal += TauElem[iDim] * UnitNormal[iDim];

        WallShearStress = 0.0;
        for (iDim = 0; iDim < nDim; iDim++) {
          TauTangent[iDim] = TauElem[iDim] - TauNormal * UnitNormal[iDim];
          CSkinFriction[iMarker][iDim][iVertex] = TauTangent[iDim] / (0.5*RefDensity*RefVel2);
          WallShearStress += TauTangent[iDim] * TauTangent[iDim];
        }
        WallShearStress = sqrt(WallShearStress);

        for (iDim = 0; iDim < nDim; iDim++) WallDist[iDim] = (Coord[iDim] - Coord_Normal[iDim]);
        WallDistMod = 0.0; for (iDim = 0; iDim < nDim; iDim++) WallDistMod += WallDist[iDim]*WallDist[iDim]; WallDistMod = sqrt(WallDistMod);

        /*--- Compute y+ and non-dimensional velocity ---*/

        FrictionVel = sqrt(fabs(WallShearStress)/Density);
        YPlus[iMarker][iVertex] = WallDistMod*FrictionVel/(Viscosity/Density);

        /*--- Compute total and maximum heat flux on the wall ---*/

        GradTemperature = 0.0;
        if (energy) {
        for (iDim = 0; iDim < nDim; iDim++)
          GradTemperature -= Grad_Temp[iDim]*UnitNormal[iDim];
        }
        
        thermal_conductivity       = snode->GetThermalConductivity(iPoint);
        HeatFlux[iMarker][iVertex] = -thermal_conductivity*GradTemperature*RefHeatFlux;
        HF_Visc[iMarker]          += HeatFlux[iMarker][iVertex]*Area;
        MaxHF_Visc[iMarker]       += pow(HeatFlux[iMarker][iVertex], MaxNorm);

        /*--- Note that y+, and heat are computed at the
         halo cells (for visualization purposes), but not the forces ---*/

        if ((geometry->node[iPoint]->GetDomain()) && (Monitoring == YES)) {

          /*--- Axisymmetric simulations ---*/

          if (axisymmetric) AxiFactor = 2.0*PI_NUMBER*geometry->node[iPoint]->GetCoord(1);
          else AxiFactor = 1.0;

          /*--- Force computation ---*/

          for (iDim = 0; iDim < nDim; iDim++) {
            Force[iDim] = TauElem[iDim] * Area * factor * AxiFactor;
            ForceViscous[iDim] += Force[iDim];
            MomentDist[iDim] = Coord[iDim] - Origin[iDim];
          }

          /*--- Moment with respect to the reference axis ---*/

          if (iDim == 3) {
            MomentViscous[0] += (Force[2]*MomentDist[1] - Force[1]*MomentDist[2])/RefLength;
            MomentX_Force[1] += (-Force[1]*Coord[2]);
            MomentX_Force[2] += (Force[2]*Coord[1]);

            MomentViscous[1] += (Force[0]*MomentDist[2] - Force[2]*MomentDist[0])/RefLength;
            MomentY_Force[2] += (-Force[2]*Coord[0]);
            MomentY_Force[0] += (Force[0]*Coord[2]);
          }
          MomentViscous[2] += (Force[1]*MomentDist[0] - Force[0]*MomentDist[1])/RefLength;
          MomentZ_Force[0] += (-Force[0]*Coord[1]);
          MomentZ_Force[1] += (Force[1]*Coord[0]);
          
        }

      }

      /*--- Project forces and store the non-dimensional coefficients ---*/

      if (Monitoring == YES) {
        if (nDim == 2) {
          CD_Visc[iMarker]       =  ForceViscous[0]*cos(Alpha) + ForceViscous[1]*sin(Alpha);
          CL_Visc[iMarker]       = -ForceViscous[0]*sin(Alpha) + ForceViscous[1]*cos(Alpha);
          CEff_Visc[iMarker]        = CL_Visc[iMarker] / (CD_Visc[iMarker]+EPS);
          CMz_Visc[iMarker]         = MomentViscous[2];
          CFx_Visc[iMarker]         = ForceViscous[0];
          CFy_Visc[iMarker]         = ForceViscous[1];
          CoPx_Visc[iMarker]        = MomentZ_Force[1];
          CoPy_Visc[iMarker]        = -MomentZ_Force[0];
          CT_Visc[iMarker]          = -CFx_Visc[iMarker];
          CQ_Visc[iMarker]          = -CMz_Visc[iMarker];
          CMerit_Visc[iMarker]      = CT_Visc[iMarker] / (CQ_Visc[iMarker]+EPS);
          MaxHF_Visc[iMarker] = pow(MaxHF_Visc[iMarker], 1.0/MaxNorm);
        }
        if (nDim == 3) {
          CD_Visc[iMarker]       =  ForceViscous[0]*cos(Alpha)*cos(Beta) + ForceViscous[1]*sin(Beta) + ForceViscous[2]*sin(Alpha)*cos(Beta);
          CL_Visc[iMarker]       = -ForceViscous[0]*sin(Alpha) + ForceViscous[2]*cos(Alpha);
          CSF_Visc[iMarker]  = -ForceViscous[0]*sin(Beta)*cos(Alpha) + ForceViscous[1]*cos(Beta) - ForceViscous[2]*sin(Beta)*sin(Alpha);
          CEff_Visc[iMarker]        = CL_Visc[iMarker]/(CD_Visc[iMarker] + EPS);
          CMx_Visc[iMarker]         = MomentViscous[0];
          CMy_Visc[iMarker]         = MomentViscous[1];
          CMz_Visc[iMarker]         = MomentViscous[2];
          CFx_Visc[iMarker]         = ForceViscous[0];
          CFy_Visc[iMarker]         = ForceViscous[1];
          CFz_Visc[iMarker]         = ForceViscous[2];
          CoPx_Visc[iMarker]        =  -MomentY_Force[0];
          CoPz_Visc[iMarker]        = MomentY_Force[2];
          CT_Visc[iMarker]          = -CFz_Visc[iMarker];
          CQ_Visc[iMarker]          = -CMz_Visc[iMarker];
          CMerit_Visc[iMarker]      = CT_Visc[iMarker] / (CQ_Visc[iMarker] + EPS);
          MaxHF_Visc[iMarker] = pow(MaxHF_Visc[iMarker], 1.0/MaxNorm);
        }

        AllBound_CD_Visc       += CD_Visc[iMarker];
        AllBound_CL_Visc       += CL_Visc[iMarker];
        AllBound_CSF_Visc  += CSF_Visc[iMarker];
        AllBound_CMx_Visc         += CMx_Visc[iMarker];
        AllBound_CMy_Visc         += CMy_Visc[iMarker];
        AllBound_CMz_Visc         += CMz_Visc[iMarker];
        AllBound_CFx_Visc         += CFx_Visc[iMarker];
        AllBound_CFy_Visc         += CFy_Visc[iMarker];
        AllBound_CFz_Visc         += CFz_Visc[iMarker];
        AllBound_CoPx_Visc        += CoPx_Visc[iMarker];
        AllBound_CoPy_Visc        += CoPy_Visc[iMarker];
        AllBound_CoPz_Visc        += CoPz_Visc[iMarker];
        AllBound_CT_Visc          += CT_Visc[iMarker];
        AllBound_CQ_Visc          += CQ_Visc[iMarker];
        AllBound_HF_Visc    += HF_Visc[iMarker];
        AllBound_MaxHF_Visc += pow(MaxHF_Visc[iMarker], MaxNorm);

        /*--- Compute the coefficients per surface ---*/

        for (iMarker_Monitoring = 0; iMarker_Monitoring < config->GetnMarker_Monitoring(); iMarker_Monitoring++) {
          Monitoring_Tag = config->GetMarker_Monitoring_TagBound(iMarker_Monitoring);
          Marker_Tag = config->GetMarker_All_TagBound(iMarker);
          if (Marker_Tag == Monitoring_Tag) {
            Surface_CL_Visc[iMarker_Monitoring]      += CL_Visc[iMarker];
            Surface_CD_Visc[iMarker_Monitoring]      += CD_Visc[iMarker];
            Surface_CSF_Visc[iMarker_Monitoring] += CSF_Visc[iMarker];
            Surface_CEff_Visc[iMarker_Monitoring]       += CEff_Visc[iMarker];
            Surface_CFx_Visc[iMarker_Monitoring]        += CFx_Visc[iMarker];
            Surface_CFy_Visc[iMarker_Monitoring]        += CFy_Visc[iMarker];
            Surface_CFz_Visc[iMarker_Monitoring]        += CFz_Visc[iMarker];
            Surface_CMx_Visc[iMarker_Monitoring]        += CMx_Visc[iMarker];
            Surface_CMy_Visc[iMarker_Monitoring]        += CMy_Visc[iMarker];
            Surface_CMz_Visc[iMarker_Monitoring]        += CMz_Visc[iMarker];
            Surface_HF_Visc[iMarker_Monitoring]         += HF_Visc[iMarker];
            Surface_MaxHF_Visc[iMarker_Monitoring]      += pow(MaxHF_Visc[iMarker],MaxNorm);
          }
        }

      }

    }
  }

  /*--- Update some global coeffients ---*/

  AllBound_CEff_Visc = AllBound_CL_Visc / (AllBound_CD_Visc + EPS);
  AllBound_CMerit_Visc = AllBound_CT_Visc / (AllBound_CQ_Visc + EPS);
  AllBound_MaxHF_Visc = pow(AllBound_MaxHF_Visc, 1.0/MaxNorm);


#ifdef HAVE_MPI

  /*--- Add AllBound information using all the nodes ---*/

  MyAllBound_CD_Visc        = AllBound_CD_Visc;                      AllBound_CD_Visc = 0.0;
  MyAllBound_CL_Visc        = AllBound_CL_Visc;                      AllBound_CL_Visc = 0.0;
  MyAllBound_CSF_Visc   = AllBound_CSF_Visc;                 AllBound_CSF_Visc = 0.0;
  AllBound_CEff_Visc = 0.0;
  MyAllBound_CMx_Visc          = AllBound_CMx_Visc;                        AllBound_CMx_Visc = 0.0;
  MyAllBound_CMy_Visc          = AllBound_CMy_Visc;                        AllBound_CMy_Visc = 0.0;
  MyAllBound_CMz_Visc          = AllBound_CMz_Visc;                        AllBound_CMz_Visc = 0.0;
  MyAllBound_CFx_Visc          = AllBound_CFx_Visc;                        AllBound_CFx_Visc = 0.0;
  MyAllBound_CFy_Visc          = AllBound_CFy_Visc;                        AllBound_CFy_Visc = 0.0;
  MyAllBound_CFz_Visc          = AllBound_CFz_Visc;                        AllBound_CFz_Visc = 0.0;
  MyAllBound_CoPx_Visc          = AllBound_CoPx_Visc;                        AllBound_CoPx_Visc = 0.0;
  MyAllBound_CoPy_Visc          = AllBound_CoPy_Visc;                        AllBound_CoPy_Visc = 0.0;
  MyAllBound_CoPz_Visc          = AllBound_CoPz_Visc;                        AllBound_CoPz_Visc = 0.0;
  MyAllBound_CT_Visc           = AllBound_CT_Visc;                         AllBound_CT_Visc = 0.0;
  MyAllBound_CQ_Visc           = AllBound_CQ_Visc;                         AllBound_CQ_Visc = 0.0;
  AllBound_CMerit_Visc = 0.0;
  MyAllBound_HF_Visc     = AllBound_HF_Visc;                   AllBound_HF_Visc = 0.0;
  MyAllBound_MaxHF_Visc  = pow(AllBound_MaxHF_Visc, MaxNorm);  AllBound_MaxHF_Visc = 0.0;

  if (config->GetComm_Level() == COMM_FULL) {
    SU2_MPI::Allreduce(&MyAllBound_CD_Visc, &AllBound_CD_Visc, 1, MPI_DOUBLE, MPI_SUM, MPI_COMM_WORLD);
    SU2_MPI::Allreduce(&MyAllBound_CL_Visc, &AllBound_CL_Visc, 1, MPI_DOUBLE, MPI_SUM, MPI_COMM_WORLD);
    SU2_MPI::Allreduce(&MyAllBound_CSF_Visc, &AllBound_CSF_Visc, 1, MPI_DOUBLE, MPI_SUM, MPI_COMM_WORLD);
    AllBound_CEff_Visc = AllBound_CL_Visc / (AllBound_CD_Visc + EPS);
    SU2_MPI::Allreduce(&MyAllBound_CMx_Visc, &AllBound_CMx_Visc, 1, MPI_DOUBLE, MPI_SUM, MPI_COMM_WORLD);
    SU2_MPI::Allreduce(&MyAllBound_CMy_Visc, &AllBound_CMy_Visc, 1, MPI_DOUBLE, MPI_SUM, MPI_COMM_WORLD);
    SU2_MPI::Allreduce(&MyAllBound_CMz_Visc, &AllBound_CMz_Visc, 1, MPI_DOUBLE, MPI_SUM, MPI_COMM_WORLD);
    SU2_MPI::Allreduce(&MyAllBound_CFx_Visc, &AllBound_CFx_Visc, 1, MPI_DOUBLE, MPI_SUM, MPI_COMM_WORLD);
    SU2_MPI::Allreduce(&MyAllBound_CFy_Visc, &AllBound_CFy_Visc, 1, MPI_DOUBLE, MPI_SUM, MPI_COMM_WORLD);
    SU2_MPI::Allreduce(&MyAllBound_CFz_Visc, &AllBound_CFz_Visc, 1, MPI_DOUBLE, MPI_SUM, MPI_COMM_WORLD);
    SU2_MPI::Allreduce(&MyAllBound_CoPx_Visc, &AllBound_CoPx_Visc, 1, MPI_DOUBLE, MPI_SUM, MPI_COMM_WORLD);
    SU2_MPI::Allreduce(&MyAllBound_CoPy_Visc, &AllBound_CoPy_Visc, 1, MPI_DOUBLE, MPI_SUM, MPI_COMM_WORLD);
    SU2_MPI::Allreduce(&MyAllBound_CoPz_Visc, &AllBound_CoPz_Visc, 1, MPI_DOUBLE, MPI_SUM, MPI_COMM_WORLD);
    SU2_MPI::Allreduce(&MyAllBound_CT_Visc, &AllBound_CT_Visc, 1, MPI_DOUBLE, MPI_SUM, MPI_COMM_WORLD);
    SU2_MPI::Allreduce(&MyAllBound_CQ_Visc, &AllBound_CQ_Visc, 1, MPI_DOUBLE, MPI_SUM, MPI_COMM_WORLD);
    AllBound_CMerit_Visc = AllBound_CT_Visc / (AllBound_CQ_Visc + EPS);
    SU2_MPI::Allreduce(&MyAllBound_HF_Visc, &AllBound_HF_Visc, 1, MPI_DOUBLE, MPI_SUM, MPI_COMM_WORLD);
    SU2_MPI::Allreduce(&MyAllBound_MaxHF_Visc, &AllBound_MaxHF_Visc, 1, MPI_DOUBLE, MPI_SUM, MPI_COMM_WORLD);
    AllBound_MaxHF_Visc = pow(AllBound_MaxHF_Visc, 1.0/MaxNorm);
  }
  
  /*--- Add the forces on the surfaces using all the nodes ---*/

  MySurface_CL_Visc      = new su2double[config->GetnMarker_Monitoring()];
  MySurface_CD_Visc      = new su2double[config->GetnMarker_Monitoring()];
  MySurface_CSF_Visc = new su2double[config->GetnMarker_Monitoring()];
  MySurface_CEff_Visc       = new su2double[config->GetnMarker_Monitoring()];
  MySurface_CFx_Visc        = new su2double[config->GetnMarker_Monitoring()];
  MySurface_CFy_Visc        = new su2double[config->GetnMarker_Monitoring()];
  MySurface_CFz_Visc        = new su2double[config->GetnMarker_Monitoring()];
  MySurface_CMx_Visc        = new su2double[config->GetnMarker_Monitoring()];
  MySurface_CMy_Visc        = new su2double[config->GetnMarker_Monitoring()];
  MySurface_CMz_Visc        = new su2double[config->GetnMarker_Monitoring()];
  MySurface_HF_Visc         = new su2double[config->GetnMarker_Monitoring()];
  MySurface_MaxHF_Visc      = new su2double[config->GetnMarker_Monitoring()];

  for (iMarker_Monitoring = 0; iMarker_Monitoring < config->GetnMarker_Monitoring(); iMarker_Monitoring++) {

    MySurface_CL_Visc[iMarker_Monitoring]      = Surface_CL_Visc[iMarker_Monitoring];
    MySurface_CD_Visc[iMarker_Monitoring]      = Surface_CD_Visc[iMarker_Monitoring];
    MySurface_CSF_Visc[iMarker_Monitoring] = Surface_CSF_Visc[iMarker_Monitoring];
    MySurface_CEff_Visc[iMarker_Monitoring]       = Surface_CEff_Visc[iMarker_Monitoring];
    MySurface_CFx_Visc[iMarker_Monitoring]        = Surface_CFx_Visc[iMarker_Monitoring];
    MySurface_CFy_Visc[iMarker_Monitoring]        = Surface_CFy_Visc[iMarker_Monitoring];
    MySurface_CFz_Visc[iMarker_Monitoring]        = Surface_CFz_Visc[iMarker_Monitoring];
    MySurface_CMx_Visc[iMarker_Monitoring]        = Surface_CMx_Visc[iMarker_Monitoring];
    MySurface_CMy_Visc[iMarker_Monitoring]        = Surface_CMy_Visc[iMarker_Monitoring];
    MySurface_CMz_Visc[iMarker_Monitoring]        = Surface_CMz_Visc[iMarker_Monitoring];
    MySurface_HF_Visc[iMarker_Monitoring]         = Surface_HF_Visc[iMarker_Monitoring];
    MySurface_MaxHF_Visc[iMarker_Monitoring]      = Surface_MaxHF_Visc[iMarker_Monitoring];

    Surface_CL_Visc[iMarker_Monitoring]      = 0.0;
    Surface_CD_Visc[iMarker_Monitoring]      = 0.0;
    Surface_CSF_Visc[iMarker_Monitoring] = 0.0;
    Surface_CEff_Visc[iMarker_Monitoring]       = 0.0;
    Surface_CFx_Visc[iMarker_Monitoring]        = 0.0;
    Surface_CFy_Visc[iMarker_Monitoring]        = 0.0;
    Surface_CFz_Visc[iMarker_Monitoring]        = 0.0;
    Surface_CMx_Visc[iMarker_Monitoring]        = 0.0;
    Surface_CMy_Visc[iMarker_Monitoring]        = 0.0;
    Surface_CMz_Visc[iMarker_Monitoring]        = 0.0;
    Surface_HF_Visc[iMarker_Monitoring]         = 0.0;
    Surface_MaxHF_Visc[iMarker_Monitoring]      = 0.0;
  }

  if (config->GetComm_Level() == COMM_FULL) {
    SU2_MPI::Allreduce(MySurface_CL_Visc, Surface_CL_Visc, config->GetnMarker_Monitoring(), MPI_DOUBLE, MPI_SUM, MPI_COMM_WORLD);
    SU2_MPI::Allreduce(MySurface_CD_Visc, Surface_CD_Visc, config->GetnMarker_Monitoring(), MPI_DOUBLE, MPI_SUM, MPI_COMM_WORLD);
    SU2_MPI::Allreduce(MySurface_CSF_Visc, Surface_CSF_Visc, config->GetnMarker_Monitoring(), MPI_DOUBLE, MPI_SUM, MPI_COMM_WORLD);
    for (iMarker_Monitoring = 0; iMarker_Monitoring < config->GetnMarker_Monitoring(); iMarker_Monitoring++)
      Surface_CEff_Visc[iMarker_Monitoring] = Surface_CL_Visc[iMarker_Monitoring] / (Surface_CD_Visc[iMarker_Monitoring] + EPS);
    SU2_MPI::Allreduce(MySurface_CFx_Visc, Surface_CFx_Visc, config->GetnMarker_Monitoring(), MPI_DOUBLE, MPI_SUM, MPI_COMM_WORLD);
    SU2_MPI::Allreduce(MySurface_CFy_Visc, Surface_CFy_Visc, config->GetnMarker_Monitoring(), MPI_DOUBLE, MPI_SUM, MPI_COMM_WORLD);
    SU2_MPI::Allreduce(MySurface_CFz_Visc, Surface_CFz_Visc, config->GetnMarker_Monitoring(), MPI_DOUBLE, MPI_SUM, MPI_COMM_WORLD);
    SU2_MPI::Allreduce(MySurface_CMx_Visc, Surface_CMx_Visc, config->GetnMarker_Monitoring(), MPI_DOUBLE, MPI_SUM, MPI_COMM_WORLD);
    SU2_MPI::Allreduce(MySurface_CMy_Visc, Surface_CMy_Visc, config->GetnMarker_Monitoring(), MPI_DOUBLE, MPI_SUM, MPI_COMM_WORLD);
    SU2_MPI::Allreduce(MySurface_CMz_Visc, Surface_CMz_Visc, config->GetnMarker_Monitoring(), MPI_DOUBLE, MPI_SUM, MPI_COMM_WORLD);
    SU2_MPI::Allreduce(MySurface_HF_Visc, Surface_HF_Visc, config->GetnMarker_Monitoring(), MPI_DOUBLE, MPI_SUM, MPI_COMM_WORLD);
    SU2_MPI::Allreduce(MySurface_MaxHF_Visc, Surface_MaxHF_Visc, config->GetnMarker_Monitoring(), MPI_DOUBLE, MPI_SUM, MPI_COMM_WORLD);
  }
  
  delete [] MySurface_CL_Visc; delete [] MySurface_CD_Visc; delete [] MySurface_CSF_Visc;
  delete [] MySurface_CEff_Visc;  delete [] MySurface_CFx_Visc;   delete [] MySurface_CFy_Visc;
  delete [] MySurface_CFz_Visc;   delete [] MySurface_CMx_Visc;   delete [] MySurface_CMy_Visc;
  delete [] MySurface_CMz_Visc; delete [] MySurface_HF_Visc; delete [] MySurface_MaxHF_Visc;

#endif

  /*--- Update the total coefficients (note that all the nodes have the same value)---*/

  Total_CD          += AllBound_CD_Visc;
  Total_CL          += AllBound_CL_Visc;
  Total_CSF         += AllBound_CSF_Visc;
  Total_CEff        = Total_CL / (Total_CD + EPS);
  Total_CMx         += AllBound_CMx_Visc;
  Total_CMy         += AllBound_CMy_Visc;
  Total_CMz         += AllBound_CMz_Visc;
  Total_CFx         += AllBound_CFx_Visc;
  Total_CFy         += AllBound_CFy_Visc;
  Total_CFz         += AllBound_CFz_Visc;
  Total_CoPx        += AllBound_CoPx_Visc;
  Total_CoPy        += AllBound_CoPy_Visc;
  Total_CoPz        += AllBound_CoPz_Visc;
  Total_CT          += AllBound_CT_Visc;
  Total_CQ          += AllBound_CQ_Visc;
  Total_CMerit      = AllBound_CT_Visc / (AllBound_CQ_Visc + EPS);
  Total_Heat        = AllBound_HF_Visc;
  Total_MaxHeat     = AllBound_MaxHF_Visc;

  /*--- Update the total coefficients per surface (note that all the nodes have the same value)---*/

  for (iMarker_Monitoring = 0; iMarker_Monitoring < config->GetnMarker_Monitoring(); iMarker_Monitoring++) {
    Surface_CL[iMarker_Monitoring]      += Surface_CL_Visc[iMarker_Monitoring];
    Surface_CD[iMarker_Monitoring]      += Surface_CD_Visc[iMarker_Monitoring];
    Surface_CSF[iMarker_Monitoring] += Surface_CSF_Visc[iMarker_Monitoring];
    Surface_CEff[iMarker_Monitoring]       = Surface_CL[iMarker_Monitoring] / (Surface_CD[iMarker_Monitoring] + EPS);
    Surface_CFx[iMarker_Monitoring]        += Surface_CFx_Visc[iMarker_Monitoring];
    Surface_CFy[iMarker_Monitoring]        += Surface_CFy_Visc[iMarker_Monitoring];
    Surface_CFz[iMarker_Monitoring]        += Surface_CFz_Visc[iMarker_Monitoring];
    Surface_CMx[iMarker_Monitoring]        += Surface_CMx_Visc[iMarker_Monitoring];
    Surface_CMy[iMarker_Monitoring]        += Surface_CMy_Visc[iMarker_Monitoring];
    Surface_CMz[iMarker_Monitoring]        += Surface_CMz_Visc[iMarker_Monitoring];
  }

}

void CIncNSSolver::BC_HeatFlux_Wall(CGeometry *geometry, CSolver **solver_container, CNumerics *conv_numerics, CNumerics *visc_numerics, CConfig *config, unsigned short val_marker) {
  
  unsigned short iDim, iVar, jVar;// Wall_Function;
  unsigned long iVertex, iPoint, total_index;
  
  su2double *GridVel, *Normal, Area, Wall_HeatFlux;

  bool implicit      = (config->GetKind_TimeIntScheme_Flow() == EULER_IMPLICIT);
  bool energy        = config->GetEnergy_Equation();

  /*--- Identify the boundary by string name ---*/
  
  string Marker_Tag = config->GetMarker_All_TagBound(val_marker);
  
  /*--- Get the specified wall heat flux from config ---*/
  
  Wall_HeatFlux = config->GetWall_HeatFlux(Marker_Tag)/config->GetHeat_Flux_Ref();

//  /*--- Get wall function treatment from config. ---*/
//
//  Wall_Function = config->GetWallFunction_Treatment(Marker_Tag);
//  if (Wall_Function != NO_WALL_FUNCTION) {
//    SU2_MPI::Error("Wall function treament not implemented yet", CURRENT_FUNCTION);
//  }

  /*--- Loop over all of the vertices on this boundary marker ---*/
  
  for (iVertex = 0; iVertex < geometry->nVertex[val_marker]; iVertex++) {
    iPoint = geometry->vertex[val_marker][iVertex]->GetNode();
    
    /*--- Check if the node belongs to the domain (i.e, not a halo node) ---*/
    
    if (geometry->node[iPoint]->GetDomain()) {
      
      /*--- Compute dual-grid area and boundary normal ---*/
      
      Normal = geometry->vertex[val_marker][iVertex]->GetNormal();
      
      Area = 0.0;
      for (iDim = 0; iDim < nDim; iDim++)
        Area += Normal[iDim]*Normal[iDim];
      Area = sqrt (Area);

      /*--- Initialize the convective & viscous residuals to zero ---*/
      
      for (iVar = 0; iVar < nVar; iVar++) {
        Res_Conv[iVar] = 0.0;
        Res_Visc[iVar] = 0.0;
        if (implicit) {
          for (jVar = 0; jVar < nVar; jVar++)
            Jacobian_i[iVar][jVar] = 0.0;
        }
      }

      /*--- Store the corrected velocity at the wall which will
       be zero (v = 0), unless there are moving walls (v = u_wall)---*/
      
      if (dynamic_grid) {
        GridVel = geometry->node[iPoint]->GetGridVel();
        for (iDim = 0; iDim < nDim; iDim++) Vector[iDim] = GridVel[iDim];
      } else {
        for (iDim = 0; iDim < nDim; iDim++) Vector[iDim] = 0.0;
      }
      
      /*--- Impose the value of the velocity as a strong boundary
       condition (Dirichlet). Fix the velocity and remove any
       contribution to the residual at this node. ---*/
      
      snode->SetVelocity_Old(iPoint,Vector);
      
      for (iDim = 0; iDim < nDim; iDim++)
        LinSysRes.SetBlock_Zero(iPoint, iDim+1);
      snode->SetVel_ResTruncError_Zero(iPoint);
      
      if (energy) {

        /*--- Apply a weak boundary condition for the energy equation.
        Compute the residual due to the prescribed heat flux. ---*/

        Res_Visc[nDim+1] = Wall_HeatFlux*Area;

        /*--- Viscous contribution to the residual at the wall ---*/

        LinSysRes.SubtractBlock(iPoint, Res_Visc);

      }

      /*--- Enforce the no-slip boundary condition in a strong way by
       modifying the velocity-rows of the Jacobian (1 on the diagonal). ---*/
      
      if (implicit) {
        for (iVar = 1; iVar <= nDim; iVar++) {
          total_index = iPoint*nVar+iVar;
          Jacobian.DeleteValsRowi(total_index);
        }
      }
      
    }
  }
}

void CIncNSSolver::BC_Isothermal_Wall(CGeometry *geometry, CSolver **solver_container, CNumerics *conv_numerics, CNumerics *visc_numerics, CConfig *config, unsigned short val_marker) {
  
  unsigned short iDim, iVar, jVar, Wall_Function;
  unsigned long iVertex, iPoint, Point_Normal, total_index;
  
  su2double *GridVel;
  su2double *Normal, *Coord_i, *Coord_j, Area, dist_ij;
  su2double Twall, dTdn;
  su2double thermal_conductivity;

  bool implicit      = (config->GetKind_TimeIntScheme_Flow() == EULER_IMPLICIT);
  bool energy        = config->GetEnergy_Equation();

  /*--- Identify the boundary by string name ---*/
  
  string Marker_Tag = config->GetMarker_All_TagBound(val_marker);
  
  /*--- Retrieve the specified wall temperature ---*/
  
  Twall = config->GetIsothermal_Temperature(Marker_Tag)/config->GetTemperature_Ref();

  /*--- Get wall function treatment from config. ---*/

  Wall_Function = config->GetWallFunction_Treatment(Marker_Tag);
  if (Wall_Function != NO_WALL_FUNCTION) {
    SU2_MPI::Error("Wall function treatment not implemented yet.", CURRENT_FUNCTION);
  }

  /*--- Loop over all of the vertices on this boundary marker ---*/
  
  for (iVertex = 0; iVertex < geometry->nVertex[val_marker]; iVertex++) {

    iPoint = geometry->vertex[val_marker][iVertex]->GetNode();
    
    /*--- Check if the node belongs to the domain (i.e, not a halo node) ---*/
    
    if (geometry->node[iPoint]->GetDomain()) {
      
      /*--- Initialize the convective & viscous residuals to zero ---*/
      
      for (iVar = 0; iVar < nVar; iVar++) {
        Res_Conv[iVar] = 0.0;
        Res_Visc[iVar] = 0.0;
        if (implicit) {
          for (jVar = 0; jVar < nVar; jVar++)
            Jacobian_i[iVar][jVar] = 0.0;
        }
      }

      /*--- Store the corrected velocity at the wall which will
       be zero (v = 0), unless there are moving walls (v = u_wall)---*/
      
      if (dynamic_grid) {
        GridVel = geometry->node[iPoint]->GetGridVel();
        for (iDim = 0; iDim < nDim; iDim++) Vector[iDim] = GridVel[iDim];
      } else {
        for (iDim = 0; iDim < nDim; iDim++) Vector[iDim] = 0.0;
      }
      
      /*--- Impose the value of the velocity as a strong boundary
       condition (Dirichlet). Fix the velocity and remove any
       contribution to the residual at this node. ---*/
      
      snode->SetVelocity_Old(iPoint,Vector);
      
      for (iDim = 0; iDim < nDim; iDim++)
        LinSysRes.SetBlock_Zero(iPoint, iDim+1);
      snode->SetVel_ResTruncError_Zero(iPoint);
      
      if (energy) {

        /*--- Compute dual grid area and boundary normal ---*/
        
        Normal = geometry->vertex[val_marker][iVertex]->GetNormal();
        
        Area = 0.0; 
        for (iDim = 0; iDim < nDim; iDim++) 
          Area += Normal[iDim]*Normal[iDim]; 
        Area = sqrt (Area);
        
        /*--- Compute closest normal neighbor ---*/
        
        Point_Normal = geometry->vertex[val_marker][iVertex]->GetNormal_Neighbor();
        
        /*--- Get coordinates of i & nearest normal and compute distance ---*/
        
        Coord_i = geometry->node[iPoint]->GetCoord();
        Coord_j = geometry->node[Point_Normal]->GetCoord();
        dist_ij = 0;
        for (iDim = 0; iDim < nDim; iDim++)
          dist_ij += (Coord_j[iDim]-Coord_i[iDim])*(Coord_j[iDim]-Coord_i[iDim]);
        dist_ij = sqrt(dist_ij);

        /*--- Compute the normal gradient in temperature using Twall ---*/
        
        dTdn = -(snode->GetTemperature(Point_Normal) - Twall)/dist_ij;
        
        /*--- Get thermal conductivity ---*/

        thermal_conductivity = snode->GetThermalConductivity(iPoint);

        /*--- Apply a weak boundary condition for the energy equation.
        Compute the residual due to the prescribed heat flux. ---*/

        Res_Visc[nDim+1] = thermal_conductivity*dTdn*Area;

        /*--- Jacobian contribution for temperature equation. ---*/
    
        if (implicit) {
          su2double Edge_Vector[3];
          su2double dist_ij_2 = 0, proj_vector_ij = 0;
          for (iDim = 0; iDim < nDim; iDim++) {
            Edge_Vector[iDim] = Coord_j[iDim]-Coord_i[iDim];
            dist_ij_2 += Edge_Vector[iDim]*Edge_Vector[iDim];
            proj_vector_ij += Edge_Vector[iDim]*Normal[iDim];
          }
          if (dist_ij_2 == 0.0) proj_vector_ij = 0.0;
          else proj_vector_ij = proj_vector_ij/dist_ij_2;

          Jacobian_i[nDim+1][nDim+1] = -thermal_conductivity*proj_vector_ij;

          Jacobian.SubtractBlock(iPoint, iPoint, Jacobian_i);
        }

        /*--- Viscous contribution to the residual at the wall ---*/
        
        LinSysRes.SubtractBlock(iPoint, Res_Visc);

      }

      /*--- Enforce the no-slip boundary condition in a strong way by
       modifying the velocity-rows of the Jacobian (1 on the diagonal). ---*/
      
      if (implicit) {
        for (iVar = 1; iVar <= nDim; iVar++) {
          total_index = iPoint*nVar+iVar;
          Jacobian.DeleteValsRowi(total_index);
        }
      }
      
    }
  }
}


void CIncNSSolver::BC_ConjugateHeat_Interface(CGeometry *geometry, CSolver **solver_container, CNumerics *conv_numerics, CConfig *config, unsigned short val_marker) {

  unsigned short iVar, jVar, iDim, Wall_Function;
  unsigned long iVertex, iPoint, Point_Normal, total_index;

  su2double *GridVel;
  su2double *Normal, *Coord_i, *Coord_j, Area, dist_ij;
  su2double Tconjugate, dTdn;
  su2double thermal_conductivity;
  su2double Temperature_Ref = config->GetTemperature_Ref();

  bool implicit      = (config->GetKind_TimeIntScheme_Flow() == EULER_IMPLICIT);
  bool energy        = config->GetEnergy_Equation();

  /*--- Identify the boundary ---*/

  string Marker_Tag = config->GetMarker_All_TagBound(val_marker);

  /*--- Retrieve the specified wall function treatment.---*/

  Wall_Function = config->GetWallFunction_Treatment(Marker_Tag);
  if(Wall_Function != NO_WALL_FUNCTION) {
      SU2_MPI::Error("Wall function treament not implemented yet", CURRENT_FUNCTION);
  }

  /*--- Loop over boundary points ---*/

  for (iVertex = 0; iVertex < geometry->nVertex[val_marker]; iVertex++) {

    iPoint = geometry->vertex[val_marker][iVertex]->GetNode();

    if (geometry->node[iPoint]->GetDomain()) {

      /*--- Initialize the convective & viscous residuals to zero ---*/

      for (iVar = 0; iVar < nVar; iVar++) {
        Res_Conv[iVar] = 0.0;
        Res_Visc[iVar] = 0.0;
        if (implicit) {
          for (jVar = 0; jVar < nVar; jVar++)
            Jacobian_i[iVar][jVar] = 0.0;
        }
      }

      /*--- Store the corrected velocity at the wall which will
       be zero (v = 0), unless there are moving walls (v = u_wall)---*/

      if (dynamic_grid) {
        GridVel = geometry->node[iPoint]->GetGridVel();
        for (iDim = 0; iDim < nDim; iDim++) Vector[iDim] = GridVel[iDim];
      } else {
        for (iDim = 0; iDim < nDim; iDim++) Vector[iDim] = 0.0;
      }

      /*--- Impose the value of the velocity as a strong boundary
       condition (Dirichlet). Fix the velocity and remove any
       contribution to the residual at this node. ---*/

      snode->SetVelocity_Old(iPoint,Vector);

      for (iDim = 0; iDim < nDim; iDim++)
        LinSysRes.SetBlock_Zero(iPoint, iDim+1);
      snode->SetVel_ResTruncError_Zero(iPoint);

      if (energy) {

        Tconjugate = GetConjugateHeatVariable(val_marker, iVertex, 0)/Temperature_Ref;

//        snode->SetSolution_Old(iPoint,nDim+1, Tconjugate);
//        snode->SetEnergy_ResTruncError_Zero(iPoint);

        Normal = geometry->vertex[val_marker][iVertex]->GetNormal();

        Area = 0.0;
        for (iDim = 0; iDim < nDim; iDim++)
          Area += Normal[iDim]*Normal[iDim];
        Area = sqrt (Area);

        /*--- Compute closest normal neighbor ---*/

        Point_Normal = geometry->vertex[val_marker][iVertex]->GetNormal_Neighbor();

        /*--- Get coordinates of i & nearest normal and compute distance ---*/

        Coord_i = geometry->node[iPoint]->GetCoord();
        Coord_j = geometry->node[Point_Normal]->GetCoord();
        dist_ij = 0;
        for (iDim = 0; iDim < nDim; iDim++)
          dist_ij += (Coord_j[iDim]-Coord_i[iDim])*(Coord_j[iDim]-Coord_i[iDim]);
        dist_ij = sqrt(dist_ij);

        /*--- Compute the normal gradient in temperature using Twall ---*/

        dTdn = -(snode->GetTemperature(Point_Normal) - Tconjugate)/dist_ij;

        /*--- Get thermal conductivity ---*/

        thermal_conductivity = snode->GetThermalConductivity(iPoint);

        /*--- Apply a weak boundary condition for the energy equation.
        Compute the residual due to the prescribed heat flux. ---*/

        Res_Visc[nDim+1] = thermal_conductivity*dTdn*Area;

        /*--- Jacobian contribution for temperature equation. ---*/

        if (implicit) {
          su2double Edge_Vector[3];
          su2double dist_ij_2 = 0, proj_vector_ij = 0;
          for (iDim = 0; iDim < nDim; iDim++) {
            Edge_Vector[iDim] = Coord_j[iDim]-Coord_i[iDim];
            dist_ij_2 += Edge_Vector[iDim]*Edge_Vector[iDim];
            proj_vector_ij += Edge_Vector[iDim]*Normal[iDim];
          }
          if (dist_ij_2 == 0.0) proj_vector_ij = 0.0;
          else proj_vector_ij = proj_vector_ij/dist_ij_2;

          Jacobian_i[nDim+1][nDim+1] = -thermal_conductivity*proj_vector_ij;

          Jacobian.SubtractBlock(iPoint, iPoint, Jacobian_i);
        }

        /*--- Viscous contribution to the residual at the wall ---*/

        LinSysRes.SubtractBlock(iPoint, Res_Visc);

      }

      /*--- Enforce the no-slip boundary condition in a strong way by
       modifying the velocity-rows of the Jacobian (1 on the diagonal). ---*/

      if (implicit) {
        for (iVar = 1; iVar <= nDim; iVar++) {
          total_index = iPoint*nVar+iVar;
          Jacobian.DeleteValsRowi(total_index);
        }
//        if(energy) {
//          total_index = iPoint*nVar+nDim+1;
//          Jacobian.DeleteValsRowi(total_index);
//        }
      }

    }
  }
}<|MERGE_RESOLUTION|>--- conflicted
+++ resolved
@@ -1384,11 +1384,7 @@
     if (unsteady){
       NonDimTableOut << "-- Unsteady conditions" << endl;      
       NonDimTable.PrintHeader();
-<<<<<<< HEAD
-      NonDimTable << "Total Time" << config->GetMax_Time() << config->GetTime_Ref() << "s" << config->GetTotal_UnstTimeND();
-=======
       NonDimTable << "Total Time" << config->GetMax_Time() << config->GetTime_Ref() << "s" << config->GetMax_Time()/config->GetTime_Ref();
->>>>>>> a6544479
       Unit.str("");
       NonDimTable << "Time Step" << config->GetTime_Step() << config->GetTime_Ref() << "s" << config->GetDelta_UnstTimeND();
       Unit.str("");
@@ -3651,18 +3647,11 @@
     AD::SetPreaccIn(PrimVar_i, nPrimVarGrad);
     AD::SetPreaccIn(Coord_i, nDim);
     
-    AD::StartPreacc();
-    AD::SetPreaccIn(PrimVar_i, nPrimVarGrad);
-    AD::SetPreaccIn(Coord_i, nDim);
-    
     for (iNeigh = 0; iNeigh < geometry->node[iPoint]->GetnPoint(); iNeigh++) {
       jPoint = geometry->node[iPoint]->GetPoint(iNeigh);
       Coord_j = geometry->node[jPoint]->GetCoord();
       
       PrimVar_j = snode->GetPrimitive(jPoint);
-      
-      AD::SetPreaccIn(Coord_j, nDim);
-      AD::SetPreaccIn(PrimVar_j, nPrimVarGrad);
       
       AD::SetPreaccIn(Coord_j, nDim);
       AD::SetPreaccIn(PrimVar_j, nPrimVarGrad);
@@ -3696,13 +3685,8 @@
         
       }
     }
-<<<<<<< HEAD
     AD::SetPreaccOut(node->GetRmatrix(iPoint), nDim, nDim);
     AD::SetPreaccOut(node->GetGradient_Primitive(iPoint), nPrimVarGrad, nDim);
-=======
-    AD::SetPreaccOut(node[iPoint]->GetRmatrix(), nDim, nDim);
-    AD::SetPreaccOut(node[iPoint]->GetGradient_Primitive(), nPrimVarGrad, nDim);
->>>>>>> a6544479
     AD::EndPreacc();
   }
   
@@ -3729,11 +3713,6 @@
     r11 = snode->GetRmatrix(iPoint,0,0);
     r12 = snode->GetRmatrix(iPoint,0,1);
     r22 = snode->GetRmatrix(iPoint,1,1);
-    
-    AD::StartPreacc();
-    AD::SetPreaccIn(r11);
-    AD::SetPreaccIn(r12);
-    AD::SetPreaccIn(r22);
     
     AD::StartPreacc();
     AD::SetPreaccIn(r11);
@@ -3749,11 +3728,6 @@
       r23_a = snode->GetRmatrix(iPoint,1,2);
       r23_b = snode->GetRmatrix(iPoint,2,1);
       r33   = snode->GetRmatrix(iPoint,2,2);
-      
-      AD::SetPreaccIn(r13);
-      AD::SetPreaccIn(r23_a);
-      AD::SetPreaccIn(r23_b);
-      AD::SetPreaccIn(r33);
       
       AD::SetPreaccIn(r13);
       AD::SetPreaccIn(r23_a);
