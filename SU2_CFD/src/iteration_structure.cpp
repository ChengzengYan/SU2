/*!
 * \file iteration_structure.cpp
 * \brief Main subroutines used by SU2_CFD
 * \author F. Palacios, T. Economon
 * \version 7.0.0 "Blackbird"
 *
 * SU2 Project Website: https://su2code.github.io
 *
 * The SU2 Project is maintained by the SU2 Foundation 
 * (http://su2foundation.org)
 *
 * Copyright 2012-2019, SU2 Contributors (cf. AUTHORS.md)
 *
 * SU2 is free software; you can redistribute it and/or
 * modify it under the terms of the GNU Lesser General Public
 * License as published by the Free Software Foundation; either
 * version 2.1 of the License, or (at your option) any later version.
 *
 * SU2 is distributed in the hope that it will be useful,
 * but WITHOUT ANY WARRANTY; without even the implied warranty of
 * MERCHANTABILITY or FITNESS FOR A PARTICULAR PURPOSE. See the GNU
 * Lesser General Public License for more details.
 *
 * You should have received a copy of the GNU Lesser General Public
 * License along with SU2. If not, see <http://www.gnu.org/licenses/>.
 */


#include "../include/iteration_structure.hpp"

CIteration::CIteration(CConfig *config) {
  rank = SU2_MPI::GetRank();
  size = SU2_MPI::GetSize();

  nInst = config->GetnTimeInstances();
  nZone = config->GetnZone();

  multizone = config->GetMultizone_Problem();
  singlezone = !(config->GetMultizone_Problem());

}

CIteration::~CIteration(void) { }

void CIteration::SetGrid_Movement(CGeometry **geometry,
          CSurfaceMovement *surface_movement,
          CVolumetricMovement *grid_movement,
          CSolver ***solver,
          CConfig *config,
          unsigned long IntIter,
          unsigned long TimeIter)   {

  unsigned short Kind_Grid_Movement = config->GetKind_GridMovement();
  unsigned long nIterMesh;
  bool stat_mesh = true;
  bool adjoint = config->GetContinuous_Adjoint();
  bool discrete_adjoint = config->GetDiscrete_Adjoint();

  /*--- Only write to screen if this option is enabled ---*/
  bool Screen_Output = config->GetDeform_Output();
  
  unsigned short val_iZone = config->GetiZone();
  
  /*--- Perform mesh movement depending on specified type ---*/
  switch (Kind_Grid_Movement) {

  case RIGID_MOTION:

      if (rank == MASTER_NODE) {
        cout << endl << " Performing rigid mesh transformation." << endl;
      }

      /*--- Move each node in the volume mesh using the specified type
       of rigid mesh motion. These routines also compute analytic grid
       velocities for the fine mesh. ---*/

      grid_movement->Rigid_Translation(geometry[MESH_0],
                                       config, val_iZone, TimeIter);
      grid_movement->Rigid_Plunging(geometry[MESH_0],
                                    config, val_iZone, TimeIter);
      grid_movement->Rigid_Pitching(geometry[MESH_0],
                                    config, val_iZone, TimeIter);
      grid_movement->Rigid_Rotation(geometry[MESH_0],
                                    config, val_iZone, TimeIter);

      /*--- Update the multigrid structure after moving the finest grid,
       including computing the grid velocities on the coarser levels. ---*/

      grid_movement->UpdateMultiGrid(geometry, config);

      break;

 	/*--- Already initialized in the static mesh movement routine at driver level. ---*/ 
  case STEADY_TRANSLATION: case ROTATING_FRAME:
    break;

  }
  
  if (config->GetSurface_Movement(DEFORMING)){
      if (rank == MASTER_NODE)
        cout << endl << " Updating surface positions." << endl;

      /*--- Translating ---*/

      /*--- Compute the new node locations for moving markers ---*/

      surface_movement->Surface_Translating(geometry[MESH_0],
                                            config, TimeIter, val_iZone);
      /*--- Deform the volume grid around the new boundary locations ---*/

      if (rank == MASTER_NODE)
        cout << " Deforming the volume grid." << endl;
      grid_movement->SetVolume_Deformation(geometry[MESH_0],
                                           config, true);

      /*--- Plunging ---*/

      /*--- Compute the new node locations for moving markers ---*/

      surface_movement->Surface_Plunging(geometry[MESH_0],
                                         config, TimeIter, val_iZone);
      /*--- Deform the volume grid around the new boundary locations ---*/

      if (rank == MASTER_NODE)
        cout << " Deforming the volume grid." << endl;
      grid_movement->SetVolume_Deformation(geometry[MESH_0],
                                           config, true);

      /*--- Pitching ---*/

      /*--- Compute the new node locations for moving markers ---*/

      surface_movement->Surface_Pitching(geometry[MESH_0],
                                         config, TimeIter, val_iZone);
      /*--- Deform the volume grid around the new boundary locations ---*/

      if (rank == MASTER_NODE)
        cout << " Deforming the volume grid." << endl;
      grid_movement->SetVolume_Deformation(geometry[MESH_0],
                                           config, true);

      /*--- Rotating ---*/

      /*--- Compute the new node locations for moving markers ---*/

      surface_movement->Surface_Rotating(geometry[MESH_0],
                                         config, TimeIter, val_iZone);
      /*--- Deform the volume grid around the new boundary locations ---*/

      if (rank == MASTER_NODE)
        cout << " Deforming the volume grid." << endl;
      grid_movement->SetVolume_Deformation(geometry[MESH_0],
                                           config, true);

      /*--- Update the grid velocities on the fine mesh using finite
       differencing based on node coordinates at previous times. ---*/

      if (!adjoint) {
        if (rank == MASTER_NODE)
          cout << " Computing grid velocities by finite differencing." << endl;
        geometry[MESH_0]->SetGridVelocity(config, TimeIter);
      }

      /*--- Update the multigrid structure after moving the finest grid,
       including computing the grid velocities on the coarser levels. ---*/

      grid_movement->UpdateMultiGrid(geometry, config);

      }

  if (config->GetSurface_Movement(AEROELASTIC) 
      || config->GetSurface_Movement(AEROELASTIC_RIGID_MOTION)){

      /*--- Apply rigid mesh transformation to entire grid first, if necessary ---*/
      if (IntIter == 0) {
        if (Kind_Grid_Movement == AEROELASTIC_RIGID_MOTION) {

          if (rank == MASTER_NODE) {
            cout << endl << " Performing rigid mesh transformation." << endl;
          }

          /*--- Move each node in the volume mesh using the specified type
           of rigid mesh motion. These routines also compute analytic grid
           velocities for the fine mesh. ---*/

          grid_movement->Rigid_Translation(geometry[MESH_0],
                                           config, val_iZone, TimeIter);
          grid_movement->Rigid_Plunging(geometry[MESH_0],
                                        config, val_iZone, TimeIter);
          grid_movement->Rigid_Pitching(geometry[MESH_0],
                                        config, val_iZone, TimeIter);
          grid_movement->Rigid_Rotation(geometry[MESH_0],
                                        config, val_iZone, TimeIter);

          /*--- Update the multigrid structure after moving the finest grid,
           including computing the grid velocities on the coarser levels. ---*/

          grid_movement->UpdateMultiGrid(geometry, config);
        }

      }

      /*--- Use the if statement to move the grid only at selected dual time step iterations. ---*/
      else if (IntIter % config->GetAeroelasticIter() == 0) {

        if (rank == MASTER_NODE)
          cout << endl << " Solving aeroelastic equations and updating surface positions." << endl;

        /*--- Solve the aeroelastic equations for the new node locations of the moving markers(surfaces) ---*/

        solver[MESH_0][FLOW_SOL]->Aeroelastic(surface_movement, geometry[MESH_0], config, TimeIter);

        /*--- Deform the volume grid around the new boundary locations ---*/

        if (rank == MASTER_NODE)
          cout << " Deforming the volume grid due to the aeroelastic movement." << endl;
        grid_movement->SetVolume_Deformation(geometry[MESH_0],
                                             config, true);

        /*--- Update the grid velocities on the fine mesh using finite
         differencing based on node coordinates at previous times. ---*/

        if (rank == MASTER_NODE)
          cout << " Computing grid velocities by finite differencing." << endl;
        geometry[MESH_0]->SetGridVelocity(config, TimeIter);

        /*--- Update the multigrid structure after moving the finest grid,
         including computing the grid velocities on the coarser levels. ---*/

        grid_movement->UpdateMultiGrid(geometry, config);
      }
        }
  if (config->GetSurface_Movement(FLUID_STRUCTURE)){
      if (rank == MASTER_NODE && Screen_Output)
        cout << endl << "Deforming the grid for Fluid-Structure Interaction applications." << endl;

      /*--- Deform the volume grid around the new boundary locations ---*/

      if (rank == MASTER_NODE && Screen_Output)
        cout << "Deforming the volume grid." << endl;
      grid_movement->SetVolume_Deformation(geometry[MESH_0],
                                           config, true, false);

      nIterMesh = grid_movement->Get_nIterMesh();
      stat_mesh = (nIterMesh == 0);

      if (!adjoint && !stat_mesh) {
        if (rank == MASTER_NODE && Screen_Output)
          cout << "Computing grid velocities by finite differencing." << endl;
        geometry[MESH_0]->SetGridVelocity(config, TimeIter);
      }
      else if (stat_mesh) {
          if (rank == MASTER_NODE && Screen_Output)
            cout << "The mesh is up-to-date. Using previously stored grid velocities." << endl;
      }

      /*--- Update the multigrid structure after moving the finest grid,
       including computing the grid velocities on the coarser levels. ---*/

      grid_movement->UpdateMultiGrid(geometry, config);

  }
  if (config->GetSurface_Movement(FLUID_STRUCTURE_STATIC)){

    if ((rank == MASTER_NODE) && (!discrete_adjoint) && Screen_Output)
        cout << endl << "Deforming the grid for static Fluid-Structure Interaction applications." << endl;

      /*--- Deform the volume grid around the new boundary locations ---*/

    if ((rank == MASTER_NODE) && (!discrete_adjoint)&& Screen_Output)
        cout << "Deforming the volume grid." << endl;

      grid_movement->SetVolume_Deformation_Elas(geometry[MESH_0], config, true, false);

    if ((rank == MASTER_NODE) && (!discrete_adjoint)&& Screen_Output)
        cout << "There is no grid velocity." << endl;

      /*--- Update the multigrid structure after moving the finest grid,
       including computing the grid velocities on the coarser levels. ---*/

      grid_movement->UpdateMultiGrid(geometry, config);

  }
  if (config->GetSurface_Movement(EXTERNAL) || config->GetSurface_Movement(EXTERNAL_ROTATION)){
    /*--- Apply rigid rotation to entire grid first, if necessary ---*/

    if (Kind_Grid_Movement == EXTERNAL_ROTATION) {
      if (rank == MASTER_NODE)
        cout << " Updating node locations by rigid rotation." << endl;
      grid_movement->Rigid_Rotation(geometry[MESH_0],
                                                          config, val_iZone, TimeIter);
    }

    /*--- Load new surface node locations from external files ---*/
    
      if (rank == MASTER_NODE)
      cout << " Updating surface locations from file." << endl;
    surface_movement->SetExternal_Deformation(geometry[MESH_0],
                                                         config, val_iZone, TimeIter);

    /*--- Deform the volume grid around the new boundary locations ---*/
    
    if (rank == MASTER_NODE)
      cout << " Deforming the volume grid." << endl;
    grid_movement->SetVolume_Deformation(geometry[MESH_0],
                                                               config, true);
    
    /*--- Update the grid velocities on the fine mesh using finite
       differencing based on node coordinates at previous times. ---*/
    
    if (!adjoint) {
      if (rank == MASTER_NODE)
        cout << " Computing grid velocities by finite differencing." << endl;
      geometry[MESH_0]->SetGridVelocity(config, TimeIter);
  }

    /*--- Update the multigrid structure after moving the finest grid,
       including computing the grid velocities on the coarser levels. ---*/
    
    grid_movement->UpdateMultiGrid(geometry, config);
     
  }
}

void CIteration::SetMesh_Deformation(CGeometry **geometry,
                                     CSolver **solver,
                                     CNumerics ***numerics,
                                     CConfig *config,
                                     unsigned short kind_recording) {

  bool ActiveTape = NO;

  /*--- Perform the elasticity mesh movement ---*/
  if (config->GetDeform_Mesh()) {

    if ((kind_recording != MESH_DEFORM) && !config->GetMultizone_Problem()) {
      /*--- In a primal run, AD::TapeActive returns a false ---*/
      /*--- In any other recordings, the tape is passive during the deformation ---*/
      ActiveTape = AD::TapeActive();
      AD::StopRecording();
    }

    /*--- Set the stiffness of each element mesh into the mesh numerics ---*/

    solver[MESH_SOL]->SetMesh_Stiffness(geometry, numerics[MESH_SOL], config);

    /*--- Deform the volume grid around the new boundary locations ---*/

    solver[MESH_SOL]->DeformMesh(geometry, numerics[MESH_SOL], config);

    if (ActiveTape) {
      /*--- Start recording if it was stopped ---*/
      AD::StartRecording();
    }
  }

}



void CIteration::Preprocess(COutput *output,
                            CIntegration ****integration,
                            CGeometry ****geometry,
                            CSolver *****solver,
                            CNumerics ******numerics,
                            CConfig **config,
                            CSurfaceMovement **surface_movement,
                            CVolumetricMovement ***grid_movement,
                            CFreeFormDefBox*** FFDBox,
                            unsigned short val_iZone,
                            unsigned short val_iInst) { }
void CIteration::Iterate(COutput *output,
                         CIntegration ****integration,
                         CGeometry ****geometry,
                         CSolver *****solver,
                         CNumerics ******numerics,
                         CConfig **config,
                         CSurfaceMovement **surface_movement,
                         CVolumetricMovement ***grid_movement,
                         CFreeFormDefBox*** FFDBox,
                         unsigned short val_iZone,
                         unsigned short val_iInst) { }
void CIteration::Solve(COutput *output,
                         CIntegration ****integration,
                         CGeometry ****geometry,
                         CSolver *****solver,
                         CNumerics ******numerics,
                         CConfig **config,
                         CSurfaceMovement **surface_movement,
                         CVolumetricMovement ***grid_movement,
                         CFreeFormDefBox*** FFDBox,
                         unsigned short val_iZone,
                         unsigned short val_iInst) { }
void CIteration::Update(COutput *output,
                        CIntegration ****integration,
                        CGeometry ****geometry,
                        CSolver *****solver,
                        CNumerics ******numerics,
                        CConfig **config,
                        CSurfaceMovement **surface_movement,
                        CVolumetricMovement ***grid_movement,
                        CFreeFormDefBox*** FFDBox,
                        unsigned short val_iZone,
                        unsigned short val_iInst)      { }
void CIteration::Predictor(COutput *output,
                        CIntegration ****integration,
                        CGeometry ****geometry,
                        CSolver *****solver,
                        CNumerics ******numerics,
                        CConfig **config,
                        CSurfaceMovement **surface_movement,
                        CVolumetricMovement ***grid_movement,
                        CFreeFormDefBox*** FFDBox,
                        unsigned short val_iZone,
                        unsigned short val_iInst)      { }
void CIteration::Relaxation(COutput *output,
                        CIntegration ****integration,
                        CGeometry ****geometry,
                        CSolver *****solver,
                        CNumerics ******numerics,
                        CConfig **config,
                        CSurfaceMovement **surface_movement,
                        CVolumetricMovement ***grid_movement,
                        CFreeFormDefBox*** FFDBox,
                        unsigned short val_iZone,
                        unsigned short val_iInst)      { }
bool CIteration::Monitor(COutput *output,
                        CIntegration ****integration,
                        CGeometry ****geometry,
                        CSolver *****solver,
                        CNumerics ******numerics,
                        CConfig **config,
                        CSurfaceMovement **surface_movement,
                        CVolumetricMovement ***grid_movement,
                        CFreeFormDefBox*** FFDBox,
                        unsigned short val_iZone,
                        unsigned short val_iInst) { return false; }

void CIteration::Output(COutput *output,
                        CGeometry ****geometry,
                        CSolver *****solver,
                        CConfig **config,
                        unsigned long InnerIter,
                        bool StopCalc,
                        unsigned short val_iZone,
                        unsigned short val_iInst) {

  output->SetResult_Files(geometry[val_iZone][INST_0][MESH_0],
                          config[val_iZone],
                          solver[val_iZone][INST_0][MESH_0],
                          InnerIter);

}
void CIteration::Postprocess(COutput *output,
                             CIntegration ****integration,
                             CGeometry ****geometry,
                             CSolver *****solver,
                             CNumerics ******numerics,
                             CConfig **config,
                             CSurfaceMovement **surface_movement,
                             CVolumetricMovement ***grid_movement,
                             CFreeFormDefBox*** FFDBox,
                             unsigned short val_iZone,
                             unsigned short val_iInst) { }



CFluidIteration::CFluidIteration(CConfig *config) : CIteration(config) { }
CFluidIteration::~CFluidIteration(void) { }

void CFluidIteration::Preprocess(COutput *output,
                                    CIntegration ****integration,
                                    CGeometry ****geometry,
                                    CSolver *****solver,
                                    CNumerics ******numerics,
                                    CConfig **config,
                                    CSurfaceMovement **surface_movement,
                                    CVolumetricMovement ***grid_movement,
                                    CFreeFormDefBox*** FFDBox,
                                    unsigned short val_iZone,
                                    unsigned short val_iInst) {
  
  unsigned long TimeIter = config[val_iZone]->GetTimeIter();
  
  bool fsi = config[val_iZone]->GetFSI_Simulation();
  unsigned long OuterIter = config[val_iZone]->GetOuterIter();

  
  /*--- Set the initial condition for FSI problems with subiterations ---*/
  /*--- This is done only in the first block subiteration.---*/
  /*--- From then on, the solver reuses the partially converged solution obtained in the previous subiteration ---*/
  if( fsi  && ( OuterIter == 0 ) ){
    solver[val_iZone][val_iInst][MESH_0][FLOW_SOL]->SetInitialCondition(geometry[val_iZone][val_iInst], solver[val_iZone][val_iInst], config[val_iZone], TimeIter);
  }
  
  /*--- Apply a Wind Gust ---*/
  
  if (config[val_iZone]->GetWind_Gust()) {
    SetWind_GustField(config[val_iZone], geometry[val_iZone][val_iInst], solver[val_iZone][val_iInst]);
  }

}

void CFluidIteration::Iterate(COutput *output,
                                 CIntegration ****integration,
                                 CGeometry ****geometry,
                                 CSolver *****solver,
                                 CNumerics ******numerics,
                                 CConfig **config,
                                 CSurfaceMovement **surface_movement,
                                 CVolumetricMovement ***grid_movement,
                                 CFreeFormDefBox*** FFDBox,
                                 unsigned short val_iZone,
                                 unsigned short val_iInst) {
  unsigned long InnerIter, TimeIter;
  
  bool unsteady = (config[val_iZone]->GetTime_Marching() == DT_STEPPING_1ST) || (config[val_iZone]->GetTime_Marching() == DT_STEPPING_2ND);
  bool frozen_visc = (config[val_iZone]->GetContinuous_Adjoint() && config[val_iZone]->GetFrozen_Visc_Cont()) ||
                     (config[val_iZone]->GetDiscrete_Adjoint() && config[val_iZone]->GetFrozen_Visc_Disc());
  TimeIter = config[val_iZone]->GetTimeIter();
  
  /* --- Setting up iteration values depending on if this is a
   steady or an unsteady simulaiton */
  
  InnerIter = config[val_iZone]->GetInnerIter();
  
  /*--- Update global parameters ---*/
  
  switch( config[val_iZone]->GetKind_Solver() ) {
      
    case EULER: case DISC_ADJ_EULER: case INC_EULER: case DISC_ADJ_INC_EULER:
      config[val_iZone]->SetGlobalParam(EULER, RUNTIME_FLOW_SYS); break;
      
    case NAVIER_STOKES: case DISC_ADJ_NAVIER_STOKES: case INC_NAVIER_STOKES: case DISC_ADJ_INC_NAVIER_STOKES:
      config[val_iZone]->SetGlobalParam(NAVIER_STOKES, RUNTIME_FLOW_SYS); break;
      
    case RANS: case DISC_ADJ_RANS: case INC_RANS: case DISC_ADJ_INC_RANS:
      config[val_iZone]->SetGlobalParam(RANS, RUNTIME_FLOW_SYS); break;
      
  }
  

  /*--- Solve the Euler, Navier-Stokes or Reynolds-averaged Navier-Stokes (RANS) equations (one iteration) ---*/
  
  integration[val_iZone][val_iInst][FLOW_SOL]->MultiGrid_Iteration(geometry, solver, numerics,
                                                                  config, RUNTIME_FLOW_SYS, val_iZone, val_iInst);
  
  if ((config[val_iZone]->GetKind_Solver() == RANS ||
       config[val_iZone]->GetKind_Solver() == DISC_ADJ_RANS ||
       config[val_iZone]->GetKind_Solver() == INC_RANS ||
       config[val_iZone]->GetKind_Solver() == DISC_ADJ_INC_RANS ) && !frozen_visc) {
    
    /*--- Solve the turbulence model ---*/
    
    config[val_iZone]->SetGlobalParam(RANS, RUNTIME_TURB_SYS);
    integration[val_iZone][val_iInst][TURB_SOL]->SingleGrid_Iteration(geometry, solver, numerics,
                                                                     config, RUNTIME_TURB_SYS, val_iZone, val_iInst);
    
    /*--- Solve transition model ---*/
    
    if (config[val_iZone]->GetKind_Trans_Model() == LM) {
      config[val_iZone]->SetGlobalParam(RANS, RUNTIME_TRANS_SYS);
      integration[val_iZone][val_iInst][TRANS_SOL]->SingleGrid_Iteration(geometry, solver, numerics,
                                                                        config, RUNTIME_TRANS_SYS, val_iZone, val_iInst);
    }
    
  }

  if (config[val_iZone]->GetWeakly_Coupled_Heat()){
    config[val_iZone]->SetGlobalParam(RANS, RUNTIME_HEAT_SYS);
    integration[val_iZone][val_iInst][HEAT_SOL]->SingleGrid_Iteration(geometry, solver, numerics,
                                                                     config, RUNTIME_HEAT_SYS, val_iZone, val_iInst);
  }
  
  /*--- Adapt the CFL number using an exponential progression
   with under-relaxation approach. ---*/
  
  if (config[val_iZone]->GetCFL_Adapt() == YES) {
    solver[val_iZone][val_iInst][MESH_0][FLOW_SOL]->AdaptCFLNumber(geometry[val_iZone][val_iInst], solver[val_iZone][val_iInst], config[val_iZone]);
  }
  
  /*--- Call Dynamic mesh update if AEROELASTIC motion was specified ---*/
  
  if ((config[val_iZone]->GetGrid_Movement()) && (config[val_iZone]->GetAeroelastic_Simulation()) && unsteady) {
      
    SetGrid_Movement(geometry[val_iZone][val_iInst], surface_movement[val_iZone], grid_movement[val_iZone][val_iInst],
                     solver[val_iZone][val_iInst], config[val_iZone], InnerIter, TimeIter);
    
    /*--- Apply a Wind Gust ---*/
    
    if (config[val_iZone]->GetWind_Gust()) {
      if (InnerIter % config[val_iZone]->GetAeroelasticIter() == 0 && InnerIter != 0)
        SetWind_GustField(config[val_iZone], geometry[val_iZone][val_iInst], solver[val_iZone][val_iInst]);
    }
    
  }
}

void CFluidIteration::Update(COutput *output,
                                CIntegration ****integration,
                                CGeometry ****geometry,
                                CSolver *****solver,
                                CNumerics ******numerics,
                                CConfig **config,
                                CSurfaceMovement **surface_movement,
                                CVolumetricMovement ***grid_movement,
                                CFreeFormDefBox*** FFDBox,
                                unsigned short val_iZone,
                                unsigned short val_iInst)      {
  
  unsigned short iMesh;

  /*--- Dual time stepping strategy ---*/
  
  if ((config[val_iZone]->GetTime_Marching() == DT_STEPPING_1ST) ||
      (config[val_iZone]->GetTime_Marching() == DT_STEPPING_2ND)) {
    
    /*--- Update dual time solver on all mesh levels ---*/
    
    for (iMesh = 0; iMesh <= config[val_iZone]->GetnMGLevels(); iMesh++) {
      integration[val_iZone][val_iInst][FLOW_SOL]->SetDualTime_Solver(geometry[val_iZone][val_iInst][iMesh], solver[val_iZone][val_iInst][iMesh][FLOW_SOL], config[val_iZone], iMesh);
      integration[val_iZone][val_iInst][FLOW_SOL]->SetConvergence(false);
    }

    /*--- Update dual time solver for the dynamic mesh solver ---*/
    if (config[val_iZone]->GetDeform_Mesh()) {
        solver[val_iZone][val_iInst][MESH_0][MESH_SOL]->SetDualTime_Mesh();
    }
    
    /*--- Update dual time solver for the turbulence model ---*/
    
    if ((config[val_iZone]->GetKind_Solver() == RANS) ||
        (config[val_iZone]->GetKind_Solver() == DISC_ADJ_RANS) ||
        (config[val_iZone]->GetKind_Solver() == INC_RANS) ||
        (config[val_iZone]->GetKind_Solver() == DISC_ADJ_INC_RANS)) {
      integration[val_iZone][val_iInst][TURB_SOL]->SetDualTime_Solver(geometry[val_iZone][val_iInst][MESH_0], solver[val_iZone][val_iInst][MESH_0][TURB_SOL], config[val_iZone], MESH_0);
      integration[val_iZone][val_iInst][TURB_SOL]->SetConvergence(false);
    }
    
    /*--- Update dual time solver for the transition model ---*/
    
    if (config[val_iZone]->GetKind_Trans_Model() == LM) {
      integration[val_iZone][val_iInst][TRANS_SOL]->SetDualTime_Solver(geometry[val_iZone][val_iInst][MESH_0], solver[val_iZone][val_iInst][MESH_0][TRANS_SOL], config[val_iZone], MESH_0);
      integration[val_iZone][val_iInst][TRANS_SOL]->SetConvergence(false);
    }
  }
}

bool CFluidIteration::Monitor(COutput *output,
    CIntegration ****integration,
    CGeometry ****geometry,
    CSolver *****solver,
    CNumerics ******numerics,
    CConfig **config,
    CSurfaceMovement **surface_movement,
    CVolumetricMovement ***grid_movement,
    CFreeFormDefBox*** FFDBox,
    unsigned short val_iZone,
    unsigned short val_iInst)     {

  bool StopCalc = false;
  
#ifndef HAVE_MPI
  StopTime = su2double(clock())/su2double(CLOCKS_PER_SEC);
#else
  StopTime = MPI_Wtime();
#endif
  UsedTime = StopTime - StartTime;


  if (config[val_iZone]->GetMultizone_Problem() || config[val_iZone]->GetSinglezone_Driver()){
    output->SetHistory_Output(geometry[val_iZone][INST_0][MESH_0],
                              solver[val_iZone][INST_0][MESH_0],
                              config[val_iZone],
                              config[val_iZone]->GetTimeIter(),
                              config[val_iZone]->GetOuterIter(),
                              config[val_iZone]->GetInnerIter());
  }

  /*--- If convergence was reached --*/
  StopCalc =  output->GetConvergence();
  
  /* --- Checking convergence of Fixed CL mode to target CL, and perform finite differencing if needed  --*/

  if (config[val_iZone]->GetFixed_CL_Mode()){
    StopCalc = MonitorFixed_CL(output, geometry[val_iZone][INST_0][MESH_0], solver[val_iZone][INST_0][MESH_0], config[val_iZone]);
  }

  return StopCalc;

}

void CFluidIteration::Postprocess(COutput *output,
                                  CIntegration ****integration,
                                  CGeometry ****geometry,
                                  CSolver *****solver,
                                  CNumerics ******numerics,
                                  CConfig **config,
                                  CSurfaceMovement **surface_movement,
                                  CVolumetricMovement ***grid_movement,
                                  CFreeFormDefBox*** FFDBox,
                                  unsigned short val_iZone,
                                  unsigned short val_iInst) {

  /*--- Temporary: enable only for single-zone driver. This should be removed eventually when generalized. ---*/

  if(config[val_iZone]->GetSinglezone_Driver()){

    /*--- Compute the tractions at the vertices ---*/
    solver[val_iZone][val_iInst][MESH_0][FLOW_SOL]->ComputeVertexTractions(
          geometry[val_iZone][val_iInst][MESH_0], config[val_iZone]);

    if (config[val_iZone]->GetKind_Solver() == DISC_ADJ_EULER ||
        config[val_iZone]->GetKind_Solver() == DISC_ADJ_NAVIER_STOKES ||
        config[val_iZone]->GetKind_Solver() == DISC_ADJ_RANS){

      /*--- Read the target pressure ---*/

//      if (config[val_iZone]->GetInvDesign_Cp() == YES)
//        output->SetCp_InverseDesign(solver[val_iZone][val_iInst][MESH_0][FLOW_SOL],geometry[val_iZone][val_iInst][MESH_0], config[val_iZone], config[val_iZone]->GetExtIter());

//      /*--- Read the target heat flux ---*/

//      if (config[val_iZone]->GetInvDesign_HeatFlux() == YES)
//        output->SetHeatFlux_InverseDesign(solver[val_iZone][val_iInst][MESH_0][FLOW_SOL],geometry[val_iZone][val_iInst][MESH_0], config[val_iZone], config[val_iZone]->GetExtIter());

    }

  }


}

void CFluidIteration::Solve(COutput *output,
                                 CIntegration ****integration,
                                 CGeometry ****geometry,
                                 CSolver *****solver,
                                 CNumerics ******numerics,
                                 CConfig **config,
                                 CSurfaceMovement **surface_movement,
                                 CVolumetricMovement ***grid_movement,
                                 CFreeFormDefBox*** FFDBox,
                                 unsigned short val_iZone,
                                 unsigned short val_iInst) {

  /*--- Boolean to determine if we are running a static or dynamic case ---*/
  bool steady = !config[val_iZone]->GetTime_Domain();

  unsigned long Inner_Iter, nInner_Iter = config[val_iZone]->GetnInner_Iter();
  bool StopCalc = false;

  /*--- Synchronization point before a single solver iteration.
        Compute the wall clock time required. ---*/

#ifndef HAVE_MPI
  StartTime = su2double(clock())/su2double(CLOCKS_PER_SEC);
#else
  StartTime = MPI_Wtime();
#endif

  /*--- Preprocess the solver ---*/
  Preprocess(output, integration, geometry, solver, numerics, config,
            surface_movement, grid_movement, FFDBox, val_iZone, INST_0);

  /*--- For steady-state flow simulations, we need to loop over ExtIter for the number of time steps ---*/
  /*--- However, ExtIter is the number of FSI iterations, so nIntIter is used in this case ---*/

  for (Inner_Iter = 0; Inner_Iter < nInner_Iter; Inner_Iter++){

    config[val_iZone]->SetInnerIter(Inner_Iter);

    /*--- Run a single iteration of the solver ---*/
    Iterate(output, integration, geometry, solver, numerics, config,
            surface_movement, grid_movement, FFDBox, val_iZone, INST_0);

    /*--- Monitor the pseudo-time ---*/
    StopCalc = Monitor(output, integration, geometry, solver, numerics, config,
                       surface_movement, grid_movement, FFDBox, val_iZone, INST_0);

    /*--- Output files at intermediate iterations if the problem is single zone ---*/

    if (singlezone && steady) {
      Output(output, geometry, solver, config, Inner_Iter, StopCalc, val_iZone, val_iInst);
    }

    /*--- If the iteration has converged, break the loop ---*/
    if (StopCalc) break;
  }

  if (multizone && steady) {
    Output(output, geometry, solver, config,
           config[val_iZone]->GetOuterIter(),
           StopCalc, val_iZone, val_iInst);

    /*--- Set the fluid convergence to false (to make sure outer subiterations converge) ---*/

    integration[val_iZone][INST_0][FLOW_SOL]->SetConvergence(false);
  }
}

void CFluidIteration::SetWind_GustField(CConfig *config, CGeometry **geometry, CSolver ***solver) {
  // The gust is imposed on the flow field via the grid velocities. This method called the Field Velocity Method is described in the
  // NASA TM–2012-217771 - Development, Verification and Use of Gust Modeling in the NASA Computational Fluid Dynamics Code FUN3D
  // the desired gust is prescribed as the negative of the grid velocity.
  
  // If a source term is included to account for the gust field, the method is described by Jones et al. as the Split Velocity Method in
  // Simulation of Airfoil Gust Responses Using Prescribed Velocities.
  // In this routine the gust derivatives needed for the source term are calculated when applicable.
  // If the gust derivatives are zero the source term is also zero.
  // The source term itself is implemented in the class CSourceWindGust
  
  if (rank == MASTER_NODE)
    cout << endl << "Running simulation with a Wind Gust." << endl;
  unsigned short iDim, nDim = geometry[MESH_0]->GetnDim(); //We assume nDim = 2
  if (nDim != 2) {
    if (rank == MASTER_NODE) {
      cout << endl << "WARNING - Wind Gust capability is only verified for 2 dimensional simulations." << endl;
    }
  }
  
  /*--- Gust Parameters from config ---*/
  unsigned short Gust_Type = config->GetGust_Type();
  su2double xbegin = config->GetGust_Begin_Loc();    // Location at which the gust begins.
  su2double L = config->GetGust_WaveLength();        // Gust size
  su2double tbegin = config->GetGust_Begin_Time();   // Physical time at which the gust begins.
  su2double gust_amp = config->GetGust_Ampl();       // Gust amplitude
  su2double n = config->GetGust_Periods();           // Number of gust periods
  unsigned short GustDir = config->GetGust_Dir(); // Gust direction
  
  /*--- Variables needed to compute the gust ---*/
  unsigned short Kind_Grid_Movement = config->GetKind_GridMovement();
  unsigned long iPoint;
  unsigned short iMGlevel, nMGlevel = config->GetnMGLevels();
  
  su2double x, y, x_gust, dgust_dx, dgust_dy, dgust_dt;
  su2double *Gust, *GridVel, *NewGridVel, *GustDer;
  
  su2double Physical_dt = config->GetDelta_UnstTime();
  unsigned long TimeIter = config->GetTimeIter();
  su2double Physical_t = TimeIter*Physical_dt;
  
  su2double Uinf = solver[MESH_0][FLOW_SOL]->GetVelocity_Inf(0); // Assumption gust moves at infinity velocity
  
  Gust = new su2double [nDim];
  NewGridVel = new su2double [nDim];
  for (iDim = 0; iDim < nDim; iDim++) {
    Gust[iDim] = 0.0;
    NewGridVel[iDim] = 0.0;
  }
  
  GustDer = new su2double [3];
  for (unsigned short i = 0; i < 3; i++) {
    GustDer[i] = 0.0;
  }
  
  // Vortex variables
  unsigned long nVortex = 0;
  vector<su2double> x0, y0, vort_strenth, r_core; //vortex is positive in clockwise direction.
  if (Gust_Type == VORTEX) {
    InitializeVortexDistribution(nVortex, x0, y0, vort_strenth, r_core);
  }
  
  /*--- Check to make sure gust lenght is not zero or negative (vortex gust doesn't use this). ---*/
  if (L <= 0.0 && Gust_Type != VORTEX) {
    SU2_MPI::Error("The gust length needs to be positive", CURRENT_FUNCTION);
  }
  
  /*--- Loop over all multigrid levels ---*/
  
  for (iMGlevel = 0; iMGlevel <= nMGlevel; iMGlevel++) {
    
    /*--- Loop over each node in the volume mesh ---*/
    
    for (iPoint = 0; iPoint < geometry[iMGlevel]->GetnPoint(); iPoint++) {
      
      /*--- Reset the Grid Velocity to zero if there is no grid movement ---*/
      if (Kind_Grid_Movement == GUST) {
        for (iDim = 0; iDim < nDim; iDim++)
          geometry[iMGlevel]->node[iPoint]->SetGridVel(iDim, 0.0);
      }
      
      /*--- initialize the gust and derivatives to zero everywhere ---*/
      
      for (iDim = 0; iDim < nDim; iDim++) {Gust[iDim]=0.0;}
      dgust_dx = 0.0; dgust_dy = 0.0; dgust_dt = 0.0;
      
      /*--- Begin applying the gust ---*/
      
      if (Physical_t >= tbegin) {
        
        x = geometry[iMGlevel]->node[iPoint]->GetCoord()[0]; // x-location of the node.
        y = geometry[iMGlevel]->node[iPoint]->GetCoord()[1]; // y-location of the node.
        
        // Gust coordinate
        x_gust = (x - xbegin - Uinf*(Physical_t-tbegin))/L;
        
        /*--- Calculate the specified gust ---*/
        switch (Gust_Type) {
            
          case TOP_HAT:
            // Check if we are in the region where the gust is active
            if (x_gust > 0 && x_gust < n) {
              Gust[GustDir] = gust_amp;
              // Still need to put the gust derivatives. Think about this.
            }
            break;
            
          case SINE:
            // Check if we are in the region where the gust is active
            if (x_gust > 0 && x_gust < n) {
              Gust[GustDir] = gust_amp*(sin(2*PI_NUMBER*x_gust));
              
              // Gust derivatives
              //dgust_dx = gust_amp*2*PI_NUMBER*(cos(2*PI_NUMBER*x_gust))/L;
              //dgust_dy = 0;
              //dgust_dt = gust_amp*2*PI_NUMBER*(cos(2*PI_NUMBER*x_gust))*(-Uinf)/L;
            }
            break;
            
          case ONE_M_COSINE:
            // Check if we are in the region where the gust is active
            if (x_gust > 0 && x_gust < n) {
              Gust[GustDir] = gust_amp*(1-cos(2*PI_NUMBER*x_gust));
              
              // Gust derivatives
              //dgust_dx = gust_amp*2*PI_NUMBER*(sin(2*PI_NUMBER*x_gust))/L;
              //dgust_dy = 0;
              //dgust_dt = gust_amp*2*PI_NUMBER*(sin(2*PI_NUMBER*x_gust))*(-Uinf)/L;
            }
            break;
            
          case EOG:
            // Check if we are in the region where the gust is active
            if (x_gust > 0 && x_gust < n) {
              Gust[GustDir] = -0.37*gust_amp*sin(3*PI_NUMBER*x_gust)*(1-cos(2*PI_NUMBER*x_gust));
            }
            break;
            
          case VORTEX:
            
            /*--- Use vortex distribution ---*/
            // Algebraic vortex equation.
            for (unsigned long i=0; i<nVortex; i++) {
              su2double r2 = pow(x-(x0[i]+Uinf*(Physical_t-tbegin)), 2) + pow(y-y0[i], 2);
              su2double r = sqrt(r2);
              su2double v_theta = vort_strenth[i]/(2*PI_NUMBER) * r/(r2+pow(r_core[i],2));
              Gust[0] = Gust[0] + v_theta*(y-y0[i])/r;
              Gust[1] = Gust[1] - v_theta*(x-(x0[i]+Uinf*(Physical_t-tbegin)))/r;
            }
            break;
            
          case NONE: default:
            
            /*--- There is no wind gust specified. ---*/
            if (rank == MASTER_NODE) {
              cout << "No wind gust specified." << endl;
            }
            break;
            
        }
      }
      
      /*--- Set the Wind Gust, Wind Gust Derivatives and the Grid Velocities ---*/
      
      GustDer[0] = dgust_dx;
      GustDer[1] = dgust_dy;
      GustDer[2] = dgust_dt;
      
      solver[iMGlevel][FLOW_SOL]->GetNodes()->SetWindGust(iPoint, Gust);
      solver[iMGlevel][FLOW_SOL]->GetNodes()->SetWindGustDer(iPoint, GustDer);
      
      GridVel = geometry[iMGlevel]->node[iPoint]->GetGridVel();
      
      /*--- Store new grid velocity ---*/
      
      for (iDim = 0; iDim < nDim; iDim++) {
        NewGridVel[iDim] = GridVel[iDim] - Gust[iDim];
        geometry[iMGlevel]->node[iPoint]->SetGridVel(iDim, NewGridVel[iDim]);
      }
      
    }
  }
  
  delete [] Gust;
  delete [] GustDer;
  delete [] NewGridVel;
  
}

void CFluidIteration::InitializeVortexDistribution(unsigned long &nVortex, vector<su2double>& x0, vector<su2double>& y0, vector<su2double>& vort_strength, vector<su2double>& r_core) {
  /*--- Read in Vortex Distribution ---*/
  std::string line;
  std::ifstream file;
  su2double x_temp, y_temp, vort_strength_temp, r_core_temp;
  file.open("vortex_distribution.txt");
  /*--- In case there is no vortex file ---*/
  if (file.fail()) {
    SU2_MPI::Error("There is no vortex data file!!", CURRENT_FUNCTION);
  }
  
  // Ignore line containing the header
  getline(file, line);
  // Read in the information of the vortices (xloc, yloc, lambda(strength), eta(size, gradient))
  while (file.good())
  {
    getline(file, line);
    std::stringstream ss(line);
    if (line.size() != 0) { //ignore blank lines if they exist.
      ss >> x_temp;
      ss >> y_temp;
      ss >> vort_strength_temp;
      ss >> r_core_temp;
      x0.push_back(x_temp);
      y0.push_back(y_temp);
      vort_strength.push_back(vort_strength_temp);
      r_core.push_back(r_core_temp);
    }
  }
  file.close();
  // number of vortices
  nVortex = x0.size();
  
}

<<<<<<< HEAD
CPBFluidIteration::CPBFluidIteration(CConfig *config) : CIteration(config) { }
CPBFluidIteration::~CPBFluidIteration(void) { }

void CPBFluidIteration::Preprocess(COutput *output,
                                    CIntegration ****integration_container,
                                    CGeometry ****geometry_container,
                                    CSolver *****solver_container,
                                    CNumerics ******numerics_container,
                                    CConfig **config_container,
                                    CSurfaceMovement **surface_movement,
                                    CVolumetricMovement ***grid_movement,
                                    CFreeFormDefBox*** FFDBox,
                                    unsigned short val_iZone,
                                    unsigned short val_iInst) { }

void CPBFluidIteration::Iterate(COutput *output,
                                    CIntegration ****integration,
                                    CGeometry ****geometry,
                                    CSolver *****solver,
                                    CNumerics ******numerics,
                                    CConfig **config,
                                    CSurfaceMovement **surface_movement,
                                    CVolumetricMovement ***grid_movement,
                                    CFreeFormDefBox*** FFDBox,
                                    unsigned short val_iZone,
                                    unsigned short val_iInst) {
  unsigned long IntIter, ExtIter;
  unsigned long MassIter, nMassIter, PressureIter, nPressureIter;
  su2double first_iter, last_iter;
  unsigned short FinestMesh = config[val_iZone]->GetFinestMesh();

  
  bool unsteady = (config[val_iZone]->GetUnsteady_Simulation() == DT_STEPPING_1ST) || (config[val_iZone]->GetUnsteady_Simulation() == DT_STEPPING_2ND);
  bool frozen_visc = (config[val_iZone]->GetContinuous_Adjoint() && config[val_iZone]->GetFrozen_Visc_Cont()) ||
                     (config[val_iZone]->GetDiscrete_Adjoint() && config[val_iZone]->GetFrozen_Visc_Disc());
  ExtIter = config[val_iZone]->GetExtIter();
  
  /* --- Setting up iteration values depending on if this is a
   steady or an unsteady simulaiton */
  
  if ( !unsteady ) IntIter = ExtIter;
  else IntIter = config[val_iZone]->GetIntIter(); 
  
  /*--- Solve the Euler, Navier-Stokes or Reynolds-averaged Navier-Stokes (RANS) equations ---*/
  
  switch( config[val_iZone]->GetKind_Solver() ) {
    case INC_EULER: 
      config[val_iZone]->SetGlobalParam(EULER, RUNTIME_FLOW_SYS, ExtIter); break;
      
    case INC_NAVIER_STOKES:
      config[val_iZone]->SetGlobalParam(NAVIER_STOKES, RUNTIME_FLOW_SYS, ExtIter); break;
      
    case INC_RANS:
      config[val_iZone]->SetGlobalParam(RANS, RUNTIME_FLOW_SYS, ExtIter); break;  
  }
  
  /*--- Solve the momentum equations. ---*/
  /*integration_container[val_iZone][val_iInst][FLOW_SOL]->SingleGrid_Iteration(geometry_container, solver_container, numerics_container,
                                                                  config_container, RUNTIME_FLOW_SYS, MassIter, val_iZone,val_iInst);   */
  //integration[val_iZone][val_iInst][FLOW_SOL]->CurrentGridIteration(geometry, solver, numerics,
   //                                                               config, FinestMesh, RUNTIME_FLOW_SYS, ExtIter, val_iZone,val_iInst);


  /*--- Set source term for pressure correction equation based on current flow solution ---*/
  //solver[val_iZone][val_iInst][MESH_0][FLOW_SOL]->SetMomCoeff(geometry[val_iZone][val_iInst][MESH_0], solver[val_iZone][val_iInst][MESH_0], config[val_iZone], false, MESH_0);
	
  //solver[val_iZone][val_iInst][MESH_0][FLOW_SOL]->SetPoissonSourceTerm(geometry[val_iZone][val_iInst][MESH_0], solver[val_iZone][val_iInst][MESH_0], config[val_iZone], MESH_0);
	

  /*--- Solve the poisson equation ---*/
  //config[val_iZone]->SetGlobalParam(POISSON_EQUATION, RUNTIME_POISSON_SYS, ExtIter);
	
  /*integration_container[val_iZone][val_iInst][POISSON_SOL]->SingleGrid_Iteration(geometry_container, solver_container, numerics_container,
                                                                            config_container, RUNTIME_POISSON_SYS, PressureIter, val_iZone,val_iInst);*/
	
  //integration[val_iZone][val_iInst][POISSON_SOL]->CurrentGridIteration(geometry, solver, numerics, config, FinestMesh, RUNTIME_POISSON_SYS, PressureIter, val_iZone,val_iInst);
  //integration[val_iZone][val_iInst][POISSON_SOL]->MultiGrid_Iteration(geometry, solver, numerics, config, RUNTIME_POISSON_SYS, ExtIter, val_iZone,val_iInst);
   
  /*--- Correct pressure and velocities ---*/
  //solver[val_iZone][val_iInst][MESH_0][FLOW_SOL]->Flow_Correction(geometry[val_iZone][val_iInst][MESH_0], solver[val_iZone][val_iInst][MESH_0], config[val_iZone]);
    
  /*--- Set the prmitive value based on updated solution ---*/
  //solver[val_iZone][val_iInst][MESH_0][FLOW_SOL]->Postprocessing(geometry[val_iZone][val_iInst][MESH_0], solver[val_iZone][val_iInst][MESH_0], config[val_iZone], MESH_0);
  
  integration[val_iZone][val_iInst][FLOW_SOL]->MultiGrid_CyclePB(geometry, solver, numerics,
                                                                  config, FinestMesh, 0, RUNTIME_FLOW_SYS, IntIter, val_iZone,val_iInst);
                                                                  
  if (config[val_iZone]->GetKind_Solver() == INC_RANS) {
    
    /*--- Solve the turbulence model ---*/
    
    config[val_iZone]->SetGlobalParam(RANS, RUNTIME_TURB_SYS, ExtIter);
    integration[val_iZone][val_iInst][TURB_SOL]->SingleGrid_Iteration(geometry, solver, numerics, config, RUNTIME_TURB_SYS, IntIter, val_iZone, val_iInst);
  }
  

  /*--- Calculate the inviscid and viscous forces ---*/
      
  solver[val_iZone][val_iInst][MESH_0][FLOW_SOL]->Pressure_Forces(geometry[val_iZone][val_iInst][MESH_0], config[val_iZone]);
  solver[val_iZone][val_iInst][MESH_0][FLOW_SOL]->Momentum_Forces(geometry[val_iZone][val_iInst][MESH_0], config[val_iZone]);
  solver[val_iZone][val_iInst][MESH_0][FLOW_SOL]->Friction_Forces(geometry[val_iZone][val_iInst][MESH_0], config[val_iZone]);
    
    
  /*--- Write the convergence history ---*/

  if ( unsteady && !config[val_iZone]->GetDiscrete_Adjoint() ) 
	 output->SetConvHistory_Body(NULL, geometry, solver, config, integration, true, 0.0, val_iZone,val_iInst);
  
}

void CPBFluidIteration::Update(COutput *output,
                                    CIntegration ****integration,
                                    CGeometry ****geometry,
                                    CSolver *****solver,
                                    CNumerics ******numerics,
                                    CConfig **config,
                                    CSurfaceMovement **surface_movement,
                                    CVolumetricMovement ***grid_movement,
                                    CFreeFormDefBox*** FFDBox,
                                    unsigned short val_iZone,
                                    unsigned short val_iInst)      {
  
  unsigned short iMesh;
  su2double Physical_dt, Physical_t;
  unsigned long ExtIter = config[val_iZone]->GetExtIter();

  /*--- Dual time stepping strategy ---*/
  
  if ((config[val_iZone]->GetUnsteady_Simulation() == DT_STEPPING_1ST) ||
      (config[val_iZone]->GetUnsteady_Simulation() == DT_STEPPING_2ND)) {
    
    /*--- Update dual time solver on all mesh levels ---*/
    
    for (iMesh = 0; iMesh <= config[val_iZone]->GetnMGLevels(); iMesh++) {
      integration[val_iZone][val_iInst][FLOW_SOL]->SetDualTime_Solver(geometry[val_iZone][val_iInst][iMesh], solver[val_iZone][val_iInst][iMesh][FLOW_SOL], config[val_iZone], iMesh);
      integration[val_iZone][val_iInst][FLOW_SOL]->SetConvergence(false);
    }
    
    /*--- Update dual time solver for the turbulence model ---*/
    
    if (config[val_iZone]->GetKind_Solver() == INC_RANS)  {
      integration[val_iZone][val_iInst][TURB_SOL]->SetDualTime_Solver(geometry[val_iZone][val_iInst][MESH_0], solver[val_iZone][val_iInst][MESH_0][TURB_SOL], config[val_iZone], MESH_0);
      integration[val_iZone][val_iInst][TURB_SOL]->SetConvergence(false);
    }
    
    /*--- Update dual time solver for the transition model ---*/
    
    if (config[val_iZone]->GetKind_Trans_Model() == LM) {
      integration[val_iZone][val_iInst][TRANS_SOL]->SetDualTime_Solver(geometry[val_iZone][val_iInst][MESH_0], solver[val_iZone][val_iInst][MESH_0][TRANS_SOL], config[val_iZone], MESH_0);
      integration[val_iZone][val_iInst][TRANS_SOL]->SetConvergence(false);
    }
    
    /*--- Verify convergence criteria (based on total time) ---*/
    
    Physical_dt = config[val_iZone]->GetDelta_UnstTime();
    Physical_t  = (ExtIter+1)*Physical_dt;
    if (Physical_t >=  config[val_iZone]->GetTotal_UnstTime())
      integration[val_iZone][val_iInst][FLOW_SOL]->SetConvergence(true);
    
  }
  
}

bool CPBFluidIteration::Monitor(COutput *output,
    CIntegration ****integration,
    CGeometry ****geometry,
    CSolver *****solver,
    CNumerics ******numerics,
    CConfig **config,
    CSurfaceMovement **surface_movement,
    CVolumetricMovement ***grid_movement,
    CFreeFormDefBox*** FFDBox,
    unsigned short val_iZone,
    unsigned short val_iInst)     {

  bool StopCalc = false;
  bool steady = (config[val_iZone]->GetUnsteady_Simulation() == STEADY);
  bool output_history = false;

#ifndef HAVE_MPI
  StopTime = su2double(clock())/su2double(CLOCKS_PER_SEC);
#else
  StopTime = MPI_Wtime();
#endif
  UsedTime = StopTime - StartTime;

  /*--- If convergence was reached --*/
  StopCalc = integration[val_iZone][INST_0][FLOW_SOL]->GetConvergence();

  /*--- Write the convergence history for the fluid (only screen output) ---*/

  /*--- The logic is right now case dependent ----*/
  /*--- This needs to be generalized when the new output structure comes ---*/
  output_history = (steady && !(multizone && (config[val_iZone]->GetnInner_Iter()==1)));

  if (output_history) output->SetConvHistory_Body(NULL, geometry, solver, config, integration, false, UsedTime, val_iZone, INST_0);

  return StopCalc;


}
void CPBFluidIteration::Output()      { }
void CPBFluidIteration::Postprocess(COutput *output,
                                    CIntegration ****integration,
                                    CGeometry ****geometry,
                                    CSolver *****solver,
                                    CNumerics ******numerics,
                                    CConfig **config,
                                    CSurfaceMovement **surface_movement,
                                    CVolumetricMovement ***grid_movement,
                                    CFreeFormDefBox*** FFDBox,
                                    unsigned short val_iZone,
                                    unsigned short val_iInst) { }

=======
bool CFluidIteration::MonitorFixed_CL(COutput *output, CGeometry *geometry, CSolver **solver, CConfig *config) {

  CSolver* flow_solver= solver[FLOW_SOL];

  bool fixed_cl_convergence = flow_solver->FixedCL_Convergence(config, output->GetConvergence());

  /* --- If Fixed CL mode has ended and Finite Differencing has started: --- */

  if (flow_solver->GetStart_AoA_FD() && flow_solver->GetIter_Update_AoA() == config->GetInnerIter()){
    
    /* --- Print convergence history and volume files since fixed CL mode has converged--- */
    if (rank == MASTER_NODE) output->PrintConvergenceSummary();
    
    output->SetResult_Files(geometry, config, solver, 
                            config->GetInnerIter(), true);

    /* --- Set finite difference mode in config (disables output) --- */
    config->SetFinite_Difference_Mode(true);
  }

  /* --- Set convergence based on fixed CL convergence  --- */
  return fixed_cl_convergence;
}
>>>>>>> d93803a6

CTurboIteration::CTurboIteration(CConfig *config) : CFluidIteration(config) { }
CTurboIteration::~CTurboIteration(void) { }
void CTurboIteration::Preprocess(COutput *output,
                                    CIntegration ****integration,
                                    CGeometry ****geometry,
                                    CSolver *****solver,
                                    CNumerics ******numerics,
                                    CConfig **config,
                                    CSurfaceMovement **surface_movement,
                                    CVolumetricMovement ***grid_movement,
                                    CFreeFormDefBox*** FFDBox,
                                    unsigned short val_iZone,
                                    unsigned short val_iInst) {

  /*--- Average quantities at the inflow and outflow boundaries ---*/ 
  solver[val_iZone][val_iInst][MESH_0][FLOW_SOL]->TurboAverageProcess(solver[val_iZone][val_iInst][MESH_0], geometry[val_iZone][val_iInst][MESH_0],config[val_iZone],INFLOW);
  solver[val_iZone][val_iInst][MESH_0][FLOW_SOL]->TurboAverageProcess(solver[val_iZone][val_iInst][MESH_0], geometry[val_iZone][val_iInst][MESH_0],config[val_iZone],OUTFLOW);

}

void CTurboIteration::Postprocess( COutput *output,
                                   CIntegration ****integration,
                                   CGeometry ****geometry,
                                   CSolver *****solver,
                                   CNumerics ******numerics,
                                   CConfig **config,
                                   CSurfaceMovement **surface_movement,
                                   CVolumetricMovement ***grid_movement,
                                   CFreeFormDefBox*** FFDBox,
                                   unsigned short val_iZone,
                                   unsigned short val_iInst) {

  /*--- Average quantities at the inflow and outflow boundaries ---*/
  solver[val_iZone][val_iInst][MESH_0][FLOW_SOL]->TurboAverageProcess(solver[val_iZone][val_iInst][MESH_0], geometry[val_iZone][val_iInst][MESH_0],config[val_iZone],INFLOW);
  solver[val_iZone][val_iInst][MESH_0][FLOW_SOL]->TurboAverageProcess(solver[val_iZone][val_iInst][MESH_0], geometry[val_iZone][val_iInst][MESH_0],config[val_iZone],OUTFLOW);
  
  /*--- Gather Inflow and Outflow quantities on the Master Node to compute performance ---*/
  solver[val_iZone][val_iInst][MESH_0][FLOW_SOL]->GatherInOutAverageValues(config[val_iZone], geometry[val_iZone][val_iInst][MESH_0]);

}

CFEMFluidIteration::CFEMFluidIteration(CConfig *config) : CFluidIteration(config) { }
CFEMFluidIteration::~CFEMFluidIteration(void) { }

void CFEMFluidIteration::Preprocess(COutput *output,
                                    CIntegration ****integration,
                                    CGeometry ****geometry,
                                    CSolver *****solver,
                                    CNumerics ******numerics,
                                    CConfig **config,
                                    CSurfaceMovement **surface_movement,
                                    CVolumetricMovement ***grid_movement,
                                    CFreeFormDefBox*** FFDBox,
                                    unsigned short val_iZone,
                                    unsigned short val_iInst) {
  
  unsigned long TimeIter = config[ZONE_0]->GetTimeIter();
  const bool restart = (config[ZONE_0]->GetRestart() ||
                        config[ZONE_0]->GetRestart_Flow());
  
  /*--- Set the initial condition if this is not a restart. ---*/
  if (TimeIter == 0 && !restart)
    solver[val_iZone][val_iInst][MESH_0][FLOW_SOL]->SetInitialCondition(geometry[val_iZone][val_iInst],
                                                                       solver[val_iZone][val_iInst],
                                                                       config[val_iZone],
                                                                       TimeIter);
  
}

void CFEMFluidIteration::Iterate(COutput *output,
                                 CIntegration ****integration,
                                 CGeometry ****geometry,
                                 CSolver *****solver,
                                 CNumerics ******numerics,
                                 CConfig **config,
                                 CSurfaceMovement **surface_movement,
                                 CVolumetricMovement ***grid_movement,
                                 CFreeFormDefBox*** FFDBox,
                                 unsigned short val_iZone,
                                 unsigned short val_iInst) {
    
  /*--- Update global parameters ---*/
  
  if (config[val_iZone]->GetKind_Solver() == FEM_EULER || config[val_iZone]->GetKind_Solver() == DISC_ADJ_FEM_EULER)
    config[val_iZone]->SetGlobalParam(FEM_EULER, RUNTIME_FLOW_SYS);
  
  if (config[val_iZone]->GetKind_Solver() == FEM_NAVIER_STOKES || config[val_iZone]->GetKind_Solver() == DISC_ADJ_FEM_NS)
    config[val_iZone]->SetGlobalParam(FEM_NAVIER_STOKES, RUNTIME_FLOW_SYS);
  
  if (config[val_iZone]->GetKind_Solver() == FEM_RANS || config[val_iZone]->GetKind_Solver() == DISC_ADJ_FEM_RANS)
    config[val_iZone]->SetGlobalParam(FEM_RANS, RUNTIME_FLOW_SYS);
  
  if (config[val_iZone]->GetKind_Solver() == FEM_LES)
    config[val_iZone]->SetGlobalParam(FEM_LES, RUNTIME_FLOW_SYS);
  
  /*--- Solve the Euler, Navier-Stokes, RANS or LES equations (one iteration) ---*/
  
  integration[val_iZone][val_iInst][FLOW_SOL]->SingleGrid_Iteration(geometry,
                                                                              solver,
                                                                              numerics,
                                                                              config,
                                                                              RUNTIME_FLOW_SYS,
                                                                              val_iZone,
                                                                              val_iInst);
}

void CFEMFluidIteration::Update(COutput *output,
                                CIntegration ****integration,
                                CGeometry ****geometry,
                                CSolver *****solver,
                                CNumerics ******numerics,
                                CConfig **config,
                                CSurfaceMovement **surface_movement,
                                CVolumetricMovement ***grid_movement,
                                CFreeFormDefBox*** FFDBox,
                                unsigned short val_iZone,
                                unsigned short val_iInst)      { }

void CFEMFluidIteration::Postprocess(COutput *output,
                 CIntegration ****integration,
                 CGeometry ****geometry,
                 CSolver *****solver,
                 CNumerics ******numerics,
                 CConfig **config,
                 CSurfaceMovement **surface_movement,
                 CVolumetricMovement ***grid_movement,
                 CFreeFormDefBox*** FFDBox,
                 unsigned short val_iZone,
                 unsigned short val_iInst){}

CHeatIteration::CHeatIteration(CConfig *config) : CIteration(config) { }

CHeatIteration::~CHeatIteration(void) { }

void CHeatIteration::Preprocess(COutput *output,
                                CIntegration ****integration,
                                CGeometry ****geometry,
                                CSolver *****solver,
                                CNumerics ******numerics,
                                CConfig **config,
                                CSurfaceMovement **surface_movement,
                                CVolumetricMovement ***grid_movement,
                                CFreeFormDefBox*** FFDBox,
                                unsigned short val_iZone,
                                unsigned short val_iInst) { }

void CHeatIteration::Iterate(COutput *output,
                             CIntegration ****integration,
                             CGeometry ****geometry,
                             CSolver *****solver,
                             CNumerics ******numerics,
                             CConfig **config,
                             CSurfaceMovement **surface_movement,
                             CVolumetricMovement ***grid_movement,
                             CFreeFormDefBox*** FFDBox,
                             unsigned short val_iZone,
                             unsigned short val_iInst) {

  /*--- Update global parameters ---*/

  config[val_iZone]->SetGlobalParam(HEAT_EQUATION_FVM, RUNTIME_HEAT_SYS);

  integration[val_iZone][val_iInst][HEAT_SOL]->SingleGrid_Iteration(geometry, solver, numerics, config, RUNTIME_HEAT_SYS, val_iZone, val_iInst);
  
}

void CHeatIteration::Update(COutput *output,
                            CIntegration ****integration,
                            CGeometry ****geometry,
                            CSolver *****solver,
                            CNumerics ******numerics,
                            CConfig **config,
                            CSurfaceMovement **surface_movement,
                            CVolumetricMovement ***grid_movement,
                            CFreeFormDefBox*** FFDBox,
                            unsigned short val_iZone,
                            unsigned short val_iInst)      {
  
  unsigned short iMesh;
  su2double Physical_dt, Physical_t;
  unsigned long TimeIter = config[ZONE_0]->GetTimeIter();
  
  /*--- Dual time stepping strategy ---*/
  if ((config[val_iZone]->GetTime_Marching() == DT_STEPPING_1ST) ||
      (config[val_iZone]->GetTime_Marching() == DT_STEPPING_2ND)) {
    
    /*--- Update dual time solver ---*/
    for (iMesh = 0; iMesh <= config[val_iZone]->GetnMGLevels(); iMesh++) {
      integration[val_iZone][val_iInst][HEAT_SOL]->SetDualTime_Solver(geometry[val_iZone][val_iInst][iMesh], solver[val_iZone][val_iInst][iMesh][HEAT_SOL], config[val_iZone], iMesh);
      integration[val_iZone][val_iInst][HEAT_SOL]->SetConvergence(false);
    }
    
    Physical_dt = config[val_iZone]->GetDelta_UnstTime();
    Physical_t  = (TimeIter+1)*Physical_dt;
    if (Physical_t >=  config[val_iZone]->GetTotal_UnstTime())
      integration[val_iZone][val_iInst][HEAT_SOL]->SetConvergence(true);
  }
}
bool CHeatIteration::Monitor(COutput *output,
    CIntegration ****integration,
    CGeometry ****geometry,
    CSolver *****solver,
    CNumerics ******numerics,
    CConfig **config,
    CSurfaceMovement **surface_movement,
    CVolumetricMovement ***grid_movement,
    CFreeFormDefBox*** FFDBox,
    unsigned short val_iZone,
    unsigned short val_iInst)     { return false; }
void CHeatIteration::Postprocess(COutput *output,
                                 CIntegration ****integration,
                                 CGeometry ****geometry,
                                 CSolver *****solver,
                                 CNumerics ******numerics,
                                 CConfig **config,
                                 CSurfaceMovement **surface_movement,
                                 CVolumetricMovement ***grid_movement,
                                 CFreeFormDefBox*** FFDBox,
                                 unsigned short val_iZone,
                                 unsigned short val_iInst) { }

void CHeatIteration::Solve(COutput *output,
                             CIntegration ****integration,
                             CGeometry ****geometry,
                             CSolver *****solver,
                             CNumerics ******numerics,
                             CConfig **config,
                             CSurfaceMovement **surface_movement,
                             CVolumetricMovement ***grid_movement,
                             CFreeFormDefBox*** FFDBox,
                             unsigned short val_iZone,
                             unsigned short val_iInst) {
<<<<<<< HEAD
  /*--- Boolean to determine if we are running a steady or unsteady case ---*/
  bool steady = (config[val_iZone]->GetUnsteady_Simulation() == STEADY);
  bool unsteady = ((config[val_iZone]->GetUnsteady_Simulation() == DT_STEPPING_1ST) || (config[val_iZone]->GetUnsteady_Simulation() == DT_STEPPING_2ND));
=======
>>>>>>> d93803a6

  unsigned short Inner_Iter, nInner_Iter = config[val_iZone]->GetnInner_Iter();
  bool StopCalc = false;

  /*--- Preprocess the solver ---*/
  Preprocess(output, integration, geometry,
      solver, numerics, config,
      surface_movement, grid_movement, FFDBox, val_iZone, INST_0);

  /*--- For steady-state flow simulations, we need to loop over ExtIter for the number of time steps ---*/
  /*--- However, ExtIter is the number of FSI iterations, so nIntIter is used in this case ---*/

  for (Inner_Iter = 0; Inner_Iter < nInner_Iter; Inner_Iter++){
		
    config[val_iZone]->SetInnerIter(Inner_Iter);

    Iterate(output, integration, geometry,
        solver, numerics, config,
        surface_movement, grid_movement, FFDBox, val_iZone, INST_0);

    if (config[val_iZone]->GetMultizone_Problem() || config[val_iZone]->GetSinglezone_Driver()){
      output->SetHistory_Output(geometry[val_iZone][INST_0][MESH_0], solver[val_iZone][INST_0][MESH_0], config[val_iZone], config[val_iZone]->GetTimeIter(), config[val_iZone]->GetOuterIter(), Inner_Iter);
    }
    
    /*--- Output files at intermediate time positions if the problem is single zone ---*/

    if (singlezone) Output(output, geometry, solver, config,
                           config[val_iZone]->GetInnerIter(), StopCalc, val_iZone, val_iInst);
    
    /*--- If convergence was reached in every zone --*/
    StopCalc = integration[val_iZone][INST_0][HEAT_SOL]->GetConvergence();
    if (StopCalc) break;

  }

  if (multizone){
    
    Output(output, geometry, solver, config,
           config[val_iZone]->GetOuterIter(), StopCalc, val_iZone, val_iInst);
    
    /*--- Set the fluid convergence to false (to make sure outer subiterations converge) ---*/
    
    integration[val_iZone][INST_0][HEAT_SOL]->SetConvergence(false);
  }
  
  //output->SetConvHistory_Body(NULL, geometry, solver, config, integration, true, 0.0, val_iZone, INST_0);

}

CFEAIteration::CFEAIteration(CConfig *config) : CIteration(config) { }
CFEAIteration::~CFEAIteration(void) { }
void CFEAIteration::Preprocess() { }
void CFEAIteration::Iterate(COutput *output,
                                CIntegration ****integration,
                                CGeometry ****geometry,
                                CSolver *****solver,
                                CNumerics ******numerics,
                                CConfig **config,
                                CSurfaceMovement **surface_movement,
                                CVolumetricMovement ***grid_movement,
                                CFreeFormDefBox*** FFDBox,
                                unsigned short val_iZone,
                                unsigned short val_iInst
                                ) {

  su2double loadIncrement;
  unsigned long IntIter = 0;
  unsigned long TimeIter = config[val_iZone]->GetTimeIter();
  bool StopCalc;
  unsigned long iIncrement;
  unsigned long nIncrements = config[val_iZone]->GetNumberIncrements();

  bool nonlinear = (config[val_iZone]->GetGeometricConditions() == LARGE_DEFORMATIONS);  // Geometrically non-linear problems
  bool linear = (config[val_iZone]->GetGeometricConditions() == SMALL_DEFORMATIONS);  // Geometrically non-linear problems

  bool disc_adj_fem = (config[val_iZone]->GetKind_Solver() == DISC_ADJ_FEM);

  bool incremental_load = config[val_iZone]->GetIncrementalLoad();              // If an incremental load is applied

  /*--- This is to prevent problems when running a linear solver ---*/
  if (!nonlinear) incremental_load = false;

  /*--- Set the convergence monitor to false, to prevent the solver to stop in intermediate FSI subiterations ---*/
  integration[val_iZone][val_iInst][FEA_SOL]->SetConvergence(false);

  if (linear) {
    
    config[val_iZone]->SetInnerIter(0);
    
    /*--- FEA equations ---*/

    config[val_iZone]->SetGlobalParam(FEM_ELASTICITY, RUNTIME_FEA_SYS);

    /*--- Run the iteration ---*/

    integration[val_iZone][val_iInst][FEA_SOL]->Structural_Iteration(geometry, solver, numerics,
        config, RUNTIME_FEA_SYS, val_iZone, val_iInst);

    if (!disc_adj_fem)
      Monitor(output, integration, geometry,  solver, numerics, config, surface_movement, grid_movement, FFDBox, val_iZone, INST_0);

  }
  /*--- If the structure is held static and the solver is nonlinear, we don't need to solve for static time, but we need to compute Mass Matrix and Integration constants ---*/
  else if (nonlinear) {

    /*--- THIS IS THE DIRECT APPROACH (NO INCREMENTAL LOAD APPLIED) ---*/

    if (!incremental_load) {

      /*--- Keep the current inner iter, we need to restore it in discrete adjoint cases as file output depends on it ---*/
      unsigned long CurIter = config[val_iZone]->GetInnerIter();

      IntIter = 0;
      config[val_iZone]->SetInnerIter(IntIter);

      /*--- FEA equations ---*/

      config[val_iZone]->SetGlobalParam(FEM_ELASTICITY, RUNTIME_FEA_SYS);

      /*--- Run the iteration ---*/

      integration[val_iZone][val_iInst][FEA_SOL]->Structural_Iteration(geometry, solver, numerics,
          config, RUNTIME_FEA_SYS, val_iZone, val_iInst);

      if (!disc_adj_fem)
        Monitor(output, integration, geometry,  solver, numerics, config, surface_movement, grid_movement, FFDBox, val_iZone, INST_0);

      /*----------------- If the solver is non-linear, we need to subiterate using a Newton-Raphson approach ----------------------*/

      for (IntIter = 1; IntIter < config[val_iZone]->GetnInner_Iter(); IntIter++) {

        /*--- Limit to only one iteration for the discrete adjoint recording, restore inner iter (see above) ---*/
        if (disc_adj_fem) {
          config[val_iZone]->SetInnerIter(CurIter);
          break;
        }

        config[val_iZone]->SetInnerIter(IntIter);
        
        integration[val_iZone][val_iInst][FEA_SOL]->Structural_Iteration(geometry, solver, numerics,
            config, RUNTIME_FEA_SYS, val_iZone, val_iInst);

        StopCalc = Monitor(output, integration, geometry,  solver, numerics, config, surface_movement, grid_movement, FFDBox, val_iZone, INST_0);
        

        if (StopCalc) break;

      }

    }
    /*--- The incremental load is only used in nonlinear cases ---*/
    else if (incremental_load) {

      /*--- Set the initial condition: store the current solution as Solution_Old ---*/

      solver[val_iZone][val_iInst][MESH_0][FEA_SOL]->SetInitialCondition(geometry[val_iZone][val_iInst], solver[val_iZone][val_iInst], config[val_iZone], TimeIter);

      /*--- The load increment is 1.0 ---*/

      loadIncrement = 1.0;
      solver[val_iZone][val_iInst][MESH_0][FEA_SOL]->SetLoad_Increment(loadIncrement);
      solver[val_iZone][val_iInst][MESH_0][FEA_SOL]->SetForceCoeff(loadIncrement);

      /*--- Set the value of the internal iteration ---*/

      IntIter = 0;
      config[val_iZone]->SetInnerIter(IntIter);

      /*--- FEA equations ---*/

      config[val_iZone]->SetGlobalParam(FEM_ELASTICITY, RUNTIME_FEA_SYS);

      /*--- Run the first iteration ---*/

      integration[val_iZone][val_iInst][FEA_SOL]->Structural_Iteration(geometry, solver, numerics,
          config, RUNTIME_FEA_SYS, val_iZone, val_iInst);

      /*--- Write the convergence history (first, compute Von Mises stress) ---*/
      
      Monitor(output, integration, geometry,  solver, numerics, config, surface_movement, grid_movement, FFDBox, val_iZone, INST_0);
   
      /*--- Run the second iteration ---*/

      IntIter = 1;
      config[val_iZone]->SetInnerIter(IntIter);

      integration[val_iZone][val_iInst][FEA_SOL]->Structural_Iteration(geometry, solver, numerics,
          config, RUNTIME_FEA_SYS, val_iZone, val_iInst);

      /*--- Write the convergence history (first, compute Von Mises stress) ---*/
      Monitor(output, integration, geometry,  solver, numerics, config, surface_movement, grid_movement, FFDBox, val_iZone, INST_0);

      bool meetCriteria;
      su2double Residual_UTOL, Residual_RTOL, Residual_ETOL;
      su2double Criteria_UTOL, Criteria_RTOL, Criteria_ETOL;

      Criteria_UTOL = config[val_iZone]->GetIncLoad_Criteria(0);
      Criteria_RTOL = config[val_iZone]->GetIncLoad_Criteria(1);
      Criteria_ETOL = config[val_iZone]->GetIncLoad_Criteria(2);

      Residual_UTOL = log10(solver[val_iZone][val_iInst][MESH_0][FEA_SOL]->GetRes_FEM(0));
      Residual_RTOL = log10(solver[val_iZone][val_iInst][MESH_0][FEA_SOL]->GetRes_FEM(1));
      Residual_ETOL = log10(solver[val_iZone][val_iInst][MESH_0][FEA_SOL]->GetRes_FEM(2));

      meetCriteria = ( ( Residual_UTOL <  Criteria_UTOL ) &&
                       ( Residual_RTOL <  Criteria_RTOL ) &&
                       ( Residual_ETOL <  Criteria_ETOL ) );

      /*--- If the criteria is met and the load is not "too big", do the regular calculation ---*/
      if (meetCriteria) {

        for (IntIter = 2; IntIter < config[val_iZone]->GetDyn_nIntIter(); IntIter++) {

          /*--- Write the convergence history (first, compute Von Mises stress) ---*/
          StopCalc = Monitor(output, integration, geometry,  solver, numerics, config, surface_movement, grid_movement, FFDBox, val_iZone, INST_0);
 
          integration[val_iZone][val_iInst][FEA_SOL]->Structural_Iteration(geometry, solver, numerics,
              config, RUNTIME_FEA_SYS, val_iZone, val_iInst);

          if (StopCalc) break;

        }

      }

      /*--- If the criteria is not met, a whole set of subiterations for the different loads must be done ---*/

      else {

        /*--- Here we have to restart the solution to the original one of the iteration ---*/
        /*--- Retrieve the Solution_Old as the current solution before subiterating ---*/

        solver[val_iZone][val_iInst][MESH_0][FEA_SOL]->ResetInitialCondition(geometry[val_iZone][val_iInst], solver[val_iZone][val_iInst], config[val_iZone], TimeIter);

        /*--- For the number of increments ---*/
        for (iIncrement = 0; iIncrement < nIncrements; iIncrement++) {

          loadIncrement = (iIncrement + 1.0) * (1.0 / nIncrements);

          /*--- Set the load increment and the initial condition, and output the parameters of UTOL, RTOL, ETOL for the previous iteration ---*/

          /*--- Set the convergence monitor to false, to force se solver to converge every subiteration ---*/
          output->SetConvergence(false);


          /*--- FEA equations ---*/

          config[val_iZone]->SetGlobalParam(FEM_ELASTICITY, RUNTIME_FEA_SYS);


          solver[val_iZone][val_iInst][MESH_0][FEA_SOL]->SetLoad_Increment(loadIncrement);

          if (rank == MASTER_NODE) {
            cout << endl;
            cout << "-- Incremental load: increment " << iIncrement + 1 << " ----------------------------------------" << endl;
          }

          /*--- Set the value of the internal iteration ---*/
          IntIter = 0;

          /*--- FEA equations ---*/

          config[val_iZone]->SetGlobalParam(FEM_ELASTICITY, RUNTIME_FEA_SYS);

          /*--- Run the iteration ---*/

          integration[val_iZone][val_iInst][FEA_SOL]->Structural_Iteration(geometry, solver, numerics,
              config, RUNTIME_FEA_SYS, val_iZone, val_iInst);


          /*----------------- If the solver is non-linear, we need to subiterate using a Newton-Raphson approach ----------------------*/

          for (IntIter = 1; IntIter < config[val_iZone]->GetDyn_nIntIter(); IntIter++) {

            /*--- Write the convergence history (first, compute Von Mises stress) ---*/
            StopCalc = Monitor(output, integration, geometry,  solver, numerics, config, surface_movement, grid_movement, FFDBox, val_iZone, INST_0);

            integration[val_iZone][val_iInst][FEA_SOL]->Structural_Iteration(geometry, solver, numerics,
                config, RUNTIME_FEA_SYS, val_iZone, val_iInst);

            if (StopCalc) break;

          }

          /*--- Write history for intermediate steps ---*/
          if (iIncrement < nIncrements - 1){
            /*--- Write the convergence history (first, compute Von Mises stress) ---*/
            StopCalc = Monitor(output, integration, geometry,  solver, numerics, config, surface_movement, grid_movement, FFDBox, val_iZone, INST_0);
          }

        }

      }

    }

  }

  /*--- Finally, we need to compute the objective function, in case that we are running a discrete adjoint solver... ---*/

  switch (config[val_iZone]->GetKind_ObjFunc()){
    case REFERENCE_GEOMETRY:
      if ((config[val_iZone]->GetDV_FEA() == YOUNG_MODULUS) || (config[val_iZone]->GetDV_FEA() == DENSITY_VAL)){
        solver[val_iZone][val_iInst][MESH_0][FEA_SOL]->Stiffness_Penalty(geometry[val_iZone][val_iInst][MESH_0],solver[val_iZone][val_iInst][MESH_0],
          numerics[val_iZone][val_iInst][MESH_0][FEA_SOL], config[val_iZone]);
      }
      solver[val_iZone][val_iInst][MESH_0][FEA_SOL]->Compute_OFRefGeom(geometry[val_iZone][val_iInst][MESH_0],solver[val_iZone][val_iInst][MESH_0], config[val_iZone]);
      break;
    case REFERENCE_NODE:
      if ((config[val_iZone]->GetDV_FEA() == YOUNG_MODULUS) || (config[val_iZone]->GetDV_FEA() == DENSITY_VAL)){
        solver[val_iZone][val_iInst][MESH_0][FEA_SOL]->Stiffness_Penalty(geometry[val_iZone][val_iInst][MESH_0],solver[val_iZone][val_iInst][MESH_0],
          numerics[val_iZone][val_iInst][MESH_0][FEA_SOL], config[val_iZone]);
      }
      solver[val_iZone][val_iInst][MESH_0][FEA_SOL]->Compute_OFRefNode(geometry[val_iZone][val_iInst][MESH_0],solver[val_iZone][val_iInst][MESH_0], config[val_iZone]);
      break;
    case VOLUME_FRACTION:
    case TOPOL_DISCRETENESS:
      solver[val_iZone][val_iInst][MESH_0][FEA_SOL]->Compute_OFVolFrac(geometry[val_iZone][val_iInst][MESH_0],solver[val_iZone][val_iInst][MESH_0], config[val_iZone]);
      break;
    case TOPOL_COMPLIANCE:
      solver[val_iZone][val_iInst][MESH_0][FEA_SOL]->Compute_OFCompliance(geometry[val_iZone][val_iInst][MESH_0], solver[val_iZone][val_iInst][MESH_0], config[val_iZone]);
      break;
  }

}

void CFEAIteration::Update(COutput *output,
       CIntegration ****integration,
       CGeometry ****geometry,
       CSolver *****solver,
       CNumerics ******numerics,
       CConfig **config,
       CSurfaceMovement **surface_movement,
       CVolumetricMovement ***grid_movement,
       CFreeFormDefBox*** FFDBox,
       unsigned short val_iZone,
       unsigned short val_iInst) {

  su2double Physical_dt, Physical_t;
    unsigned long TimeIter = config[val_iZone]->GetTimeIter();
  bool dynamic = (config[val_iZone]->GetTime_Domain());          // Dynamic problems
  bool static_fem = (!config[val_iZone]->GetTime_Domain());         // Static problems
  bool fsi = config[val_iZone]->GetFSI_Simulation();         // Fluid-Structure Interaction problems


  /*----------------- Compute averaged nodal stress and reactions ------------------------*/

  solver[val_iZone][val_iInst][MESH_0][FEA_SOL]->Compute_NodalStress(geometry[val_iZone][val_iInst][MESH_0], numerics[val_iZone][val_iInst][MESH_0][FEA_SOL], config[val_iZone]);

  /*----------------- Update structural solver ----------------------*/

  if (dynamic) {
    integration[val_iZone][val_iInst][FEA_SOL]->SetFEM_StructuralSolver(geometry[val_iZone][val_iInst][MESH_0], solver[val_iZone][val_iInst][MESH_0], config[val_iZone], MESH_0);
    integration[val_iZone][val_iInst][FEA_SOL]->SetConvergence(false);

      /*--- Verify convergence criteria (based on total time) ---*/

    Physical_dt = config[val_iZone]->GetDelta_DynTime();
    Physical_t  = (TimeIter+1)*Physical_dt;
    if (Physical_t >=  config[val_iZone]->GetTotal_DynTime())
      integration[val_iZone][val_iInst][FEA_SOL]->SetConvergence(true);
    } else if ( static_fem && fsi) {

    /*--- For FSI problems, output the relaxed result, which is the one transferred into the fluid domain (for restart purposes) ---*/
    switch (config[val_iZone]->GetKind_TimeIntScheme_FEA()) {
    case (NEWMARK_IMPLICIT):
        solver[val_iZone][val_iInst][MESH_0][FEA_SOL]->ImplicitNewmark_Relaxation(geometry[val_iZone][val_iInst][MESH_0], solver[val_iZone][val_iInst][MESH_0], config[val_iZone]);
    break;

    }
  }

}

void CFEAIteration::Predictor(COutput *output,
                        CIntegration ****integration,
                        CGeometry ****geometry,
                        CSolver *****solver,
                        CNumerics ******numerics,
                        CConfig **config,
                        CSurfaceMovement **surface_movement,
                        CVolumetricMovement ***grid_movement,
                        CFreeFormDefBox*** FFDBox,
                        unsigned short val_iZone,
                        unsigned short val_iInst)      {

  /*--- Predict displacements ---*/

  solver[val_iZone][val_iInst][MESH_0][FEA_SOL]->PredictStruct_Displacement(geometry[val_iZone][val_iInst], config[val_iZone],
      solver[val_iZone][val_iInst]);

  /*--- For parallel simulations we need to communicate the predicted solution before updating the fluid mesh ---*/
  
  solver[val_iZone][val_iInst][MESH_0][FEA_SOL]->InitiateComms(geometry[val_iZone][val_iInst][MESH_0], config[val_iZone], SOLUTION_PRED);
  solver[val_iZone][val_iInst][MESH_0][FEA_SOL]->CompleteComms(geometry[val_iZone][val_iInst][MESH_0], config[val_iZone], SOLUTION_PRED);

}
void CFEAIteration::Relaxation(COutput *output,
                        CIntegration ****integration,
                        CGeometry ****geometry,
                        CSolver *****solver,
                        CNumerics ******numerics,
                        CConfig **config,
                        CSurfaceMovement **surface_movement,
                        CVolumetricMovement ***grid_movement,
                        CFreeFormDefBox*** FFDBox,
                        unsigned short val_iZone,
                        unsigned short val_iInst)      {

  unsigned long OuterIter = config[val_iZone]->GetOuterIter();

  /*-------------------- Aitken's relaxation ------------------------*/

  /*------------------- Compute the coefficient ---------------------*/

  solver[val_iZone][INST_0][MESH_0][FEA_SOL]->ComputeAitken_Coefficient(geometry[val_iZone][INST_0], config[val_iZone],
      solver[val_iZone][INST_0], OuterIter);

  /*----------------- Set the relaxation parameter ------------------*/

  solver[val_iZone][INST_0][MESH_0][FEA_SOL]->SetAitken_Relaxation(geometry[val_iZone][INST_0], config[val_iZone],
      solver[val_iZone][INST_0]);

  /*----------------- Communicate the predicted solution and the old one ------------------*/

  solver[val_iZone][INST_0][MESH_0][FEA_SOL]->InitiateComms(geometry[val_iZone][INST_0][MESH_0], config[val_iZone], SOLUTION_PRED_OLD);
  solver[val_iZone][INST_0][MESH_0][FEA_SOL]->CompleteComms(geometry[val_iZone][INST_0][MESH_0], config[val_iZone], SOLUTION_PRED_OLD);

}

bool CFEAIteration::Monitor(COutput *output,
    CIntegration ****integration,
    CGeometry ****geometry,
    CSolver *****solver,
    CNumerics ******numerics,
    CConfig **config,
    CSurfaceMovement **surface_movement,
    CVolumetricMovement ***grid_movement,
    CFreeFormDefBox*** FFDBox,
    unsigned short val_iZone,
    unsigned short val_iInst)     {

  bool StopCalc = false;

#ifndef HAVE_MPI
  StopTime = su2double(clock())/su2double(CLOCKS_PER_SEC);
#else
  StopTime = MPI_Wtime();
#endif
  UsedTime = StopTime - StartTime;

  solver[val_iZone][val_iInst][MESH_0][FEA_SOL]->Compute_NodalStress(geometry[val_iZone][val_iInst][MESH_0],
                                                                     numerics[val_iZone][val_iInst][MESH_0][FEA_SOL], config[val_iZone]);

  if (config[val_iZone]->GetMultizone_Problem() || config[val_iZone]->GetSinglezone_Driver()){
    output->SetHistory_Output(geometry[val_iZone][INST_0][MESH_0], solver[val_iZone][INST_0][MESH_0], config[val_iZone],
                              config[val_iZone]->GetTimeIter(), config[val_iZone]->GetOuterIter(), config[val_iZone]->GetInnerIter());
  }
  
  StopCalc = output->GetConvergence();
  
  return StopCalc;

}

void CFEAIteration::Postprocess(COutput *output,
                                          CIntegration ****integration,
                                          CGeometry ****geometry,
                                          CSolver *****solver,
                                          CNumerics ******numerics,
                                          CConfig **config,
                                          CSurfaceMovement **surface_movement,
                                          CVolumetricMovement ***grid_movement,
                                          CFreeFormDefBox*** FFDBox,
                                          unsigned short val_iZone,
                                          unsigned short val_iInst) { }

void CFEAIteration::Solve(COutput *output,
                                CIntegration ****integration,
                                CGeometry ****geometry,
                                CSolver *****solver,
                                CNumerics ******numerics,
                                CConfig **config,
                                CSurfaceMovement **surface_movement,
                                CVolumetricMovement ***grid_movement,
                                CFreeFormDefBox*** FFDBox,
                                unsigned short val_iZone,
                                unsigned short val_iInst
                                ) {

  /*------------------ Structural subiteration ----------------------*/
  Iterate(output, integration, geometry,
      solver, numerics, config,
      surface_movement, grid_movement, FFDBox, val_iZone, INST_0);


  /*--- Write the convergence history for the structure (only screen output) ---*/
//  if (multizone) output->SetConvHistory_Body(geometry, solver, config, integration, false, 0.0, val_iZone, INST_0);

  /*--- Set the structural convergence to false (to make sure outer subiterations converge) ---*/
  integration[val_iZone][INST_0][FEA_SOL]->SetConvergence(false);

}

CAdjFluidIteration::CAdjFluidIteration(CConfig *config) : CFluidIteration(config) { }
CAdjFluidIteration::~CAdjFluidIteration(void) { }
void CAdjFluidIteration::Preprocess(COutput *output,
                                       CIntegration ****integration,
                                       CGeometry ****geometry,
                                       CSolver *****solver,
                                       CNumerics ******numerics,
                                       CConfig **config,
                                       CSurfaceMovement **surface_movement,
                                       CVolumetricMovement ***grid_movement,
                                       CFreeFormDefBox*** FFDBox,
                                       unsigned short val_iZone,
                                       unsigned short val_iInst) {
  
  unsigned short iMesh;
  bool harmonic_balance = (config[ZONE_0]->GetTime_Marching() == HARMONIC_BALANCE);
  bool dynamic_mesh = config[ZONE_0]->GetGrid_Movement();
  unsigned long InnerIter = 0; 
  unsigned long TimeIter = config[ZONE_0]->GetTimeIter();

  /*--- For the unsteady adjoint, load a new direct solution from a restart file. ---*/
  
  if (((dynamic_mesh && TimeIter == 0) || config[val_iZone]->GetTime_Marching()) && !harmonic_balance) {
    int Direct_Iter = SU2_TYPE::Int(config[val_iZone]->GetUnst_AdjointIter()) - SU2_TYPE::Int(TimeIter) - 1;
    if (rank == MASTER_NODE && val_iZone == ZONE_0 && config[val_iZone]->GetTime_Marching())
      cout << endl << " Loading flow solution from direct iteration " << Direct_Iter << "." << endl;
    solver[val_iZone][val_iInst][MESH_0][FLOW_SOL]->LoadRestart(geometry[val_iZone][val_iInst], solver[val_iZone][val_iInst], config[val_iZone], Direct_Iter, true);
  }
  
  /*--- Continuous adjoint Euler, Navier-Stokes or Reynolds-averaged Navier-Stokes (RANS) equations ---*/
  
  if ((InnerIter == 0) || config[val_iZone]->GetTime_Marching()) {
    
    if (config[val_iZone]->GetKind_Solver() == ADJ_EULER)
      config[val_iZone]->SetGlobalParam(ADJ_EULER, RUNTIME_FLOW_SYS);
    if (config[val_iZone]->GetKind_Solver() == ADJ_NAVIER_STOKES)
      config[val_iZone]->SetGlobalParam(ADJ_NAVIER_STOKES, RUNTIME_FLOW_SYS);
    if (config[val_iZone]->GetKind_Solver() == ADJ_RANS)
      config[val_iZone]->SetGlobalParam(ADJ_RANS, RUNTIME_FLOW_SYS);
    
    /*--- Solve the Euler, Navier-Stokes or Reynolds-averaged Navier-Stokes (RANS) equations (one iteration) ---*/
    
    if (rank == MASTER_NODE && val_iZone == ZONE_0)
      cout << "Begin direct solver to store flow data (single iteration)." << endl;
    
    if (rank == MASTER_NODE && val_iZone == ZONE_0)
      cout << "Compute residuals to check the convergence of the direct problem." << endl;
    
    integration[val_iZone][val_iInst][FLOW_SOL]->MultiGrid_Iteration(geometry, solver, numerics,
                                                                    config, RUNTIME_FLOW_SYS, val_iZone, val_iInst);
    
    if (config[val_iZone]->GetKind_Solver() == ADJ_RANS) {
      
      /*--- Solve the turbulence model ---*/
      
      config[val_iZone]->SetGlobalParam(ADJ_RANS, RUNTIME_TURB_SYS);
      integration[val_iZone][val_iInst][TURB_SOL]->SingleGrid_Iteration(geometry, solver, numerics,
                                                                       config, RUNTIME_TURB_SYS, val_iZone, val_iInst);
      
      /*--- Solve transition model ---*/
      
      if (config[val_iZone]->GetKind_Trans_Model() == LM) {
        config[val_iZone]->SetGlobalParam(RANS, RUNTIME_TRANS_SYS);
        integration[val_iZone][val_iInst][TRANS_SOL]->SingleGrid_Iteration(geometry, solver, numerics,
                                                                          config, RUNTIME_TRANS_SYS, val_iZone, val_iInst);
      }
      
    }
    
    /*--- Output the residual (visualization purpouses to identify if
     the direct solution is converged)---*/
    if (rank == MASTER_NODE && val_iZone == ZONE_0)
      cout << "log10[Maximum residual]: " << log10(solver[val_iZone][val_iInst][MESH_0][FLOW_SOL]->GetRes_Max(0))
      <<", located at point "<< solver[val_iZone][val_iInst][MESH_0][FLOW_SOL]->GetPoint_Max(0) << "." << endl;
    
    /*--- Compute gradients of the flow variables, this is necessary for sensitivity computation,
     note that in the direct Euler problem we are not computing the gradients of the primitive variables ---*/
    
    if (config[val_iZone]->GetKind_Gradient_Method() == GREEN_GAUSS)
      solver[val_iZone][val_iInst][MESH_0][FLOW_SOL]->SetPrimitive_Gradient_GG(geometry[val_iZone][val_iInst][MESH_0], config[val_iZone]);
    if (config[val_iZone]->GetKind_Gradient_Method() == WEIGHTED_LEAST_SQUARES)
      solver[val_iZone][val_iInst][MESH_0][FLOW_SOL]->SetPrimitive_Gradient_LS(geometry[val_iZone][val_iInst][MESH_0], config[val_iZone]);
    
    /*--- Set contribution from cost function for boundary conditions ---*/
    
    for (iMesh = 0; iMesh <= config[val_iZone]->GetnMGLevels(); iMesh++) {
      
      /*--- Set the value of the non-dimensional coefficients in the coarse levels, using the fine level solution ---*/
      
      solver[val_iZone][val_iInst][iMesh][FLOW_SOL]->SetTotal_CD(solver[val_iZone][val_iInst][MESH_0][FLOW_SOL]->GetTotal_CD());
      solver[val_iZone][val_iInst][iMesh][FLOW_SOL]->SetTotal_CL(solver[val_iZone][val_iInst][MESH_0][FLOW_SOL]->GetTotal_CL());
      solver[val_iZone][val_iInst][iMesh][FLOW_SOL]->SetTotal_CT(solver[val_iZone][val_iInst][MESH_0][FLOW_SOL]->GetTotal_CT());
      solver[val_iZone][val_iInst][iMesh][FLOW_SOL]->SetTotal_CQ(solver[val_iZone][val_iInst][MESH_0][FLOW_SOL]->GetTotal_CQ());
      
      /*--- Compute the adjoint boundary condition on Euler walls ---*/
      
      solver[val_iZone][val_iInst][iMesh][ADJFLOW_SOL]->SetForceProj_Vector(geometry[val_iZone][val_iInst][iMesh], solver[val_iZone][val_iInst][iMesh], config[val_iZone]);
      
      /*--- Set the internal boundary condition on nearfield surfaces ---*/
      
      if ((config[val_iZone]->GetKind_ObjFunc() == EQUIVALENT_AREA) ||
          (config[val_iZone]->GetKind_ObjFunc() == NEARFIELD_PRESSURE))
        solver[val_iZone][val_iInst][iMesh][ADJFLOW_SOL]->SetIntBoundary_Jump(geometry[val_iZone][val_iInst][iMesh], solver[val_iZone][val_iInst][iMesh], config[val_iZone]);
      
    }
    
    if (rank == MASTER_NODE && val_iZone == ZONE_0)
      cout << "End direct solver, begin adjoint problem." << endl;
    
  }
  
}
void CAdjFluidIteration::Iterate(COutput *output,
                                    CIntegration ****integration,
                                    CGeometry ****geometry,
                                    CSolver *****solver,
                                    CNumerics ******numerics,
                                    CConfig **config,
                                    CSurfaceMovement **surface_movement,
                                    CVolumetricMovement ***grid_movement,
                                    CFreeFormDefBox*** FFDBox,
                                    unsigned short val_iZone,
                                    unsigned short val_iInst) {
  
  switch( config[val_iZone]->GetKind_Solver() ) {

  case ADJ_EULER:
    config[val_iZone]->SetGlobalParam(ADJ_EULER, RUNTIME_ADJFLOW_SYS); break;

  case ADJ_NAVIER_STOKES:
    config[val_iZone]->SetGlobalParam(ADJ_NAVIER_STOKES, RUNTIME_ADJFLOW_SYS); break;

  case ADJ_RANS:
    config[val_iZone]->SetGlobalParam(ADJ_RANS, RUNTIME_ADJFLOW_SYS); break;          
  }
    
  /*--- Iteration of the flow adjoint problem ---*/
  
  integration[val_iZone][val_iInst][ADJFLOW_SOL]->MultiGrid_Iteration(geometry, solver, numerics,
                                                                     config, RUNTIME_ADJFLOW_SYS, val_iZone, val_iInst);
  
  /*--- Iteration of the turbulence model adjoint ---*/
  
  if ((config[val_iZone]->GetKind_Solver() == ADJ_RANS) && (!config[val_iZone]->GetFrozen_Visc_Cont())) {
    
    /*--- Adjoint turbulence model solution ---*/
    
    config[val_iZone]->SetGlobalParam(ADJ_RANS, RUNTIME_ADJTURB_SYS);
    integration[val_iZone][val_iInst][ADJTURB_SOL]->SingleGrid_Iteration(geometry, solver, numerics,
                                                                        config, RUNTIME_ADJTURB_SYS, val_iZone, val_iInst);
    
  }
  
}
void CAdjFluidIteration::Update(COutput *output,
                                   CIntegration ****integration,
                                   CGeometry ****geometry,
                                   CSolver *****solver,
                                   CNumerics ******numerics,
                                   CConfig **config,
                                   CSurfaceMovement **surface_movement,
                                   CVolumetricMovement ***grid_movement,
                                   CFreeFormDefBox*** FFDBox,
                                   unsigned short val_iZone,
                                   unsigned short val_iInst)      {
  
  su2double Physical_dt, Physical_t;
  unsigned short iMesh;
  unsigned long TimeIter = config[ZONE_0]->GetTimeIter();
  
  /*--- Dual time stepping strategy ---*/
  
  if ((config[val_iZone]->GetTime_Marching() == DT_STEPPING_1ST) ||
      (config[val_iZone]->GetTime_Marching() == DT_STEPPING_2ND)) {
    
    /*--- Update dual time solver ---*/
    
    for (iMesh = 0; iMesh <= config[val_iZone]->GetnMGLevels(); iMesh++) {
      integration[val_iZone][val_iInst][ADJFLOW_SOL]->SetDualTime_Solver(geometry[val_iZone][val_iInst][iMesh], solver[val_iZone][val_iInst][iMesh][ADJFLOW_SOL], config[val_iZone], iMesh);
      integration[val_iZone][val_iInst][ADJFLOW_SOL]->SetConvergence(false);
    }
    
    Physical_dt = config[val_iZone]->GetDelta_UnstTime(); Physical_t  = (TimeIter+1)*Physical_dt;
    if (Physical_t >=  config[val_iZone]->GetTotal_UnstTime()) integration[val_iZone][val_iInst][ADJFLOW_SOL]->SetConvergence(true);
    
  }
}


CDiscAdjFluidIteration::CDiscAdjFluidIteration(CConfig *config) : CIteration(config) {
  
  turbulent = ( config->GetKind_Solver() == DISC_ADJ_RANS || config->GetKind_Solver() == DISC_ADJ_INC_RANS);
  
}

CDiscAdjFluidIteration::~CDiscAdjFluidIteration(void) { }

void CDiscAdjFluidIteration::Preprocess(COutput *output,
                                           CIntegration ****integration,
                                           CGeometry ****geometry,
                                           CSolver *****solver,
                                           CNumerics ******numerics,
                                           CConfig **config,
                                           CSurfaceMovement **surface_movement,
                                           CVolumetricMovement ***grid_movement,
                                           CFreeFormDefBox*** FFDBox,
                                           unsigned short val_iZone,
                                           unsigned short val_iInst) {

#ifndef HAVE_MPI
  StartTime = su2double(clock())/su2double(CLOCKS_PER_SEC);
#else
  StartTime = MPI_Wtime();
#endif

  unsigned long iPoint;
  unsigned short TimeIter = config[val_iZone]->GetTimeIter();
  bool dual_time_1st = (config[val_iZone]->GetTime_Marching() == DT_STEPPING_1ST);
  bool dual_time_2nd = (config[val_iZone]->GetTime_Marching() == DT_STEPPING_2ND);
  bool dual_time = (dual_time_1st || dual_time_2nd);
  unsigned short iMesh;
  int Direct_Iter;
  bool heat = config[val_iZone]->GetWeakly_Coupled_Heat();
  bool grid_IsMoving = config[val_iZone]->GetGrid_Movement();

//  /*--- Read the target pressure for inverse design. ---------------------------------------------*/
//  if (config[val_iZone]->GetInvDesign_Cp() == YES)
//    output->SetCp_InverseDesign(solver[val_iZone][val_iInst][MESH_0][FLOW_SOL], geometry[val_iZone][val_iInst][MESH_0], config[val_iZone], ExtIter);

//  /*--- Read the target heat flux ----------------------------------------------------------------*/
//  if (config[ZONE_0]->GetInvDesign_HeatFlux() == YES)
//    output->SetHeatFlux_InverseDesign(solver[val_iZone][val_iInst][MESH_0][FLOW_SOL], geometry[val_iZone][val_iInst][MESH_0], config[val_iZone], ExtIter);

  /*--- For the unsteady adjoint, load direct solutions from restart files. ---*/

  if (config[val_iZone]->GetTime_Marching()) {

    Direct_Iter = SU2_TYPE::Int(config[val_iZone]->GetUnst_AdjointIter()) - SU2_TYPE::Int(TimeIter) - 2;

    /*--- For dual-time stepping we want to load the already converged solution at timestep n ---*/

    if (dual_time) {
      Direct_Iter += 1;
    }

    if (TimeIter == 0){

      if (dual_time_2nd) {

        /*--- Load solution at timestep n-2 ---*/
        LoadUnsteady_Solution(geometry, solver,config, val_iZone, val_iInst, Direct_Iter-2);

        /*--- Push solution back to correct array ---*/

        for (iMesh=0; iMesh<=config[val_iZone]->GetnMGLevels();iMesh++) {
          solver[val_iZone][val_iInst][iMesh][FLOW_SOL]->GetNodes()->Set_Solution_time_n();
          solver[val_iZone][val_iInst][iMesh][FLOW_SOL]->GetNodes()->Set_Solution_time_n1();
          if (turbulent) {
            solver[val_iZone][val_iInst][iMesh][TURB_SOL]->GetNodes()->Set_Solution_time_n();
            solver[val_iZone][val_iInst][iMesh][TURB_SOL]->GetNodes()->Set_Solution_time_n1();
          }
          if (heat) {
            solver[val_iZone][val_iInst][iMesh][HEAT_SOL]->GetNodes()->Set_Solution_time_n();
            solver[val_iZone][val_iInst][iMesh][HEAT_SOL]->GetNodes()->Set_Solution_time_n1();
          }
          if (grid_IsMoving) {
            for(iPoint=0; iPoint<geometry[val_iZone][val_iInst][iMesh]->GetnPoint();iPoint++) {
              geometry[val_iZone][val_iInst][iMesh]->node[iPoint]->SetCoord_n();
              geometry[val_iZone][val_iInst][iMesh]->node[iPoint]->SetCoord_n1();
            }
          }
        }
      }
      if (dual_time) {

        /*--- Load solution at timestep n-1 ---*/
        LoadUnsteady_Solution(geometry, solver,config, val_iZone, val_iInst, Direct_Iter-1);

        /*--- Push solution back to correct array ---*/

        for (iMesh=0; iMesh<=config[val_iZone]->GetnMGLevels();iMesh++) {
          solver[val_iZone][val_iInst][iMesh][FLOW_SOL]->GetNodes()->Set_Solution_time_n();
          if (turbulent) {
            solver[val_iZone][val_iInst][iMesh][TURB_SOL]->GetNodes()->Set_Solution_time_n();
          }
          if (heat) {
            solver[val_iZone][val_iInst][iMesh][HEAT_SOL]->GetNodes()->Set_Solution_time_n();
          }
          if (grid_IsMoving) {
            for(iPoint=0; iPoint<geometry[val_iZone][val_iInst][iMesh]->GetnPoint();iPoint++) {
              geometry[val_iZone][val_iInst][iMesh]->node[iPoint]->SetCoord_n();
            }
          }
        }
      }

      /*--- Load solution timestep n ---*/

      LoadUnsteady_Solution(geometry, solver,config, val_iInst, val_iZone, Direct_Iter);

    } else if ((TimeIter > 0) && dual_time) {

      /*--- 
      Here the primal solutions (only working variables) are loaded and put in the correct order
      into containers. For ALE the mesh coordinates have to be put into the 
      correct containers as well, i.e. follow the same logic for the solution. 
      Afterwards the GridVelocity is computed based on the Coordinates.
      ---*/

      /*--- Load solution timestep n-1 | n-2 for DualTimestepping 1st | 2nd order ---*/
      if (dual_time_1st){
        LoadUnsteady_Solution(geometry, solver,config, val_iInst, val_iZone, Direct_Iter - 1);
      } else {
        LoadUnsteady_Solution(geometry, solver,config, val_iInst, val_iZone, Direct_Iter - 2);
      }
  

      /*--- Temporarily store the loaded solution in the Solution_Old array ---*/

      for (iMesh=0; iMesh<=config[val_iZone]->GetnMGLevels();iMesh++) {
        solver[val_iZone][val_iInst][iMesh][FLOW_SOL]->GetNodes()->Set_OldSolution();
        if (turbulent) {
          solver[val_iZone][val_iInst][iMesh][TURB_SOL]->GetNodes()->Set_OldSolution();
        }
        if (heat) {
          solver[val_iZone][val_iInst][iMesh][HEAT_SOL]->GetNodes()->Set_OldSolution();
        }
        if (grid_IsMoving) {
          for(iPoint=0; iPoint<geometry[val_iZone][val_iInst][iMesh]->GetnPoint();iPoint++) {
            geometry[val_iZone][val_iInst][iMesh]->node[iPoint]->SetCoord_Old();
          }
        }
      }

      /*--- Set Solution at timestep n to solution at n-1 ---*/

      for (iMesh=0; iMesh<=config[val_iZone]->GetnMGLevels();iMesh++) {
        for(iPoint=0; iPoint<geometry[val_iZone][val_iInst][iMesh]->GetnPoint();iPoint++) {
          solver[val_iZone][val_iInst][iMesh][FLOW_SOL]->GetNodes()->SetSolution(iPoint, solver[val_iZone][val_iInst][iMesh][FLOW_SOL]->GetNodes()->GetSolution_time_n(iPoint));

          if (grid_IsMoving) {
            geometry[val_iZone][val_iInst][iMesh]->node[iPoint]->SetCoord(geometry[val_iZone][val_iInst][iMesh]->node[iPoint]->GetCoord_n());
          }
          if (turbulent) {
            solver[val_iZone][val_iInst][iMesh][TURB_SOL]->GetNodes()->SetSolution(iPoint, solver[val_iZone][val_iInst][iMesh][TURB_SOL]->GetNodes()->GetSolution_time_n(iPoint));
          }
          if (heat) {
            solver[val_iZone][val_iInst][iMesh][HEAT_SOL]->GetNodes()->SetSolution(iPoint, solver[val_iZone][val_iInst][iMesh][HEAT_SOL]->GetNodes()->GetSolution_time_n(iPoint));
          }
        }
      }
      if (dual_time_1st){
        /*--- Set Solution at timestep n-1 to the previously loaded solution ---*/
        for (iMesh=0; iMesh<=config[val_iZone]->GetnMGLevels();iMesh++) {
          for(iPoint=0; iPoint<geometry[val_iZone][val_iInst][iMesh]->GetnPoint();iPoint++) {
            solver[val_iZone][val_iInst][iMesh][FLOW_SOL]->GetNodes()->Set_Solution_time_n(iPoint, solver[val_iZone][val_iInst][iMesh][FLOW_SOL]->GetNodes()->GetSolution_Old(iPoint));

            if (grid_IsMoving) {
              geometry[val_iZone][val_iInst][iMesh]->node[iPoint]->SetCoord_n(geometry[val_iZone][val_iInst][iMesh]->node[iPoint]->GetCoord_Old());
            }
            if (turbulent) {
              solver[val_iZone][val_iInst][iMesh][TURB_SOL]->GetNodes()->Set_Solution_time_n(iPoint, solver[val_iZone][val_iInst][iMesh][TURB_SOL]->GetNodes()->GetSolution_Old(iPoint));
            }
            if (heat) {
              solver[val_iZone][val_iInst][iMesh][HEAT_SOL]->GetNodes()->Set_Solution_time_n(iPoint, solver[val_iZone][val_iInst][iMesh][HEAT_SOL]->GetNodes()->GetSolution_Old(iPoint));
            }
          }
        }
      }
      if (dual_time_2nd){
        /*--- Set Solution at timestep n-1 to solution at n-2 ---*/
        for (iMesh=0; iMesh<=config[val_iZone]->GetnMGLevels();iMesh++) {
          for(iPoint=0; iPoint<geometry[val_iZone][val_iInst][iMesh]->GetnPoint();iPoint++) {
            solver[val_iZone][val_iInst][iMesh][FLOW_SOL]->GetNodes()->Set_Solution_time_n(iPoint, solver[val_iZone][val_iInst][iMesh][FLOW_SOL]->GetNodes()->GetSolution_time_n1(iPoint));

            if (grid_IsMoving) {
              geometry[val_iZone][val_iInst][iMesh]->node[iPoint]->SetCoord_n(geometry[val_iZone][val_iInst][iMesh]->node[iPoint]->GetCoord_n1());
            }
            if (turbulent) {
              solver[val_iZone][val_iInst][iMesh][TURB_SOL]->GetNodes()->Set_Solution_time_n(iPoint, solver[val_iZone][val_iInst][iMesh][TURB_SOL]->GetNodes()->GetSolution_time_n1(iPoint));
            }
            if (heat) {
              solver[val_iZone][val_iInst][iMesh][HEAT_SOL]->GetNodes()->Set_Solution_time_n(iPoint, solver[val_iZone][val_iInst][iMesh][HEAT_SOL]->GetNodes()->GetSolution_time_n1(iPoint));
            }
          }
        }
        /*--- Set Solution at timestep n-2 to the previously loaded solution ---*/
        for (iMesh=0; iMesh<=config[val_iZone]->GetnMGLevels();iMesh++) {
          for(iPoint=0; iPoint<geometry[val_iZone][val_iInst][iMesh]->GetnPoint();iPoint++) {
            solver[val_iZone][val_iInst][iMesh][FLOW_SOL]->GetNodes()->Set_Solution_time_n1(iPoint, solver[val_iZone][val_iInst][iMesh][FLOW_SOL]->GetNodes()->GetSolution_Old(iPoint));

            if (grid_IsMoving) {
              geometry[val_iZone][val_iInst][iMesh]->node[iPoint]->SetCoord_n1(geometry[val_iZone][val_iInst][iMesh]->node[iPoint]->GetCoord_Old());
            }
            if (turbulent) {
              solver[val_iZone][val_iInst][iMesh][TURB_SOL]->GetNodes()->Set_Solution_time_n1(iPoint, solver[val_iZone][val_iInst][iMesh][TURB_SOL]->GetNodes()->GetSolution_Old(iPoint));
            }
            if (heat) {
              solver[val_iZone][val_iInst][iMesh][HEAT_SOL]->GetNodes()->Set_Solution_time_n1(iPoint, solver[val_iZone][val_iInst][iMesh][HEAT_SOL]->GetNodes()->GetSolution_Old(iPoint));
            }
          }
        }
      }

    }//else if Ext_Iter > 0

    /*--- Compute & set Grid Velocity via finite differences of the Coordinates. ---*/
    if (grid_IsMoving)
      for (iMesh=0; iMesh<=config[val_iZone]->GetnMGLevels();iMesh++)
        geometry[val_iZone][val_iInst][iMesh]->SetGridVelocity(config[val_iZone], TimeIter);

  }//if unsteady

  /*--- Store flow solution also in the adjoint solver in order to be able to reset it later ---*/

  if (TimeIter == 0 || dual_time) {
    for (iMesh=0; iMesh<=config[val_iZone]->GetnMGLevels();iMesh++) {
      for (iPoint = 0; iPoint < geometry[val_iZone][val_iInst][iMesh]->GetnPoint(); iPoint++) {
        solver[val_iZone][val_iInst][iMesh][ADJFLOW_SOL]->GetNodes()->SetSolution_Direct(iPoint, solver[val_iZone][val_iInst][iMesh][FLOW_SOL]->GetNodes()->GetSolution(iPoint));
      }
    }
    if (turbulent && !config[val_iZone]->GetFrozen_Visc_Disc()) {
      for (iPoint = 0; iPoint < geometry[val_iZone][val_iInst][MESH_0]->GetnPoint(); iPoint++) {
        solver[val_iZone][val_iInst][MESH_0][ADJTURB_SOL]->GetNodes()->SetSolution_Direct(iPoint, solver[val_iZone][val_iInst][MESH_0][TURB_SOL]->GetNodes()->GetSolution(iPoint));
      }
    }
    if (heat) {
      for (iPoint = 0; iPoint < geometry[val_iZone][val_iInst][MESH_0]->GetnPoint(); iPoint++) {
        solver[val_iZone][val_iInst][MESH_0][ADJHEAT_SOL]->GetNodes()->SetSolution_Direct(iPoint, solver[val_iZone][val_iInst][MESH_0][HEAT_SOL]->GetNodes()->GetSolution(iPoint));
      }
    }
  }

  solver[val_iZone][val_iInst][MESH_0][ADJFLOW_SOL]->Preprocessing(geometry[val_iZone][val_iInst][MESH_0], solver[val_iZone][val_iInst][MESH_0],  config[val_iZone] , MESH_0, 0, RUNTIME_ADJFLOW_SYS, false);
  if (turbulent && !config[val_iZone]->GetFrozen_Visc_Disc()){
    solver[val_iZone][val_iInst][MESH_0][ADJTURB_SOL]->Preprocessing(geometry[val_iZone][val_iInst][MESH_0], solver[val_iZone][val_iInst][MESH_0],  config[val_iZone] , MESH_0, 0, RUNTIME_ADJTURB_SYS, false);
  }
  if (heat) {
    solver[val_iZone][val_iInst][MESH_0][ADJHEAT_SOL]->Preprocessing(geometry[val_iZone][val_iInst][MESH_0], solver[val_iZone][val_iInst][MESH_0],  config[val_iZone] , MESH_0, 0, RUNTIME_ADJHEAT_SYS, false);
  }
}



void CDiscAdjFluidIteration::LoadUnsteady_Solution(CGeometry ****geometry,
                                           CSolver *****solver,
                                           CConfig **config,
                                           unsigned short val_iZone,
                                           unsigned short val_iInst, 
                                           int val_DirectIter) {
  unsigned short iMesh;
  bool heat = config[val_iZone]->GetWeakly_Coupled_Heat();

  if (val_DirectIter >= 0) {
    if (rank == MASTER_NODE && val_iZone == ZONE_0)
      cout << " Loading flow solution from direct iteration " << val_DirectIter  << "." << endl;
    solver[val_iZone][val_iInst][MESH_0][FLOW_SOL]->LoadRestart(geometry[val_iZone][val_iInst], solver[val_iZone][val_iInst], config[val_iZone], val_DirectIter, true);
    if (turbulent) {
      solver[val_iZone][val_iInst][MESH_0][TURB_SOL]->LoadRestart(geometry[val_iZone][val_iInst], solver[val_iZone][val_iInst], config[val_iZone], val_DirectIter, false);
    }
    if (heat) {
      solver[val_iZone][val_iInst][MESH_0][HEAT_SOL]->LoadRestart(geometry[val_iZone][val_iInst], solver[val_iZone][val_iInst], config[val_iZone], val_DirectIter, false);
    }
  } else {
    /*--- If there is no solution file we set the freestream condition ---*/
    if (rank == MASTER_NODE && val_iZone == ZONE_0)
      cout << " Setting freestream conditions at direct iteration " << val_DirectIter << "." << endl;
    for (iMesh=0; iMesh<=config[val_iZone]->GetnMGLevels();iMesh++) {
      solver[val_iZone][val_iInst][iMesh][FLOW_SOL]->SetFreeStream_Solution(config[val_iZone]);
      solver[val_iZone][val_iInst][iMesh][FLOW_SOL]->Preprocessing(geometry[val_iZone][val_iInst][iMesh],solver[val_iZone][val_iInst][iMesh], config[val_iZone], iMesh, val_DirectIter, RUNTIME_FLOW_SYS, false);
      if (turbulent) {
        solver[val_iZone][val_iInst][iMesh][TURB_SOL]->SetFreeStream_Solution(config[val_iZone]);
        solver[val_iZone][val_iInst][iMesh][TURB_SOL]->Postprocessing(geometry[val_iZone][val_iInst][iMesh],solver[val_iZone][val_iInst][iMesh], config[val_iZone], iMesh);
      }
      if (heat) {
        solver[val_iZone][val_iInst][iMesh][HEAT_SOL]->SetFreeStream_Solution(config[val_iZone]);
        solver[val_iZone][val_iInst][iMesh][HEAT_SOL]->Postprocessing(geometry[val_iZone][val_iInst][iMesh],solver[val_iZone][val_iInst][iMesh], config[val_iZone], iMesh);
      }
    }
  }
}


void CDiscAdjFluidIteration::Iterate(COutput *output,
                                        CIntegration ****integration,
                                        CGeometry ****geometry,
                                        CSolver *****solver,
                                        CNumerics ******numerics,
                                        CConfig **config,
                                        CSurfaceMovement **surface_movement,
                                        CVolumetricMovement ***volume_grid_movement,
                                        CFreeFormDefBox*** FFDBox,
                                        unsigned short val_iZone,
                                        unsigned short val_iInst) {
  
  unsigned short Kind_Solver = config[val_iZone]->GetKind_Solver();
  bool frozen_visc = config[val_iZone]->GetFrozen_Visc_Disc();
  bool heat = config[val_iZone]->GetWeakly_Coupled_Heat();


  /*--- Extract the adjoints of the conservative input variables and store them for the next iteration ---*/

  if ((Kind_Solver == DISC_ADJ_NAVIER_STOKES) || (Kind_Solver == DISC_ADJ_RANS) || (Kind_Solver == DISC_ADJ_EULER) ||
      (Kind_Solver == DISC_ADJ_INC_NAVIER_STOKES) || (Kind_Solver == DISC_ADJ_INC_RANS) || (Kind_Solver == DISC_ADJ_INC_EULER)) {

    solver[val_iZone][val_iInst][MESH_0][ADJFLOW_SOL]->ExtractAdjoint_Solution(geometry[val_iZone][val_iInst][MESH_0], config[val_iZone]);

    solver[val_iZone][val_iInst][MESH_0][ADJFLOW_SOL]->ExtractAdjoint_Variables(geometry[val_iZone][val_iInst][MESH_0], config[val_iZone]);

  }
  if (turbulent && !frozen_visc) {

    solver[val_iZone][val_iInst][MESH_0][ADJTURB_SOL]->ExtractAdjoint_Solution(geometry[val_iZone][val_iInst][MESH_0],
                                                                              config[val_iZone]);
  }
  if (heat) {

    solver[val_iZone][val_iInst][MESH_0][ADJHEAT_SOL]->ExtractAdjoint_Solution(geometry[val_iZone][val_iInst][MESH_0],
                                                                              config[val_iZone]);
  }
}
  
    
void CDiscAdjFluidIteration::InitializeAdjoint(CSolver *****solver, CGeometry ****geometry, CConfig **config, unsigned short iZone, unsigned short iInst){

  unsigned short Kind_Solver = config[iZone]->GetKind_Solver();
  bool frozen_visc = config[iZone]->GetFrozen_Visc_Disc();
  bool heat = config[iZone]->GetWeakly_Coupled_Heat();
  bool interface_boundary = (config[iZone]->GetnMarker_Fluid_Load() > 0);

  /*--- Initialize the adjoints the conservative variables ---*/

  if ((Kind_Solver == DISC_ADJ_NAVIER_STOKES) || (Kind_Solver == DISC_ADJ_RANS) || (Kind_Solver == DISC_ADJ_EULER) ||
      (Kind_Solver == DISC_ADJ_INC_NAVIER_STOKES) || (Kind_Solver == DISC_ADJ_INC_RANS) || (Kind_Solver == DISC_ADJ_INC_EULER)) {

    solver[iZone][iInst][MESH_0][ADJFLOW_SOL]->SetAdjoint_Output(geometry[iZone][iInst][MESH_0],
                                                                  config[iZone]);
  }

  if (turbulent && !frozen_visc) {
    solver[iZone][iInst][MESH_0][ADJTURB_SOL]->SetAdjoint_Output(geometry[iZone][iInst][MESH_0],
        config[iZone]);
  }

  if (heat) {
    solver[iZone][iInst][MESH_0][ADJHEAT_SOL]->SetAdjoint_Output(geometry[iZone][iInst][MESH_0],
        config[iZone]);
  }
  if (interface_boundary){
    solver[iZone][iInst][MESH_0][FLOW_SOL]->SetVertexTractionsAdjoint(geometry[iZone][iInst][MESH_0], config[iZone]);
  }

}


void CDiscAdjFluidIteration::RegisterInput(CSolver *****solver, CGeometry ****geometry, CConfig **config, unsigned short iZone, unsigned short iInst, unsigned short kind_recording){

  unsigned short Kind_Solver = config[iZone]->GetKind_Solver();
  bool frozen_visc = config[iZone]->GetFrozen_Visc_Disc();
  bool heat = config[iZone]->GetWeakly_Coupled_Heat();

  if (kind_recording == FLOW_CONS_VARS || kind_recording == COMBINED){
    
    /*--- Register flow and turbulent variables as input ---*/
    
    if ((Kind_Solver == DISC_ADJ_NAVIER_STOKES) || (Kind_Solver == DISC_ADJ_RANS) || (Kind_Solver == DISC_ADJ_EULER) ||
        (Kind_Solver == DISC_ADJ_INC_NAVIER_STOKES) || (Kind_Solver == DISC_ADJ_INC_RANS) || (Kind_Solver == DISC_ADJ_INC_EULER)) {

      solver[iZone][iInst][MESH_0][ADJFLOW_SOL]->RegisterSolution(geometry[iZone][iInst][MESH_0], config[iZone]);

      solver[iZone][iInst][MESH_0][ADJFLOW_SOL]->RegisterVariables(geometry[iZone][iInst][MESH_0], config[iZone]);
    }
    
    if (turbulent && !frozen_visc) {
      solver[iZone][iInst][MESH_0][ADJTURB_SOL]->RegisterSolution(geometry[iZone][iInst][MESH_0], config[iZone]);
    }
    if (heat) {
      solver[iZone][iInst][MESH_0][ADJHEAT_SOL]->RegisterSolution(geometry[iZone][iInst][MESH_0], config[iZone]);
    }
  }
  if (kind_recording == MESH_COORDS){
    
    /*--- Register node coordinates as input ---*/
    
    geometry[iZone][iInst][MESH_0]->RegisterCoordinates(config[iZone]);
    
  }

  if (kind_recording == FLOW_CROSS_TERM){

    /*--- Register flow and turbulent variables as input ---*/

    solver[iZone][iInst][MESH_0][ADJFLOW_SOL]->RegisterSolution(geometry[iZone][iInst][MESH_0], config[iZone]);

    if (turbulent && !frozen_visc){
      solver[iZone][iInst][MESH_0][ADJTURB_SOL]->RegisterSolution(geometry[iZone][iInst][MESH_0], config[iZone]);
    }
  }

  if (kind_recording == GEOMETRY_CROSS_TERM){

    /*--- Register node coordinates as input ---*/

    geometry[iZone][iInst][MESH_0]->RegisterCoordinates(config[iZone]);

  }

  /*--- Register the variables of the mesh deformation ---*/
  if (kind_recording == MESH_DEFORM){

    /*--- Undeformed mesh coordinates ---*/
    solver[iZone][iInst][MESH_0][ADJMESH_SOL]->RegisterSolution(geometry[iZone][iInst][MESH_0], config[iZone]);

    /*--- Boundary displacements ---*/
    solver[iZone][iInst][MESH_0][ADJMESH_SOL]->RegisterVariables(geometry[iZone][iInst][MESH_0], config[iZone]);

  }

}

void CDiscAdjFluidIteration::SetRecording(CSolver *****solver,
                                          CGeometry ****geometry,
                                          CConfig **config,
                                          unsigned short val_iZone,
                                          unsigned short val_iInst,
                                          unsigned short kind_recording) {

  unsigned short iMesh;

  /*--- Prepare for recording by resetting the solution to the initial converged solution ---*/

  solver[val_iZone][val_iInst][MESH_0][ADJFEA_SOL]->SetRecording(geometry[val_iZone][val_iInst][MESH_0], config[val_iZone]);

  for (iMesh = 0; iMesh <= config[val_iZone]->GetnMGLevels(); iMesh++){
    solver[val_iZone][val_iInst][iMesh][ADJFLOW_SOL]->SetRecording(geometry[val_iZone][val_iInst][iMesh], config[val_iZone]);
  }
  if ((config[val_iZone]->GetKind_Solver() == DISC_ADJ_RANS || config[val_iZone]->GetKind_Solver() == DISC_ADJ_INC_RANS) && !config[val_iZone]->GetFrozen_Visc_Disc()) {
    solver[val_iZone][val_iInst][MESH_0][ADJTURB_SOL]->SetRecording(geometry[val_iZone][val_iInst][MESH_0], config[val_iZone]);
  }
  if (config[val_iZone]->GetWeakly_Coupled_Heat()) {
    solver[val_iZone][val_iInst][MESH_0][ADJHEAT_SOL]->SetRecording(geometry[val_iZone][val_iInst][MESH_0], config[val_iZone]);
  }


}

void CDiscAdjFluidIteration::SetDependencies(CSolver *****solver,
                                             CGeometry ****geometry,
                                             CNumerics ******numerics,
                                             CConfig **config,
                                             unsigned short iZone,
                                             unsigned short iInst,
                                             unsigned short kind_recording){

  bool frozen_visc = config[iZone]->GetFrozen_Visc_Disc();
  bool heat = config[iZone]->GetWeakly_Coupled_Heat();
  if ((kind_recording == MESH_COORDS) || (kind_recording == NONE)  ||
      (kind_recording == GEOMETRY_CROSS_TERM) || (kind_recording == ALL_VARIABLES)){

    /*--- Update geometry to get the influence on other geometry variables (normals, volume etc) ---*/

    geometry[iZone][iInst][MESH_0]->UpdateGeometry(geometry[iZone][iInst], config[iZone]);

  }

  /*--- Compute coupling between flow and turbulent equations ---*/
  solver[iZone][iInst][MESH_0][FLOW_SOL]->Preprocessing(geometry[iZone][iInst][MESH_0], solver[iZone][iInst][MESH_0], config[iZone], MESH_0, NO_RK_ITER, RUNTIME_FLOW_SYS, true);
  solver[iZone][iInst][MESH_0][FLOW_SOL]->InitiateComms(geometry[iZone][iInst][MESH_0], config[iZone], SOLUTION);
  solver[iZone][iInst][MESH_0][FLOW_SOL]->CompleteComms(geometry[iZone][iInst][MESH_0], config[iZone], SOLUTION);

  if (turbulent && !frozen_visc){
    solver[iZone][iInst][MESH_0][TURB_SOL]->Postprocessing(geometry[iZone][iInst][MESH_0],solver[iZone][iInst][MESH_0], config[iZone], MESH_0);
    solver[iZone][iInst][MESH_0][TURB_SOL]->InitiateComms(geometry[iZone][iInst][MESH_0], config[iZone], SOLUTION);
    solver[iZone][iInst][MESH_0][TURB_SOL]->CompleteComms(geometry[iZone][iInst][MESH_0], config[iZone], SOLUTION);
  }

  if (heat){
    solver[iZone][iInst][MESH_0][HEAT_SOL]->Set_Heatflux_Areas(geometry[iZone][iInst][MESH_0], config[iZone]);
    solver[iZone][iInst][MESH_0][HEAT_SOL]->Preprocessing(geometry[iZone][iInst][MESH_0],solver[iZone][iInst][MESH_0], config[iZone], MESH_0, NO_RK_ITER, RUNTIME_HEAT_SYS, true);
    solver[iZone][iInst][MESH_0][HEAT_SOL]->Postprocessing(geometry[iZone][iInst][MESH_0],solver[iZone][iInst][MESH_0], config[iZone], MESH_0);
    solver[iZone][iInst][MESH_0][HEAT_SOL]->InitiateComms(geometry[iZone][iInst][MESH_0], config[iZone], SOLUTION);
    solver[iZone][iInst][MESH_0][HEAT_SOL]->CompleteComms(geometry[iZone][iInst][MESH_0], config[iZone], SOLUTION);
  }
}

void CDiscAdjFluidIteration::RegisterOutput(CSolver *****solver, CGeometry ****geometry, CConfig **config, COutput* output, unsigned short iZone, unsigned short iInst){
  
  unsigned short Kind_Solver = config[iZone]->GetKind_Solver();
  bool frozen_visc = config[iZone]->GetFrozen_Visc_Disc();
  bool heat = config[iZone]->GetWeakly_Coupled_Heat();
  bool interface_boundary = (config[iZone]->GetnMarker_Fluid_Load() > 0);

  if ((Kind_Solver == DISC_ADJ_NAVIER_STOKES) || (Kind_Solver == DISC_ADJ_RANS) || (Kind_Solver == DISC_ADJ_EULER) ||
      (Kind_Solver == DISC_ADJ_INC_NAVIER_STOKES) || (Kind_Solver == DISC_ADJ_INC_RANS) || (Kind_Solver == DISC_ADJ_INC_EULER)) {
  
  /*--- Register conservative variables as output of the iteration ---*/
  
    solver[iZone][iInst][MESH_0][ADJFLOW_SOL]->RegisterOutput(geometry[iZone][iInst][MESH_0],config[iZone]);
  
  }
  if (turbulent && !frozen_visc){
    solver[iZone][iInst][MESH_0][ADJTURB_SOL]->RegisterOutput(geometry[iZone][iInst][MESH_0],
                                                                 config[iZone]);
  }
  if (heat){
    solver[iZone][iInst][MESH_0][ADJHEAT_SOL]->RegisterOutput(geometry[iZone][iInst][MESH_0],
                                                                 config[iZone]);
  }
  if (interface_boundary){
    solver[iZone][iInst][MESH_0][FLOW_SOL]->RegisterVertexTractions(geometry[iZone][iInst][MESH_0], config[iZone]);
  }
}

void CDiscAdjFluidIteration::InitializeAdjoint_CrossTerm(CSolver *****solver, CGeometry ****geometry, CConfig **config, unsigned short iZone, unsigned short iInst){

  unsigned short Kind_Solver = config[iZone]->GetKind_Solver();
  bool frozen_visc = config[iZone]->GetFrozen_Visc_Disc();

  /*--- Initialize the adjoint of the objective function (typically with 1.0) ---*/

  solver[iZone][iInst][MESH_0][ADJFLOW_SOL]->SetAdj_ObjFunc(geometry[iZone][iInst][MESH_0], config[iZone]);

  /*--- Initialize the adjoints the conservative variables ---*/

  if ((Kind_Solver == DISC_ADJ_NAVIER_STOKES) || (Kind_Solver == DISC_ADJ_RANS) || (Kind_Solver == DISC_ADJ_EULER) ||
      (Kind_Solver == DISC_ADJ_INC_NAVIER_STOKES) || (Kind_Solver == DISC_ADJ_INC_RANS) || (Kind_Solver == DISC_ADJ_INC_EULER)) {

  solver[iZone][iInst][MESH_0][ADJFLOW_SOL]->SetAdjoint_Output(geometry[iZone][iInst][MESH_0],
                                                                  config[iZone]);
}

  if (turbulent && !frozen_visc) {
    solver[iZone][iInst][MESH_0][ADJTURB_SOL]->SetAdjoint_Output(geometry[iZone][iInst][MESH_0],
                                                                    config[iZone]);
  }
}


void CDiscAdjFluidIteration::Update(COutput *output,
                                       CIntegration ****integration,
                                       CGeometry ****geometry,
                                       CSolver *****solver,
                                       CNumerics ******numerics,
                                       CConfig **config,
                                       CSurfaceMovement **surface_movement,
                                       CVolumetricMovement ***grid_movement,
                                       CFreeFormDefBox*** FFDBox,
                                       unsigned short val_iZone,
                                       unsigned short val_iInst)      {

  unsigned short iMesh;

  /*--- Dual time stepping strategy ---*/

  if ((config[val_iZone]->GetTime_Marching() == DT_STEPPING_1ST) ||
      (config[val_iZone]->GetTime_Marching() == DT_STEPPING_2ND)) {

    for (iMesh = 0; iMesh <= config[val_iZone]->GetnMGLevels(); iMesh++) {
      integration[val_iZone][val_iInst][ADJFLOW_SOL]->SetConvergence(false);
    }
  }
}
bool CDiscAdjFluidIteration::Monitor(COutput *output,
    CIntegration ****integration,
    CGeometry ****geometry,
    CSolver *****solver,
    CNumerics ******numerics,
    CConfig **config,
    CSurfaceMovement **surface_movement,
    CVolumetricMovement ***grid_movement,
    CFreeFormDefBox*** FFDBox,
    unsigned short val_iZone,
    unsigned short val_iInst)     {

#ifndef HAVE_MPI
  StopTime = su2double(clock())/su2double(CLOCKS_PER_SEC);
#else
  StopTime = MPI_Wtime();
#endif
  UsedTime = StopTime - StartTime;

  /*--- Write the convergence history for the fluid (only screen output) ---*/

  output->SetHistory_Output(geometry[val_iZone][INST_0][MESH_0],
                            solver[val_iZone][INST_0][MESH_0],
                            config[val_iZone],
                            config[val_iZone]->GetTimeIter(),
                            config[val_iZone]->GetOuterIter(),
                            config[val_iZone]->GetInnerIter());

  return output->GetConvergence();

}
void CDiscAdjFluidIteration::Postprocess(COutput *output,
                                         CIntegration ****integration,
                                         CGeometry ****geometry,
                                         CSolver *****solver,
                                         CNumerics ******numerics,
                                         CConfig **config,
                                         CSurfaceMovement **surface_movement,
                                         CVolumetricMovement ***grid_movement,
                                         CFreeFormDefBox*** FFDBox,
                                         unsigned short val_iZone,
                                         unsigned short val_iInst) { }


CDiscAdjFEAIteration::CDiscAdjFEAIteration(CConfig *config) : CIteration(config), CurrentRecording(NONE){

  fem_iteration = new CFEAIteration(config);

  // TEMPORARY output only for standalone structural problems
  if ((!config->GetFSI_Simulation()) && (rank == MASTER_NODE)){

    bool de_effects = config->GetDE_Effects();
    unsigned short iVar;

    /*--- Header of the temporary output file ---*/
    ofstream myfile_res;
    myfile_res.open ("Results_Reverse_Adjoint.txt");

    myfile_res << "Obj_Func" << " ";
    for (iVar = 0; iVar < config->GetnElasticityMod(); iVar++)
        myfile_res << "Sens_E_" << iVar << "\t";

    for (iVar = 0; iVar < config->GetnPoissonRatio(); iVar++)
      myfile_res << "Sens_Nu_" << iVar << "\t";

    if (config->GetTime_Domain()){
        for (iVar = 0; iVar < config->GetnMaterialDensity(); iVar++)
          myfile_res << "Sens_Rho_" << iVar << "\t";
    }

    if (de_effects){
        for (iVar = 0; iVar < config->GetnElectric_Field(); iVar++)
          myfile_res << "Sens_EField_" << iVar << "\t";
    }

    myfile_res << endl;

    myfile_res.close();
  }

}

CDiscAdjFEAIteration::~CDiscAdjFEAIteration(void) { }
void CDiscAdjFEAIteration::Preprocess(COutput *output,
                                           CIntegration ****integration,
                                           CGeometry ****geometry,
                                           CSolver *****solver,
                                           CNumerics ******numerics,
                                           CConfig **config,
                                           CSurfaceMovement **surface_movement,
                                           CVolumetricMovement ***grid_movement,
                                           CFreeFormDefBox*** FFDBox,
                                           unsigned short val_iZone,
                                           unsigned short val_iInst) {

  unsigned long iPoint;
  unsigned short TimeIter = config[val_iZone]->GetTimeIter();
  bool dynamic = (config[val_iZone]->GetTime_Domain());

  int Direct_Iter;

  /*--- For the dynamic adjoint, load direct solutions from restart files. ---*/

  if (dynamic) {

    Direct_Iter = SU2_TYPE::Int(config[val_iZone]->GetUnst_AdjointIter()) - SU2_TYPE::Int(TimeIter) - 1;

    /*--- We want to load the already converged solution at timesteps n and n-1 ---*/

    /*--- Load solution at timestep n-1 ---*/

    LoadDynamic_Solution(geometry, solver,config, val_iZone, val_iInst, Direct_Iter-1);

    /*--- Push solution back to correct array ---*/

    solver[val_iZone][val_iInst][MESH_0][FEA_SOL]->GetNodes()->Set_Solution_time_n();

    /*--- Push solution back to correct array ---*/

    solver[val_iZone][val_iInst][MESH_0][FEA_SOL]->GetNodes()->SetSolution_Accel_time_n();

    /*--- Push solution back to correct array ---*/

    solver[val_iZone][val_iInst][MESH_0][FEA_SOL]->GetNodes()->SetSolution_Vel_time_n();

    /*--- Load solution timestep n ---*/

    LoadDynamic_Solution(geometry, solver,config, val_iZone, val_iInst, Direct_Iter);

    /*--- Store FEA solution also in the adjoint solver in order to be able to reset it later ---*/

    for (iPoint = 0; iPoint < geometry[val_iZone][val_iInst][MESH_0]->GetnPoint(); iPoint++){
      solver[val_iZone][val_iInst][MESH_0][ADJFEA_SOL]->GetNodes()->SetSolution_Direct(iPoint, solver[val_iZone][val_iInst][MESH_0][FEA_SOL]->GetNodes()->GetSolution(iPoint));
    }

    for (iPoint = 0; iPoint < geometry[val_iZone][val_iInst][MESH_0]->GetnPoint(); iPoint++){
      solver[val_iZone][val_iInst][MESH_0][ADJFEA_SOL]->GetNodes()->SetSolution_Accel_Direct(iPoint, solver[val_iZone][val_iInst][MESH_0][FEA_SOL]->GetNodes()->GetSolution_Accel(iPoint));
    }

    for (iPoint = 0; iPoint < geometry[val_iZone][val_iInst][MESH_0]->GetnPoint(); iPoint++){
      solver[val_iZone][val_iInst][MESH_0][ADJFEA_SOL]->GetNodes()->SetSolution_Vel_Direct(iPoint, solver[val_iZone][val_iInst][MESH_0][FEA_SOL]->GetNodes()->GetSolution_Vel(iPoint));
    }

  }
  else{
    /*--- Store FEA solution also in the adjoint solver in order to be able to reset it later ---*/

    for (iPoint = 0; iPoint < geometry[val_iZone][val_iInst][MESH_0]->GetnPoint(); iPoint++){
      solver[val_iZone][val_iInst][MESH_0][ADJFEA_SOL]->GetNodes()->SetSolution_Direct(iPoint, solver[val_iZone][val_iInst][MESH_0][FEA_SOL]->GetNodes()->GetSolution(iPoint));
    }

  }

  solver[val_iZone][val_iInst][MESH_0][ADJFEA_SOL]->Preprocessing(geometry[val_iZone][val_iInst][MESH_0], solver[val_iZone][val_iInst][MESH_0],  config[val_iZone] , MESH_0, 0, RUNTIME_ADJFEA_SYS, false);

}



void CDiscAdjFEAIteration::LoadDynamic_Solution(CGeometry ****geometry,
                                               CSolver *****solver,
                                               CConfig **config,
                                               unsigned short val_iZone,
                                               unsigned short val_iInst, 
                                               int val_DirectIter) {
  unsigned short iVar;
  unsigned long iPoint;
  bool update_geo = false;  //TODO: check

  if (val_DirectIter >= 0){
    if (rank == MASTER_NODE && val_iZone == ZONE_0)
      cout << " Loading FEA solution from direct iteration " << val_DirectIter  << "." << endl;
    solver[val_iZone][val_iInst][MESH_0][FEA_SOL]->LoadRestart(geometry[val_iZone][val_iInst], solver[val_iZone][val_iInst], config[val_iZone], val_DirectIter, update_geo);
  } else {
    /*--- If there is no solution file we set the freestream condition ---*/
    if (rank == MASTER_NODE && val_iZone == ZONE_0)
      cout << " Setting static conditions at direct iteration " << val_DirectIter << "." << endl;
    /*--- Push solution back to correct array ---*/
    for(iPoint=0; iPoint < geometry[val_iZone][val_iInst][MESH_0]->GetnPoint();iPoint++){
      for (iVar = 0; iVar < solver[val_iZone][val_iInst][MESH_0][FEA_SOL]->GetnVar(); iVar++){
        solver[val_iZone][val_iInst][MESH_0][FEA_SOL]->GetNodes()->SetSolution(iPoint, iVar, 0.0);
        solver[val_iZone][val_iInst][MESH_0][FEA_SOL]->GetNodes()->SetSolution_Accel(iPoint, iVar, 0.0);
        solver[val_iZone][val_iInst][MESH_0][FEA_SOL]->GetNodes()->SetSolution_Vel(iPoint, iVar, 0.0);
      }
    }
  }
}


void CDiscAdjFEAIteration::Iterate(COutput *output,
                                        CIntegration ****integration,
                                        CGeometry ****geometry,
                                        CSolver *****solver,
                                        CNumerics ******numerics,
                                        CConfig **config,
                                        CSurfaceMovement **surface_movement,
                                        CVolumetricMovement ***volume_grid_movement,
                                        CFreeFormDefBox*** FFDBox,
                                        unsigned short val_iZone,
                                        unsigned short val_iInst) {


  bool dynamic = (config[val_iZone]->GetTime_Domain());

  /*--- Extract the adjoints of the conservative input variables and store them for the next iteration ---*/

  solver[val_iZone][val_iInst][MESH_0][ADJFEA_SOL]->ExtractAdjoint_Solution(geometry[val_iZone][val_iInst][MESH_0],
                                                                                      config[val_iZone]);

  solver[val_iZone][val_iInst][MESH_0][ADJFEA_SOL]->ExtractAdjoint_Variables(geometry[val_iZone][val_iInst][MESH_0],
                                                                                       config[val_iZone]);
  if (dynamic){
    integration[val_iZone][val_iInst][ADJFEA_SOL]->SetConvergence(false);
  }

}

void CDiscAdjFEAIteration::SetRecording(COutput *output,
                                             CIntegration ****integration,
                                             CGeometry ****geometry,
                                             CSolver *****solver,
                                             CNumerics ******numerics,
                                             CConfig **config,
                                             CSurfaceMovement **surface_movement,
                                             CVolumetricMovement ***grid_movement,
                                             CFreeFormDefBox*** FFDBox,
                                             unsigned short val_iZone,
                                             unsigned short val_iInst,
                                             unsigned short kind_recording)      {

  unsigned long InnerIter = config[ZONE_0]->GetInnerIter();
  unsigned long TimeIter = config[val_iZone]->GetTimeIter(), DirectTimeIter;
  bool dynamic = (config[val_iZone]->GetTime_Domain());

  DirectTimeIter = 0;
  if (dynamic){
    DirectTimeIter = SU2_TYPE::Int(config[val_iZone]->GetUnst_AdjointIter()) - SU2_TYPE::Int(TimeIter) - 1;
  }

  /*--- Reset the tape ---*/

  AD::Reset();

  /*--- We only need to reset the indices if the current recording is different from the recording we want to have ---*/

  if (CurrentRecording != kind_recording && (CurrentRecording != NONE) ){

    solver[val_iZone][val_iInst][MESH_0][ADJFEA_SOL]->SetRecording(geometry[val_iZone][val_iInst][MESH_0], config[val_iZone]);

    /*--- Clear indices of coupling variables ---*/

    SetDependencies(solver, geometry, numerics, config, val_iZone, val_iInst, ALL_VARIABLES);

    /*--- Run one iteration while tape is passive - this clears all indices ---*/

    fem_iteration->Iterate(output,integration,geometry,solver,numerics,
                                config,surface_movement,grid_movement,FFDBox,val_iZone, val_iInst);

  }

  /*--- Prepare for recording ---*/

  solver[val_iZone][val_iInst][MESH_0][ADJFEA_SOL]->SetRecording(geometry[val_iZone][val_iInst][MESH_0], config[val_iZone]);

  /*--- Start the recording of all operations ---*/

  AD::StartRecording();

  /*--- Register FEA variables ---*/

  RegisterInput(solver, geometry, config, val_iZone, val_iInst, kind_recording);

  /*--- Compute coupling or update the geometry ---*/

  SetDependencies(solver, geometry, numerics, config, val_iZone, val_iInst, kind_recording);

  /*--- Set the correct direct iteration number ---*/

  if (dynamic){
    config[val_iZone]->SetTimeIter(DirectTimeIter);
  }

  /*--- Run the direct iteration ---*/

  fem_iteration->Iterate(output,integration,geometry,solver,numerics,
                              config,surface_movement,grid_movement,FFDBox, val_iZone, val_iInst);

  config[val_iZone]->SetTimeIter(TimeIter);

  /*--- Register structural variables and objective function as output ---*/

  RegisterOutput(solver, geometry, config, val_iZone, val_iInst);

  /*--- Stop the recording ---*/

  AD::StopRecording();

  /*--- Set the recording status ---*/

  CurrentRecording = kind_recording;

  /* --- Reset the number of the internal iterations---*/

  config[ZONE_0]->SetInnerIter(InnerIter);

}


void CDiscAdjFEAIteration::SetRecording(CSolver *****solver,
                                        CGeometry ****geometry,
                                        CConfig **config,
                                        unsigned short val_iZone,
                                        unsigned short val_iInst,
                                        unsigned short kind_recording) {

  /*--- Prepare for recording by resetting the solution to the initial converged solution ---*/

  solver[val_iZone][val_iInst][MESH_0][ADJFEA_SOL]->SetRecording(geometry[val_iZone][val_iInst][MESH_0], config[val_iZone]);

}

void CDiscAdjFEAIteration::RegisterInput(CSolver *****solver, CGeometry ****geometry, CConfig **config, unsigned short iZone, unsigned short iInst, unsigned short kind_recording){

  if(kind_recording != MESH_COORDS) {

    /*--- Register structural displacements as input ---*/

    solver[iZone][iInst][MESH_0][ADJFEA_SOL]->RegisterSolution(geometry[iZone][iInst][MESH_0], config[iZone]);

    /*--- Register variables as input ---*/

    solver[iZone][iInst][MESH_0][ADJFEA_SOL]->RegisterVariables(geometry[iZone][iInst][MESH_0], config[iZone]);

    /*--- Both need to be registered regardless of kind_recording for structural shape derivatives to work properly.
          Otherwise, the code simply diverges as the FEM_CROSS_TERM_GEOMETRY breaks! (no idea why) for this term we register but do not extract! ---*/
  }
  else {
    /*--- Register topology optimization densities (note direct solver) ---*/

    solver[iZone][iInst][MESH_0][FEA_SOL]->RegisterVariables(geometry[iZone][iInst][MESH_0], config[iZone]);

    /*--- Register mesh coordinates for geometric sensitivities ---*/

    geometry[iZone][iInst][MESH_0]->RegisterCoordinates(config[iZone]);
  }
}

void CDiscAdjFEAIteration::SetDependencies(CSolver *****solver, CGeometry ****geometry, CNumerics ******numerics, CConfig **config,
                                           unsigned short iZone, unsigned short iInst, unsigned short kind_recording){

  auto dir_solver = solver[iZone][iInst][MESH_0][FEA_SOL];
  auto adj_solver = solver[iZone][iInst][MESH_0][ADJFEA_SOL];
  auto structural_geometry = geometry[iZone][iInst][MESH_0];
  auto structural_numerics = numerics[iZone][iInst][MESH_0][FEA_SOL];

  /*--- Some numerics are only instanciated under these conditions ---*/
  bool fsi = config[iZone]->GetFSI_Simulation();
  bool nonlinear = config[iZone]->GetGeometricConditions() == LARGE_DEFORMATIONS;
  bool de_effects = config[iZone]->GetDE_Effects() && nonlinear;
  bool element_based = dir_solver->IsElementBased() && nonlinear;

  for (unsigned short iProp = 0; iProp < config[iZone]->GetnElasticityMod(); iProp++){
      
    su2double E = adj_solver->GetVal_Young(iProp);
    su2double nu = adj_solver->GetVal_Poisson(iProp);
    su2double rho = adj_solver->GetVal_Rho(iProp);
    su2double rhoDL = adj_solver->GetVal_Rho_DL(iProp);

    /*--- Add dependencies for E and Nu ---*/

    structural_numerics[FEA_TERM]->SetMaterial_Properties(iProp, E, nu);

    /*--- Add dependencies for Rho and Rho_DL ---*/

    structural_numerics[FEA_TERM]->SetMaterial_Density(iProp, rho, rhoDL);

    /*--- Add dependencies for element-based simulations. ---*/

    if (element_based){

      /*--- Neo Hookean Compressible ---*/
      structural_numerics[MAT_NHCOMP]->SetMaterial_Properties(iProp, E, nu);
      structural_numerics[MAT_NHCOMP]->SetMaterial_Density(iProp, rho, rhoDL);

      /*--- Ideal DE ---*/
      structural_numerics[MAT_IDEALDE]->SetMaterial_Properties(iProp, E, nu);
      structural_numerics[MAT_IDEALDE]->SetMaterial_Density(iProp, rho, rhoDL);

      /*--- Knowles ---*/
      structural_numerics[MAT_KNOWLES]->SetMaterial_Properties(iProp, E, nu);
      structural_numerics[MAT_KNOWLES]->SetMaterial_Density(iProp, rho, rhoDL);
    }
  }

  if (de_effects){
    for (unsigned short iEField = 0; iEField < adj_solver->GetnEField(); iEField++){
      structural_numerics[FEA_TERM]->Set_ElectricField(iEField, adj_solver->GetVal_EField(iEField));
      structural_numerics[DE_TERM]->Set_ElectricField(iEField, adj_solver->GetVal_EField(iEField));
    }
  }

  /*--- Add dependencies for element-based simulations. ---*/

  switch (config[iZone]->GetDV_FEA()) {
    case YOUNG_MODULUS:
    case POISSON_RATIO:
    case DENSITY_VAL:
    case DEAD_WEIGHT:
    case ELECTRIC_FIELD:

      for (unsigned short iDV = 0; iDV < adj_solver->GetnDVFEA(); iDV++) {

        su2double dvfea = adj_solver->GetVal_DVFEA(iDV);

        structural_numerics[FEA_TERM]->Set_DV_Val(iDV, dvfea);

        if (de_effects)
          structural_numerics[DE_TERM]->Set_DV_Val(iDV, dvfea);

        if (element_based){
          structural_numerics[MAT_NHCOMP]->Set_DV_Val(iDV, dvfea);
          structural_numerics[MAT_IDEALDE]->Set_DV_Val(iDV, dvfea);
          structural_numerics[MAT_KNOWLES]->Set_DV_Val(iDV, dvfea);
        }
      }
    break;
  }

  /*--- FSI specific dependencies. ---*/
  if (fsi) {
    /*--- Set relation between solution and predicted displacements, which are the transferred ones. ---*/
    dir_solver->PredictStruct_Displacement(nullptr, config[iZone], solver[iZone][iInst]);
  }

  /*--- MPI dependencies. ---*/

  dir_solver->InitiateComms(structural_geometry, config[iZone], SOLUTION_FEA);
  dir_solver->CompleteComms(structural_geometry, config[iZone], SOLUTION_FEA);

  if (kind_recording == MESH_COORDS) {
    structural_geometry->InitiateComms(structural_geometry, config[iZone], COORDINATES);
    structural_geometry->CompleteComms(structural_geometry, config[iZone], COORDINATES);
  }

  /*--- Topology optimization dependencies. ---*/

  /*--- We only differentiate wrt to this variable in the adjoint secondary recording. ---*/
  if (config[iZone]->GetTopology_Optimization() && (kind_recording == MESH_COORDS)) {
    /*--- The filter may require the volumes of the elements. ---*/
    structural_geometry->SetElemVolume(config[iZone]);
    /// TODO: Ideally there would be a way to capture this dependency without the `static_cast`, but
    ///       making it a virtual method of CSolver does not feel "right" as its purpose could be confused.
    static_cast<CFEASolver*>(dir_solver)->FilterElementDensities(structural_geometry, config[iZone]);
  }

}

void CDiscAdjFEAIteration::RegisterOutput(CSolver *****solver, CGeometry ****geometry, CConfig **config, unsigned short iZone, unsigned short iInst){

  /*--- Register conservative variables as output of the iteration ---*/

  solver[iZone][iInst][MESH_0][ADJFEA_SOL]->RegisterOutput(geometry[iZone][iInst][MESH_0],config[iZone]);

}

void CDiscAdjFEAIteration::InitializeAdjoint(CSolver *****solver, CGeometry ****geometry, CConfig **config, unsigned short iZone, unsigned short iInst){

  /*--- Initialize the adjoint of the objective function (typically with 1.0) ---*/

  solver[iZone][iInst][MESH_0][ADJFEA_SOL]->SetAdj_ObjFunc(geometry[iZone][iInst][MESH_0], config[iZone]);

  /*--- Initialize the adjoints the conservative variables ---*/

  solver[iZone][iInst][MESH_0][ADJFEA_SOL]->SetAdjoint_Output(geometry[iZone][iInst][MESH_0], config[iZone]);

}


void CDiscAdjFEAIteration::InitializeAdjoint_CrossTerm(CSolver *****solver, CGeometry ****geometry, CConfig **config, unsigned short iZone, unsigned short iInst){

  /*--- Initialize the adjoint of the objective function (typically with 1.0) ---*/

  solver[iZone][iInst][MESH_0][ADJFEA_SOL]->SetAdj_ObjFunc(geometry[iZone][iInst][MESH_0], config[iZone]);

  /*--- Initialize the adjoints the conservative variables ---*/

  solver[iZone][iInst][MESH_0][ADJFEA_SOL]->SetAdjoint_Output(geometry[iZone][iInst][MESH_0], config[iZone]);

}

void CDiscAdjFEAIteration::Update(COutput *output,
                                  CIntegration ****integration,
                                  CGeometry ****geometry,
                                  CSolver *****solver,
                                  CNumerics ******numerics,
                                  CConfig **config,
                                  CSurfaceMovement **surface_movement,
                                  CVolumetricMovement ***grid_movement,
                                  CFreeFormDefBox*** FFDBox,
                                  unsigned short val_iZone,
                                  unsigned short val_iInst) { }

bool CDiscAdjFEAIteration::Monitor(COutput *output,
                                   CIntegration ****integration,
                                   CGeometry ****geometry,
                                   CSolver *****solver,
                                   CNumerics ******numerics,
                                   CConfig **config,
                                   CSurfaceMovement **surface_movement,
                                   CVolumetricMovement ***grid_movement,
                                   CFreeFormDefBox*** FFDBox,
                                   unsigned short val_iZone,
                                   unsigned short val_iInst) { 

  /*--- Write the convergence history (only screen output) ---*/

  output->SetHistory_Output(geometry[val_iZone][INST_0][MESH_0], 
                            solver[val_iZone][INST_0][MESH_0],
                            config[val_iZone], 
                            config[val_iZone]->GetTimeIter(), 
                            config[val_iZone]->GetOuterIter(),
                            config[val_iZone]->GetInnerIter());

  return output->GetConvergence();

}
void CDiscAdjFEAIteration::Postprocess(COutput *output,
    CIntegration ****integration,
    CGeometry ****geometry,
    CSolver *****solver,
    CNumerics ******numerics,
    CConfig **config,
    CSurfaceMovement **surface_movement,
    CVolumetricMovement ***grid_movement,
    CFreeFormDefBox*** FFDBox,
    unsigned short val_iZone,
    unsigned short val_iInst) {

  bool dynamic = (config[val_iZone]->GetTime_Domain());

  // TEMPORARY output only for standalone structural problems
  if ((!config[val_iZone]->GetFSI_Simulation()) && (rank == MASTER_NODE)){

    unsigned short iVar;

    bool de_effects = config[val_iZone]->GetDE_Effects();

    /*--- Header of the temporary output file ---*/
    ofstream myfile_res;
    myfile_res.open ("Results_Reverse_Adjoint.txt", ios::app);

    myfile_res.precision(15);

    myfile_res << config[val_iZone]->GetTimeIter() << "\t";

    switch (config[val_iZone]->GetKind_ObjFunc()){
    case REFERENCE_GEOMETRY:
      myfile_res << scientific << solver[val_iZone][val_iInst][MESH_0][FEA_SOL]->GetTotal_OFRefGeom() << "\t";
      break;
    case REFERENCE_NODE:
      myfile_res << scientific << solver[val_iZone][val_iInst][MESH_0][FEA_SOL]->GetTotal_OFRefNode() << "\t";
      break;
    case VOLUME_FRACTION:
    case TOPOL_DISCRETENESS:
      myfile_res << scientific << solver[val_iZone][val_iInst][MESH_0][FEA_SOL]->GetTotal_OFVolFrac() << "\t";
      break;
    case TOPOL_COMPLIANCE:
      myfile_res << scientific << solver[val_iZone][val_iInst][MESH_0][FEA_SOL]->GetTotal_OFCompliance() << "\t";
      break;
    }

    for (iVar = 0; iVar < config[val_iZone]->GetnElasticityMod(); iVar++)
      myfile_res << scientific << solver[val_iZone][val_iInst][MESH_0][ADJFEA_SOL]->GetTotal_Sens_E(iVar) << "\t";
    for (iVar = 0; iVar < config[val_iZone]->GetnPoissonRatio(); iVar++)
      myfile_res << scientific << solver[val_iZone][val_iInst][MESH_0][ADJFEA_SOL]->GetTotal_Sens_Nu(iVar) << "\t";
    if (dynamic){
      for (iVar = 0; iVar < config[val_iZone]->GetnMaterialDensity(); iVar++)
        myfile_res << scientific << solver[val_iZone][val_iInst][MESH_0][ADJFEA_SOL]->GetTotal_Sens_Rho(iVar) << "\t";
    }

    if (de_effects){
      for (iVar = 0; iVar < config[val_iZone]->GetnElectric_Field(); iVar++)
        myfile_res << scientific << solver[val_iZone][val_iInst][MESH_0][ADJFEA_SOL]->GetTotal_Sens_EField(iVar) << "\t";
    }

    for (iVar = 0; iVar < solver[val_iZone][val_iInst][MESH_0][ADJFEA_SOL]->GetnDVFEA(); iVar++){
      myfile_res << scientific << solver[val_iZone][val_iInst][MESH_0][ADJFEA_SOL]->GetTotal_Sens_DVFEA(iVar) << "\t";
    }

    myfile_res << endl;

    myfile_res.close();
  }

  // TEST: for implementation of python framework in standalone structural problems
  if ((!config[val_iZone]->GetFSI_Simulation()) && (rank == MASTER_NODE)){

    /*--- Header of the temporary output file ---*/
    ofstream myfile_res;
    bool outputDVFEA = false;

    switch (config[val_iZone]->GetDV_FEA()) {
    case YOUNG_MODULUS:
      myfile_res.open("grad_young.opt");
      outputDVFEA = true;
      break;
    case POISSON_RATIO:
      myfile_res.open("grad_poisson.opt");
      outputDVFEA = true;
      break;
    case DENSITY_VAL:
    case DEAD_WEIGHT:
      myfile_res.open("grad_density.opt");
      outputDVFEA = true;
      break;
    case ELECTRIC_FIELD:
      myfile_res.open("grad_efield.opt");
      outputDVFEA = true;
      break;
    default:
      outputDVFEA = false;
      break;
    }

    if (outputDVFEA){

      unsigned short iDV;
      unsigned short nDV = solver[val_iZone][val_iInst][MESH_0][ADJFEA_SOL]->GetnDVFEA();

      myfile_res << "INDEX" << "\t" << "GRAD" << endl;

      myfile_res.precision(15);

      for (iDV = 0; iDV < nDV; iDV++){
        myfile_res << iDV;
        myfile_res << "\t";
        myfile_res << scientific << solver[val_iZone][val_iInst][MESH_0][ADJFEA_SOL]->GetTotal_Sens_DVFEA(iDV);
        myfile_res << endl;
      }

      myfile_res.close();

    }

  }

}

CDiscAdjHeatIteration::CDiscAdjHeatIteration(CConfig *config) : CIteration(config) { }

CDiscAdjHeatIteration::~CDiscAdjHeatIteration(void) { }

void CDiscAdjHeatIteration::Preprocess(COutput *output,
                                           CIntegration ****integration,
                                           CGeometry ****geometry,
                                           CSolver *****solver,
                                           CNumerics ******numerics,
                                           CConfig **config,
                                           CSurfaceMovement **surface_movement,
                                           CVolumetricMovement ***grid_movement,
                                           CFreeFormDefBox*** FFDBox,
                                           unsigned short val_iZone,
                                           unsigned short val_iInst) {

  unsigned long iPoint;
  unsigned short TimeIter = config[val_iZone]->GetTimeIter();
  bool dual_time_1st = (config[val_iZone]->GetTime_Marching() == DT_STEPPING_1ST);
  bool dual_time_2nd = (config[val_iZone]->GetTime_Marching() == DT_STEPPING_2ND);
  bool dual_time = (dual_time_1st || dual_time_2nd);
  unsigned short iMesh;
  int Direct_Iter;

  /*--- For the unsteady adjoint, load direct solutions from restart files. ---*/

  if (config[val_iZone]->GetTime_Marching()) {

    Direct_Iter = SU2_TYPE::Int(config[val_iZone]->GetUnst_AdjointIter()) - SU2_TYPE::Int(TimeIter) - 2;

    /*--- For dual-time stepping we want to load the already converged solution at timestep n ---*/

    if (dual_time) {
      Direct_Iter += 1;
    }

    if (TimeIter == 0){

      if (dual_time_2nd) {

        /*--- Load solution at timestep n-2 ---*/

        LoadUnsteady_Solution(geometry, solver,config, val_iZone, val_iInst, Direct_Iter-2);

        /*--- Push solution back to correct array ---*/

        for (iMesh=0; iMesh<=config[val_iZone]->GetnMGLevels();iMesh++) {
          solver[val_iZone][val_iInst][iMesh][HEAT_SOL]->GetNodes()->Set_Solution_time_n();
          solver[val_iZone][val_iInst][iMesh][HEAT_SOL]->GetNodes()->Set_Solution_time_n1();
        }
      }
      if (dual_time) {

        /*--- Load solution at timestep n-1 ---*/

        LoadUnsteady_Solution(geometry, solver,config, val_iZone, val_iInst, Direct_Iter-1);

        /*--- Push solution back to correct array ---*/

        for (iMesh=0; iMesh<=config[val_iZone]->GetnMGLevels();iMesh++) {
          solver[val_iZone][val_iInst][iMesh][HEAT_SOL]->GetNodes()->Set_Solution_time_n();
        }
      }

      /*--- Load solution timestep n ---*/

      LoadUnsteady_Solution(geometry, solver,config, val_iZone, val_iInst, Direct_Iter);

    }


    if ((TimeIter > 0) && dual_time){

      /*--- Load solution timestep n - 2 ---*/

      LoadUnsteady_Solution(geometry, solver,config, val_iZone, val_iInst, Direct_Iter - 2);

      /*--- Temporarily store the loaded solution in the Solution_Old array ---*/

      for (iMesh=0; iMesh<=config[val_iZone]->GetnMGLevels();iMesh++)
        solver[val_iZone][val_iInst][iMesh][HEAT_SOL]->GetNodes()->Set_OldSolution();

      /*--- Set Solution at timestep n to solution at n-1 ---*/

      for (iMesh=0; iMesh<=config[val_iZone]->GetnMGLevels();iMesh++) {
        for(iPoint=0; iPoint<geometry[val_iZone][val_iInst][iMesh]->GetnPoint();iPoint++) {

          solver[val_iZone][val_iInst][iMesh][HEAT_SOL]->GetNodes()->SetSolution(iPoint, solver[val_iZone][val_iInst][iMesh][HEAT_SOL]->GetNodes()->GetSolution_time_n(iPoint));
        }
      }
      if (dual_time_1st){
      /*--- Set Solution at timestep n-1 to the previously loaded solution ---*/
        for (iMesh=0; iMesh<=config[val_iZone]->GetnMGLevels();iMesh++) {
          for(iPoint=0; iPoint<geometry[val_iZone][val_iInst][iMesh]->GetnPoint();iPoint++) {

            solver[val_iZone][val_iInst][iMesh][HEAT_SOL]->GetNodes()->Set_Solution_time_n(iPoint, solver[val_iZone][val_iInst][iMesh][HEAT_SOL]->GetNodes()->GetSolution_time_n1(iPoint));
          }
        }
      }
      if (dual_time_2nd){
        /*--- Set Solution at timestep n-1 to solution at n-2 ---*/
        for (iMesh=0; iMesh<=config[val_iZone]->GetnMGLevels();iMesh++) {
          for(iPoint=0; iPoint<geometry[val_iZone][val_iInst][iMesh]->GetnPoint();iPoint++) {

            solver[val_iZone][val_iInst][iMesh][HEAT_SOL]->GetNodes()->Set_Solution_time_n(iPoint, solver[val_iZone][val_iInst][iMesh][HEAT_SOL]->GetNodes()->GetSolution_time_n1(iPoint));
          }
        }
        /*--- Set Solution at timestep n-2 to the previously loaded solution ---*/
        for (iMesh=0; iMesh<=config[val_iZone]->GetnMGLevels();iMesh++) {
          for(iPoint=0; iPoint<geometry[val_iZone][val_iInst][iMesh]->GetnPoint();iPoint++) {

            solver[val_iZone][val_iInst][iMesh][HEAT_SOL]->GetNodes()->Set_Solution_time_n1(iPoint, solver[val_iZone][val_iInst][iMesh][HEAT_SOL]->GetNodes()->GetSolution_Old(iPoint));
          }
        }
      }
    }
  }

  /*--- Store flow solution also in the adjoint solver in order to be able to reset it later ---*/

  if (TimeIter == 0 || dual_time) {
    for (iPoint = 0; iPoint < geometry[val_iZone][val_iInst][MESH_0]->GetnPoint(); iPoint++) {
      solver[val_iZone][val_iInst][MESH_0][ADJHEAT_SOL]->GetNodes()->SetSolution_Direct(iPoint, solver[val_iZone][val_iInst][MESH_0][HEAT_SOL]->GetNodes()->GetSolution(iPoint));
    }
  }

  solver[val_iZone][val_iInst][MESH_0][ADJHEAT_SOL]->Preprocessing(geometry[val_iZone][val_iInst][MESH_0],
                                                                             solver[val_iZone][val_iInst][MESH_0],
                                                                             config[val_iZone],
                                                                             MESH_0, 0, RUNTIME_ADJHEAT_SYS, false);
}



void CDiscAdjHeatIteration::LoadUnsteady_Solution(CGeometry ****geometry,
                                           CSolver *****solver,
                                           CConfig **config,
                                           unsigned short val_iZone,
                                           unsigned short val_iInst,
                                           int val_DirectIter) {
  unsigned short iMesh;

  if (val_DirectIter >= 0) {
    if (rank == MASTER_NODE && val_iZone == ZONE_0)
      cout << " Loading heat solution from direct iteration " << val_DirectIter  << "." << endl;

    solver[val_iZone][val_iInst][MESH_0][HEAT_SOL]->LoadRestart(geometry[val_iZone][val_iInst],
                                                                          solver[val_iZone][val_iInst],
                                                                          config[val_iZone],
                                                                          val_DirectIter, false);
  }

  else {
    /*--- If there is no solution file we set the freestream condition ---*/
    if (rank == MASTER_NODE && val_iZone == ZONE_0)
      cout << " Setting freestream conditions at direct iteration " << val_DirectIter << "." << endl;
    for (iMesh=0; iMesh<=config[val_iZone]->GetnMGLevels();iMesh++) {

      solver[val_iZone][val_iInst][iMesh][HEAT_SOL]->SetFreeStream_Solution(config[val_iZone]);
      solver[val_iZone][val_iInst][iMesh][HEAT_SOL]->Postprocessing(geometry[val_iZone][val_iInst][iMesh],
                                                                              solver[val_iZone][val_iInst][iMesh],
                                                                              config[val_iZone],
                                                                              iMesh);
    }
  }
}


void CDiscAdjHeatIteration::Iterate(COutput *output,
                                        CIntegration ****integration,
                                        CGeometry ****geometry,
                                        CSolver *****solver,
                                        CNumerics ******numerics,
                                        CConfig **config,
                                        CSurfaceMovement **surface_movement,
                                        CVolumetricMovement ***volume_grid_movement,
                                        CFreeFormDefBox*** FFDBox,
                                        unsigned short val_iZone,
                                        unsigned short val_iInst) {


  solver[val_iZone][val_iInst][MESH_0][ADJHEAT_SOL]->ExtractAdjoint_Solution(geometry[val_iZone][val_iInst][MESH_0],
                                                                                       config[val_iZone]);
}

void CDiscAdjHeatIteration::InitializeAdjoint(CSolver *****solver,
                                              CGeometry ****geometry,
                                              CConfig **config,
                                              unsigned short iZone, unsigned short iInst){

  /*--- Initialize the adjoints the conservative variables ---*/

  solver[iZone][iInst][MESH_0][ADJHEAT_SOL]->SetAdjoint_Output(geometry[iZone][iInst][MESH_0],
                                                                         config[iZone]);
}


void CDiscAdjHeatIteration::RegisterInput(CSolver *****solver,
                                          CGeometry ****geometry,
                                          CConfig **config,
                                          unsigned short iZone, unsigned short iInst,
                                          unsigned short kind_recording){

  if (kind_recording == FLOW_CONS_VARS || kind_recording == COMBINED){

    /*--- Register flow and turbulent variables as input ---*/

    solver[iZone][iInst][MESH_0][ADJHEAT_SOL]->RegisterSolution(geometry[iZone][iInst][MESH_0], config[iZone]);

    solver[iZone][iInst][MESH_0][ADJHEAT_SOL]->RegisterVariables(geometry[iZone][iInst][MESH_0], config[iZone]);

  }
  if (kind_recording == MESH_COORDS){

    /*--- Register node coordinates as input ---*/

    geometry[iZone][iInst][MESH_0]->RegisterCoordinates(config[iZone]);

  }
}

void CDiscAdjHeatIteration::SetDependencies(CSolver *****solver,
                                            CGeometry ****geometry,
                                            CNumerics ******numerics,
                                            CConfig **config,
                                            unsigned short iZone, unsigned short iInst,
                                            unsigned short kind_recording){

  if ((kind_recording == MESH_COORDS) || (kind_recording == NONE)  ||
      (kind_recording == GEOMETRY_CROSS_TERM) || (kind_recording == ALL_VARIABLES)){

    /*--- Update geometry to get the influence on other geometry variables (normals, volume etc) ---*/

    geometry[iZone][iInst][MESH_0]->UpdateGeometry(geometry[iZone][iInst], config[iZone]);

  }

  solver[iZone][iInst][MESH_0][HEAT_SOL]->Set_Heatflux_Areas(geometry[iZone][iInst][MESH_0], config[iZone]);
  solver[iZone][iInst][MESH_0][HEAT_SOL]->Preprocessing(geometry[iZone][iInst][MESH_0], solver[iZone][iInst][MESH_0],
                                                                  config[iZone], MESH_0, NO_RK_ITER, RUNTIME_HEAT_SYS, true);
  solver[iZone][iInst][MESH_0][HEAT_SOL]->Postprocessing(geometry[iZone][iInst][MESH_0], solver[iZone][iInst][MESH_0],
                                                                   config[iZone], MESH_0);  
  solver[iZone][iInst][MESH_0][HEAT_SOL]->InitiateComms(geometry[iZone][iInst][MESH_0], config[iZone], SOLUTION);
  solver[iZone][iInst][MESH_0][HEAT_SOL]->CompleteComms(geometry[iZone][iInst][MESH_0], config[iZone], SOLUTION);
  
}

void CDiscAdjHeatIteration::RegisterOutput(CSolver *****solver,
                                           CGeometry ****geometry,
                                           CConfig **config, COutput* output,
                                           unsigned short iZone, unsigned short iInst){

  solver[iZone][iInst][MESH_0][ADJHEAT_SOL]->RegisterOutput(geometry[iZone][iInst][MESH_0], config[iZone]);

  geometry[iZone][iInst][MESH_0]->RegisterOutput_Coordinates(config[iZone]);
}

void CDiscAdjHeatIteration::Update(COutput *output,
                                       CIntegration ****integration,
                                       CGeometry ****geometry,
                                       CSolver *****solver,
                                       CNumerics ******numerics,
                                       CConfig **config,
                                       CSurfaceMovement **surface_movement,
                                       CVolumetricMovement ***grid_movement,
                                       CFreeFormDefBox*** FFDBox,
                                       unsigned short val_iZone, unsigned short val_iInst)      {

  unsigned short iMesh;

  /*--- Dual time stepping strategy ---*/

  if ((config[val_iZone]->GetTime_Marching() == DT_STEPPING_1ST) ||
      (config[val_iZone]->GetTime_Marching() == DT_STEPPING_2ND)) {

    for (iMesh = 0; iMesh <= config[val_iZone]->GetnMGLevels(); iMesh++) {
      integration[val_iZone][val_iInst][ADJHEAT_SOL]->SetConvergence(false);
    }
  }
}

bool CDiscAdjHeatIteration::Monitor(COutput *output,
                                    CIntegration ****integration,
                                    CGeometry ****geometry,
                                    CSolver *****solver,
                                    CNumerics ******numerics,
                                    CConfig **config,
                                    CSurfaceMovement **surface_movement,
                                    CVolumetricMovement ***grid_movement,
                                    CFreeFormDefBox*** FFDBox,
                                    unsigned short val_iZone,
                                    unsigned short val_iInst) {

  output->SetHistory_Output(geometry[val_iZone][INST_0][MESH_0], 
                            solver[val_iZone][INST_0][MESH_0],
                            config[val_iZone], 
                            config[val_iZone]->GetTimeIter(), 
                            config[val_iZone]->GetOuterIter(),
                            config[val_iZone]->GetInnerIter());

  return output->GetConvergence();
}

void  CDiscAdjHeatIteration::Output(COutput *output,
                                    CGeometry ****geometry,
                                    CSolver *****solver,
                                    CConfig **config,
                                    unsigned long InnerIter,
                                    bool StopCalc,
                                    unsigned short val_iZone,
                                    unsigned short val_iInst) { }

void CDiscAdjHeatIteration::Postprocess(COutput *output,
                                         CIntegration ****integration,
                                         CGeometry ****geometry,
                                         CSolver *****solver,
                                         CNumerics ******numerics,
                                         CConfig **config,
                                         CSurfaceMovement **surface_movement,
                                         CVolumetricMovement ***grid_movement,
                                         CFreeFormDefBox*** FFDBox,
                                         unsigned short val_iZone, unsigned short val_iInst) { }<|MERGE_RESOLUTION|>--- conflicted
+++ resolved
@@ -1022,7 +1022,30 @@
   
 }
 
-<<<<<<< HEAD
+bool CFluidIteration::MonitorFixed_CL(COutput *output, CGeometry *geometry, CSolver **solver, CConfig *config) {
+
+  CSolver* flow_solver= solver[FLOW_SOL];
+
+  bool fixed_cl_convergence = flow_solver->FixedCL_Convergence(config, output->GetConvergence());
+
+  /* --- If Fixed CL mode has ended and Finite Differencing has started: --- */
+
+  if (flow_solver->GetStart_AoA_FD() && flow_solver->GetIter_Update_AoA() == config->GetInnerIter()){
+    
+    /* --- Print convergence history and volume files since fixed CL mode has converged--- */
+    if (rank == MASTER_NODE) output->PrintConvergenceSummary();
+    
+    output->SetResult_Files(geometry, config, solver, 
+                            config->GetInnerIter(), true);
+
+    /* --- Set finite difference mode in config (disables output) --- */
+    config->SetFinite_Difference_Mode(true);
+  }
+
+  /* --- Set convergence based on fixed CL convergence  --- */
+  return fixed_cl_convergence;
+}
+
 CPBFluidIteration::CPBFluidIteration(CConfig *config) : CIteration(config) { }
 CPBFluidIteration::~CPBFluidIteration(void) { }
 
@@ -1237,31 +1260,6 @@
                                     unsigned short val_iZone,
                                     unsigned short val_iInst) { }
 
-=======
-bool CFluidIteration::MonitorFixed_CL(COutput *output, CGeometry *geometry, CSolver **solver, CConfig *config) {
-
-  CSolver* flow_solver= solver[FLOW_SOL];
-
-  bool fixed_cl_convergence = flow_solver->FixedCL_Convergence(config, output->GetConvergence());
-
-  /* --- If Fixed CL mode has ended and Finite Differencing has started: --- */
-
-  if (flow_solver->GetStart_AoA_FD() && flow_solver->GetIter_Update_AoA() == config->GetInnerIter()){
-    
-    /* --- Print convergence history and volume files since fixed CL mode has converged--- */
-    if (rank == MASTER_NODE) output->PrintConvergenceSummary();
-    
-    output->SetResult_Files(geometry, config, solver, 
-                            config->GetInnerIter(), true);
-
-    /* --- Set finite difference mode in config (disables output) --- */
-    config->SetFinite_Difference_Mode(true);
-  }
-
-  /* --- Set convergence based on fixed CL convergence  --- */
-  return fixed_cl_convergence;
-}
->>>>>>> d93803a6
 
 CTurboIteration::CTurboIteration(CConfig *config) : CFluidIteration(config) { }
 CTurboIteration::~CTurboIteration(void) { }
@@ -1495,12 +1493,6 @@
                              CFreeFormDefBox*** FFDBox,
                              unsigned short val_iZone,
                              unsigned short val_iInst) {
-<<<<<<< HEAD
-  /*--- Boolean to determine if we are running a steady or unsteady case ---*/
-  bool steady = (config[val_iZone]->GetUnsteady_Simulation() == STEADY);
-  bool unsteady = ((config[val_iZone]->GetUnsteady_Simulation() == DT_STEPPING_1ST) || (config[val_iZone]->GetUnsteady_Simulation() == DT_STEPPING_2ND));
-=======
->>>>>>> d93803a6
 
   unsigned short Inner_Iter, nInner_Iter = config[val_iZone]->GetnInner_Iter();
   bool StopCalc = false;
