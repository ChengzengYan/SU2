--- conflicted
+++ resolved
@@ -73,13 +73,8 @@
 
   nZone = CConfig::GetnZone(config->GetMesh_FileName(), config->GetMesh_FileFormat(), config);
   nDim  = CConfig::GetnDim(config->GetMesh_FileName(), config->GetMesh_FileFormat());
-<<<<<<< HEAD
-
-  fsi = config->GetFSI_Simulation();
-=======
   fsi   = config->GetFSI_Simulation();
   turbo = config->GetBoolTurbomachinery();
->>>>>>> 64db3204
 
   /*--- First, given the basic information about the number of zones and the
    solver types from the config, instantiate the appropriate driver for the problem
