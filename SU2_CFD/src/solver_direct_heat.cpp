--- conflicted
+++ resolved
@@ -695,12 +695,12 @@
   }
 
   Heat_Flux = new su2double[nMarker];
-  Temperature = new su2double[nMarker];
+  AvgTemperature = new su2double[nMarker];
   Surface_Areas = new su2double[config->GetnMarker_HeatFlux()];
 
   for(iMarker = 0; iMarker < nMarker; iMarker++) {
     Heat_Flux[iMarker] = 0.0;
-    Temperature[iMarker] = 0.0;
+    AvgTemperature[iMarker] = 0.0;
   }
   for(iMarker = 0; iMarker < config->GetnMarker_HeatFlux(); iMarker++) {
     Surface_Areas[iMarker] = 0.0;
@@ -1390,13 +1390,10 @@
                || (config->GetKind_Solver() == DISC_ADJ_RANS));
 
   Prandtl_Lam = config->GetPrandtl_Lam();
-<<<<<<< HEAD
-  Prandtl_Turb = config->GetPrandtl_Turb();
+//  Prandtl_Turb = config->GetPrandtl_Turb();
   laminar_viscosity = config->GetMu_ConstantND();
-=======
   //Prandtl_Turb = config->GetPrandtl_Turb();
-  laminar_viscosity = config->GetViscosity_FreeStreamND();
->>>>>>> 5e170f46
+  //laminar_viscosity = config->GetViscosity_FreeStreamND(); // TDE check for consistency for CHT
 
   string Marker_Tag = config->GetMarker_All_TagBound(val_marker);
 
@@ -1530,13 +1527,10 @@
   su2double *Coord_i, *Coord_j, Area, dist_ij, laminar_viscosity, thermal_diffusivity, Twall, dTdn, Prandtl_Lam;
   //su2double Prandtl_Turb;
   Prandtl_Lam = config->GetPrandtl_Lam();
-<<<<<<< HEAD
-  Prandtl_Turb = config->GetPrandtl_Turb();
+//  Prandtl_Turb = config->GetPrandtl_Turb();
   laminar_viscosity = config->GetMu_ConstantND();
-=======
-  //Prandtl_Turb = config->GetPrandtl_Turb();
-  laminar_viscosity = config->GetViscosity_FreeStreamND();
->>>>>>> 5e170f46
+  //laminar_viscosity = config->GetViscosity_FreeStreamND(); //TDE check for consistency with CHT
+
   Twall = config->GetTemperature_FreeStreamND();
 
   for (iVertex = 0; iVertex < geometry->nVertex[val_marker]; iVertex++) {
@@ -1803,24 +1797,18 @@
                || (config->GetKind_Solver() == DISC_ADJ_RANS));
 
 #ifdef HAVE_MPI
-<<<<<<< HEAD
   su2double MyAllBound_HeatFlux, MyAllBound_AvgTemperature;
-=======
-  su2double MyAllBound_HeatFlux, MyAllBound_Temperature, *MyHeatFlux;
-  MyHeatFlux = new su2double[nMarker];
-
->>>>>>> 5e170f46
 #endif
 
   cp_fluid = config->GetSpecific_Heat_Cp();
   rho_cp_solid = config->GetSpecific_Heat_Cp_Solid()*config->GetDensity_Solid();
 
   AllBound_HeatFlux = 0.0;
-  AllBound_Temperature = 0.0;
+  AllBound_AvgTemperature = 0.0;
 
   for ( iMarker = 0; iMarker < nMarker; iMarker++ ) {
 
-    Temperature[iMarker] = 0.0;
+    AvgTemperature[iMarker] = 0.0;
 
     Boundary = config->GetMarker_All_KindBC(iMarker);
     Marker_Tag = config->GetMarker_All_TagBound(iMarker);
@@ -1903,7 +1891,7 @@
           /*--- We do only aim to compute averaged temperatures on the (interesting) heat flux walls ---*/
           if ( Boundary == HEAT_FLUX ) {
 
-            Temperature[iMarker] += Twall*config->GetTemperature_Ref()*Area;
+            AvgTemperature[iMarker] += Twall*config->GetTemperature_Ref()*Area;
           }
 
         }
@@ -1913,31 +1901,22 @@
     if (Monitoring == YES) {
 
     AllBound_HeatFlux += Heat_Flux[iMarker];
-    AllBound_Temperature += Temperature[iMarker];
+    AllBound_AvgTemperature += AvgTemperature[iMarker];
     }
   }
 
 #ifdef HAVE_MPI
   MyAllBound_HeatFlux = AllBound_HeatFlux;
-<<<<<<< HEAD
   MyAllBound_AvgTemperature = AllBound_AvgTemperature;
   SU2_MPI::Allreduce(&MyAllBound_HeatFlux, &AllBound_HeatFlux, 1, MPI_DOUBLE, MPI_SUM, MPI_COMM_WORLD);
   SU2_MPI::Allreduce(&MyAllBound_AvgTemperature, &AllBound_AvgTemperature, 1, MPI_DOUBLE, MPI_SUM, MPI_COMM_WORLD);
-=======
-  MyAllBound_Temperature = AllBound_Temperature;
-  SU2_MPI::Allreduce(MyHeatFlux, Heat_Flux, nMarker, MPI_DOUBLE, MPI_SUM, MPI_COMM_WORLD);
-  SU2_MPI::Allreduce(&MyAllBound_HeatFlux, &AllBound_HeatFlux, 1, MPI_DOUBLE, MPI_SUM, MPI_COMM_WORLD);
-  SU2_MPI::Allreduce(&MyAllBound_Temperature, &AllBound_Temperature, 1, MPI_DOUBLE, MPI_SUM, MPI_COMM_WORLD);
-
-  delete[] MyHeatFlux;
->>>>>>> 5e170f46
 #endif
 
   if (Total_HeatFlux_Areas_Monitor != 0.0) {
-    Total_Temperature = AllBound_Temperature/Total_HeatFlux_Areas_Monitor;
+    Total_AvgTemperature = AllBound_AvgTemperature/Total_HeatFlux_Areas_Monitor;
   }
   else {
-    Total_Temperature = 0.0;
+    Total_AvgTemperature = 0.0;
   }
 
 
@@ -1949,12 +1928,7 @@
 
   unsigned short iDim, iMarker;
   unsigned long iEdge, iVertex, iPoint = 0, jPoint = 0;
-<<<<<<< HEAD
   su2double *Normal, Area, Vol, laminar_viscosity, eddy_viscosity, thermal_diffusivity, Prandtl_Lam, Prandtl_Turb, Mean_ProjVel, Mean_BetaInc2, Mean_DensityInc, Mean_SoundSpeed, Lambda;
-=======
-  su2double *Normal, Area, Vol, laminar_viscosity, eddy_viscosity, thermal_diffusivity, Prandtl_Lam, Prandtl_Turb,
-      Mean_ProjVel, Mean_BetaInc2, Mean_DensityInc, Mean_SoundSpeed, Lambda;
->>>>>>> 5e170f46
   su2double Global_Delta_Time, Local_Delta_Time = 0.0, Local_Delta_Time_Inv, Local_Delta_Time_Visc, CFL_Reduction, K_v = 0.25;
   bool flow = ((config->GetKind_Solver() == NAVIER_STOKES)
                || (config->GetKind_Solver() == RANS)
