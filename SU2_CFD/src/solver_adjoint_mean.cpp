--- conflicted
+++ resolved
@@ -1612,17 +1612,9 @@
   
   /*--- The value of the solution for the first iteration of the dual time ---*/
   for (iMesh = 0; iMesh <= config->GetnMGLevels(); iMesh++) {
-<<<<<<< HEAD
-    if ((ExtIter == 0) && (dual_time)) {
-    solver_container[iMesh][ADJFLOW_SOL]->node->Set_Solution_time_n();
-    solver_container[iMesh][ADJFLOW_SOL]->node->Set_Solution_time_n1();
-=======
-    for (iPoint = 0; iPoint < geometry[iMesh]->GetnPoint(); iPoint++) {
-      if ((TimeIter == 0) && (dual_time)) {
-        solver_container[iMesh][ADJFLOW_SOL]->node[iPoint]->Set_Solution_time_n();
-        solver_container[iMesh][ADJFLOW_SOL]->node[iPoint]->Set_Solution_time_n1();
-      }
->>>>>>> 08ee4a70
+    if ((TimeIter == 0) && (dual_time)) {
+      solver_container[iMesh][ADJFLOW_SOL]->node->Set_Solution_time_n();
+      solver_container[iMesh][ADJFLOW_SOL]->node->Set_Solution_time_n1();
     }
   }
   
