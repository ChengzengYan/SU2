/*!
 * \file output_flow_comp.cpp
 * \brief Main subroutines for compressible flow output
 * \author R. Sanchez
 * \version 7.0.1 "Blackbird"
 *
 * SU2 Project Website: https://su2code.github.io
 *
 * The SU2 Project is maintained by the SU2 Foundation
 * (http://su2foundation.org)
 *
 * Copyright 2012-2019, SU2 Contributors (cf. AUTHORS.md)
 *
 * SU2 is free software; you can redistribute it and/or
 * modify it under the terms of the GNU Lesser General Public
 * License as published by the Free Software Foundation; either
 * version 2.1 of the License, or (at your option) any later version.
 *
 * SU2 is distributed in the hope that it will be useful,
 * but WITHOUT ANY WARRANTY; without even the implied warranty of
 * MERCHANTABILITY or FITNESS FOR A PARTICULAR PURPOSE. See the GNU
 * Lesser General Public License for more details.
 *
 * You should have received a copy of the GNU Lesser General Public
 * License along with SU2. If not, see <http://www.gnu.org/licenses/>.
 */


#include "../../include/output/CFlowCompOutput.hpp"

#include "../../../Common/include/geometry/CGeometry.hpp"
#include "../../include/solvers/CSolver.hpp"

CFlowCompOutput::CFlowCompOutput(CConfig *config, unsigned short nDim) : CFlowOutput(config, nDim, false) {

  turb_model = config->GetKind_Turb_Model();
  lastInnerIter = curInnerIter;
  gridMovement = config->GetGrid_Movement();

  /*--- Set the default history fields if nothing is set in the config file ---*/

  if (nRequestedHistoryFields == 0){
    requestedHistoryFields.emplace_back("ITER");
    requestedHistoryFields.emplace_back("RMS_RES");
    nRequestedHistoryFields = requestedHistoryFields.size();
  }
  if (nRequestedScreenFields == 0){
    if (config->GetTime_Domain()) requestedScreenFields.emplace_back("TIME_ITER");
    if (multiZone) requestedScreenFields.emplace_back("OUTER_ITER");
    requestedScreenFields.emplace_back("INNER_ITER");
    requestedScreenFields.emplace_back("RMS_DENSITY");
    requestedScreenFields.emplace_back("RMS_MOMENTUM-X");
    requestedScreenFields.emplace_back("RMS_MOMENTUM-Y");
    requestedScreenFields.emplace_back("RMS_ENERGY");
    nRequestedScreenFields = requestedScreenFields.size();
  }
  if (nRequestedVolumeFields == 0){
    requestedVolumeFields.emplace_back("COORDINATES");
    requestedVolumeFields.emplace_back("SOLUTION");
    requestedVolumeFields.emplace_back("PRIMITIVE");
    nRequestedVolumeFields = requestedVolumeFields.size();
  }

  stringstream ss;
  ss << "Zone " << config->GetiZone() << " (Comp. Fluid)";
  multiZoneHeaderString = ss.str();

  /*--- Set the volume filename --- */

  volumeFilename = config->GetVolume_FileName();

  /*--- Set the surface filename --- */

  surfaceFilename = config->GetSurfCoeff_FileName();

  /*--- Set the restart filename --- */

  restartFilename = config->GetRestart_FileName();


  /*--- Set the default convergence field --- */

  if (convFields.empty() ) convFields.emplace_back("RMS_DENSITY");

  if (config->GetFixed_CL_Mode()) {
    bool found = false;
    for (unsigned short iField = 0; iField < convFields.size(); iField++)
      if (convFields[iField] == "LIFT") found = true;
    if (!found) {
      if (rank == MASTER_NODE)
        cout<<"  Fixed CL: Adding LIFT as Convergence Field to ensure convergence to target CL"<<endl;
      convFields.emplace_back("LIFT");
      newFunc.resize(convFields.size());
      oldFunc.resize(convFields.size());
      cauchySerie.resize(convFields.size(), vector<su2double>(nCauchy_Elems, 0.0));
    }
  }
}

CFlowCompOutput::~CFlowCompOutput(void) {}



void CFlowCompOutput::SetHistoryOutputFields(CConfig *config){


  /// BEGIN_GROUP: RMS_RES, DESCRIPTION: The root-mean-square residuals of the SOLUTION variables.
  /// DESCRIPTION: Root-mean square residual of the density.
  AddHistoryOutput("RMS_DENSITY",    "rms[Rho]",  ScreenOutputFormat::FIXED, "RMS_RES", "Root-mean square residual of the density.", HistoryFieldType::RESIDUAL);
  /// DESCRIPTION: Root-mean square residual of the momentum x-component.
  AddHistoryOutput("RMS_MOMENTUM-X", "rms[RhoU]", ScreenOutputFormat::FIXED, "RMS_RES", "Root-mean square residual of the momentum x-component.", HistoryFieldType::RESIDUAL);
  /// DESCRIPTION: Root-mean square residual of the momentum y-component.
  AddHistoryOutput("RMS_MOMENTUM-Y", "rms[RhoV]", ScreenOutputFormat::FIXED, "RMS_RES", "Root-mean square residual of the momentum y-component.", HistoryFieldType::RESIDUAL);
  /// DESCRIPTION: Root-mean square residual of the momentum z-component.
  if (nDim == 3) AddHistoryOutput("RMS_MOMENTUM-Z", "rms[RhoW]", ScreenOutputFormat::FIXED, "RMS_RES", "Root-mean square residual of the momentum z-component.", HistoryFieldType::RESIDUAL);
  /// DESCRIPTION: Root-mean square residual of the energy.
  AddHistoryOutput("RMS_ENERGY",     "rms[RhoE]", ScreenOutputFormat::FIXED, "RMS_RES", "Root-mean square residual of the energy.", HistoryFieldType::RESIDUAL);

  switch(turb_model){
  case SA: case SA_NEG: case SA_E: case SA_COMP: case SA_E_COMP:
    /// DESCRIPTION: Root-mean square residual of nu tilde (SA model).
    AddHistoryOutput("RMS_NU_TILDE", "rms[nu]", ScreenOutputFormat::FIXED, "RMS_RES", "Root-mean square residual of nu tilde (SA model).", HistoryFieldType::RESIDUAL);
    break;
  case SST: case SST_SUST:
    /// DESCRIPTION: Root-mean square residual of kinetic energy (SST model).
    AddHistoryOutput("RMS_TKE", "rms[k]",  ScreenOutputFormat::FIXED, "RMS_RES", "Root-mean square residual of kinetic energy (SST model).", HistoryFieldType::RESIDUAL);
    /// DESCRIPTION: Root-mean square residual of the dissipation (SST model).
    AddHistoryOutput("RMS_DISSIPATION", "rms[w]",  ScreenOutputFormat::FIXED, "RMS_RES", "Root-mean square residual of dissipation (SST model).", HistoryFieldType::RESIDUAL);
    break;
  default: break;
  }
  /// END_GROUP

  /// BEGIN_GROUP: MAX_RES, DESCRIPTION: The maximum residuals of the SOLUTION variables.
  /// DESCRIPTION: Maximum residual of the density.
  AddHistoryOutput("MAX_DENSITY",    "max[Rho]",  ScreenOutputFormat::FIXED,   "MAX_RES", "Maximum square residual of the density.", HistoryFieldType::RESIDUAL);
  /// DESCRIPTION: Maximum residual of the momentum x-component.
  AddHistoryOutput("MAX_MOMENTUM-X", "max[RhoU]", ScreenOutputFormat::FIXED,   "MAX_RES", "Maximum square residual of the momentum x-component.", HistoryFieldType::RESIDUAL);
  /// DESCRIPTION: Maximum residual of the momentum y-component.
  AddHistoryOutput("MAX_MOMENTUM-Y", "max[RhoV]", ScreenOutputFormat::FIXED,   "MAX_RES", "Maximum square residual of the momentum y-component.", HistoryFieldType::RESIDUAL);
  /// DESCRIPTION: Maximum residual of the momentum z-component.
  if (nDim == 3) AddHistoryOutput("MAX_MOMENTUM-Z", "max[RhoW]", ScreenOutputFormat::FIXED,"MAX_RES", "Maximum residual of the z-component.", HistoryFieldType::RESIDUAL);
  /// DESCRIPTION: Maximum residual of the energy.
  AddHistoryOutput("MAX_ENERGY",     "max[RhoE]", ScreenOutputFormat::FIXED,   "MAX_RES", "Maximum residual of the energy.", HistoryFieldType::RESIDUAL);

  switch(turb_model){
  case SA: case SA_NEG: case SA_E: case SA_COMP: case SA_E_COMP:
    /// DESCRIPTION: Maximum residual of nu tilde (SA model).
    AddHistoryOutput("MAX_NU_TILDE",       "max[nu]", ScreenOutputFormat::FIXED, "MAX_RES", "Maximum residual of nu tilde (SA model).", HistoryFieldType::RESIDUAL);
    break;
  case SST: case SST_SUST:
    /// DESCRIPTION: Maximum residual of kinetic energy (SST model).
    AddHistoryOutput("MAX_TKE", "max[k]",  ScreenOutputFormat::FIXED, "MAX_RES", "Maximum residual of kinetic energy (SST model).", HistoryFieldType::RESIDUAL);
    /// DESCRIPTION: Maximum residual of the dissipation (SST model).
    AddHistoryOutput("MAX_DISSIPATION",    "max[w]",  ScreenOutputFormat::FIXED, "MAX_RES", "Maximum residual of dissipation (SST model).", HistoryFieldType::RESIDUAL);
    break;
  default: break;
  }
  /// END_GROUP

  /// BEGIN_GROUP: BGS_RES, DESCRIPTION: The block Gauss Seidel residuals of the SOLUTION variables.
  /// DESCRIPTION: Maximum residual of the density.
  AddHistoryOutput("BGS_DENSITY",    "bgs[Rho]",  ScreenOutputFormat::FIXED,   "BGS_RES", "BGS residual of the density.", HistoryFieldType::RESIDUAL);
  /// DESCRIPTION: Maximum residual of the momentum x-component.
  AddHistoryOutput("BGS_MOMENTUM-X", "bgs[RhoU]", ScreenOutputFormat::FIXED,   "BGS_RES", "BGS residual of the momentum x-component.", HistoryFieldType::RESIDUAL);
  /// DESCRIPTION: Maximum residual of the momentum y-component.
  AddHistoryOutput("BGS_MOMENTUM-Y", "bgs[RhoV]", ScreenOutputFormat::FIXED,   "BGS_RES", "BGS residual of the momentum y-component.",  HistoryFieldType::RESIDUAL);
  /// DESCRIPTION: Maximum residual of the momentum z-component.
  if (nDim == 3) AddHistoryOutput("BGS_MOMENTUM-Z", "bgs[RhoW]", ScreenOutputFormat::FIXED, "BGS_RES", "BGS residual of the z-component.",  HistoryFieldType::RESIDUAL);
  /// DESCRIPTION: Maximum residual of the energy.
  AddHistoryOutput("BGS_ENERGY",     "bgs[RhoE]", ScreenOutputFormat::FIXED,   "BGS_RES", "BGS residual of the energy.",  HistoryFieldType::RESIDUAL);

  switch(turb_model){
  case SA: case SA_NEG: case SA_E: case SA_COMP: case SA_E_COMP:
    /// DESCRIPTION: Maximum residual of nu tilde (SA model).
    AddHistoryOutput("BGS_NU_TILDE",       "bgs[nu]", ScreenOutputFormat::FIXED, "BGS_RES", "BGS residual of nu tilde (SA model).",  HistoryFieldType::RESIDUAL);
    break;
  case SST: case SST_SUST:
    /// DESCRIPTION: Maximum residual of kinetic energy (SST model).
    AddHistoryOutput("BGS_TKE", "bgs[k]",  ScreenOutputFormat::FIXED, "BGS_RES", "BGS residual of kinetic energy (SST model).",  HistoryFieldType::RESIDUAL);
    /// DESCRIPTION: Maximum residual of the dissipation (SST model).
    AddHistoryOutput("BGS_DISSIPATION",    "bgs[w]",  ScreenOutputFormat::FIXED, "BGS_RES", "BGS residual of dissipation (SST model).", HistoryFieldType::RESIDUAL);
    break;
  default: break;
  }
  /// END_GROUP

  vector<string> Marker_Monitoring;
  for (unsigned short iMarker_Monitoring = 0; iMarker_Monitoring < config->GetnMarker_Monitoring(); iMarker_Monitoring++){
    Marker_Monitoring.push_back(config->GetMarker_Monitoring_TagBound(iMarker_Monitoring));
  }
  /// BEGIN_GROUP: AEROELASTIC, DESCRIPTION: Aeroelastic plunge, pitch
  /// DESCRIPTION: Aeroelastic plunge
  AddHistoryOutputPerSurface("PLUNGE", "plunge", ScreenOutputFormat::FIXED, "AEROELASTIC", Marker_Monitoring, HistoryFieldType::COEFFICIENT);
  /// DESCRIPTION: Aeroelastic pitch
  AddHistoryOutputPerSurface("PITCH",  "pitch",  ScreenOutputFormat::FIXED, "AEROELASTIC", Marker_Monitoring, HistoryFieldType::COEFFICIENT);
  /// END_GROUP


  /// DESCRIPTION: Linear solver iterations
  AddHistoryOutput("LINSOL_ITER", "Linear_Solver_Iterations", ScreenOutputFormat::INTEGER, "LINSOL", "Number of iterations of the linear solver.");
  AddHistoryOutput("LINSOL_RESIDUAL", "LinSolRes", ScreenOutputFormat::FIXED, "LINSOL", "Residual of the linear solver.");

  /// BEGIN_GROUP: ENGINE_OUTPUT, DESCRIPTION: Engine output
  /// DESCRIPTION: Aero CD drag
  AddHistoryOutput("AEROCDRAG",                  "AeroCDrag",                  ScreenOutputFormat::SCIENTIFIC, "ENGINE_OUTPUT", "Aero CD drag", HistoryFieldType::COEFFICIENT);
  /// DESCRIPTION: Solid CD drag
  AddHistoryOutput("SOLIDCDRAG",                 "SolidCDrag",                 ScreenOutputFormat::SCIENTIFIC, "ENGINE_OUTPUT", "Solid CD drag ", HistoryFieldType::COEFFICIENT);
  /// DESCRIPTION: Radial distortion
  AddHistoryOutput("RADIAL_DISTORTION",          "Radial_Distortion",          ScreenOutputFormat::SCIENTIFIC, "ENGINE_OUTPUT", "Radial distortion ", HistoryFieldType::COEFFICIENT);
  /// DESCRIPTION: Circumferential distortion
  AddHistoryOutput("CIRCUMFERENTIAL_DISTORTION", "Circumferential_Distortion", ScreenOutputFormat::SCIENTIFIC, "ENGINE_OUTPUT", "Circumferential distortion", HistoryFieldType::COEFFICIENT);
  /// END_GROUP

  /// BEGIN_GROUP: ROTATING_FRAME, DESCRIPTION: Coefficients related to a rotating frame of reference.
  /// DESCRIPTION: Merit
  AddHistoryOutput("MERIT", "CMerit", ScreenOutputFormat::SCIENTIFIC, "ROTATING_FRAME", "Merit", HistoryFieldType::COEFFICIENT);
  /// DESCRIPTION: CT
  AddHistoryOutput("CT",    "CT",     ScreenOutputFormat::SCIENTIFIC, "ROTATING_FRAME", "CT", HistoryFieldType::COEFFICIENT);
  /// DESCRIPTION: CQ
  AddHistoryOutput("CQ",    "CQ",     ScreenOutputFormat::SCIENTIFIC, "ROTATING_FRAME", "CQ", HistoryFieldType::COEFFICIENT);
  /// END_GROUP

  /// BEGIN_GROUP: EQUIVALENT_AREA, DESCRIPTION: Equivalent area.
  /// DESCRIPTION: Equivalent area
  AddHistoryOutput("EQUIV_AREA",   "CEquiv_Area",  ScreenOutputFormat::SCIENTIFIC, "EQUIVALENT_AREA", "Equivalent area", HistoryFieldType::COEFFICIENT);
  /// DESCRIPTION: Nearfield obj. function
  AddHistoryOutput("NEARFIELD_OF", "CNearFieldOF", ScreenOutputFormat::SCIENTIFIC, "EQUIVALENT_AREA", "Nearfield obj. function ", HistoryFieldType::COEFFICIENT);
  /// END_GROUP

  ///   /// BEGIN_GROUP: HEAT_COEFF, DESCRIPTION: Heat coefficients on all surfaces set with MARKER_MONITORING.
  /// DESCRIPTION: Total heatflux
  AddHistoryOutput("HEATFLUX", "HF",      ScreenOutputFormat::SCIENTIFIC, "HEAT", "Total heatflux on all surfaces set with MARKER_MONITORING.", HistoryFieldType::COEFFICIENT);
  /// DESCRIPTION: Maximal heatflux
  AddHistoryOutput("HEATFLUX_MAX", "maxHF",    ScreenOutputFormat::SCIENTIFIC, "HEAT", "Total maximum heatflux on all surfaces set with MARKER_MONITORING.", HistoryFieldType::COEFFICIENT);
  /// DESCRIPTION: Temperature
  AddHistoryOutput("TEMPERATURE", "Temp", ScreenOutputFormat::SCIENTIFIC, "HEAT",  "Total avg. temperature on all surfaces set with MARKER_MONITORING.", HistoryFieldType::COEFFICIENT);
  /// END_GROUP

  AddHistoryOutput("MIN_DELTA_TIME", "Min DT", ScreenOutputFormat::SCIENTIFIC, "CFL_NUMBER", "Current minimum local time step");
  AddHistoryOutput("MAX_DELTA_TIME", "Max DT", ScreenOutputFormat::SCIENTIFIC, "CFL_NUMBER", "Current maximum local time step");

  AddHistoryOutput("MIN_CFL", "Min CFL", ScreenOutputFormat::SCIENTIFIC, "CFL_NUMBER", "Current minimum of the local CFL numbers");
  AddHistoryOutput("MAX_CFL", "Max CFL", ScreenOutputFormat::SCIENTIFIC, "CFL_NUMBER", "Current maximum of the local CFL numbers");
  AddHistoryOutput("AVG_CFL", "Avg CFL", ScreenOutputFormat::SCIENTIFIC, "CFL_NUMBER", "Current average of the local CFL numbers");

  ///   /// BEGIN_GROUP: FIXED_CL, DESCRIPTION: Relevant outputs for the Fixed CL mode

  if (config->GetFixed_CL_Mode()){
    /// DESCRIPTION: Difference between current and target CL
    AddHistoryOutput("DELTA_CL", "Delta_CL", ScreenOutputFormat::SCIENTIFIC, "FIXED_CL", "Difference between Target CL and current CL", HistoryFieldType::COEFFICIENT);
    /// DESCRIPTION: Angle of attack before the most recent update
    AddHistoryOutput("PREV_AOA", "Previous_AOA", ScreenOutputFormat::FIXED, "FIXED_CL", "Angle of Attack at the previous iteration of the Fixed CL driver");
    /// DESCRIPTION: Last change in angle of attack by the Fixed CL driver
    AddHistoryOutput("CHANGE_IN_AOA", "Change_in_AOA", ScreenOutputFormat::SCIENTIFIC, "FIXED_CL", "Last change in Angle of Attack by Fixed CL Driver", HistoryFieldType::RESIDUAL);
    /// DESCRIPTION: AOA control command by the CL Driver
    AddHistoryOutput("CL_DRIVER_COMMAND", "CL_Driver_Command", ScreenOutputFormat::SCIENTIFIC, "FIXED_CL", "CL Driver's control command", HistoryFieldType::RESIDUAL);
  }

  if (config->GetDeform_Mesh()){
    AddHistoryOutput("DEFORM_MIN_VOLUME", "MinVolume", ScreenOutputFormat::SCIENTIFIC, "DEFORM", "Minimum volume in the mesh");
    AddHistoryOutput("DEFORM_MAX_VOLUME", "MaxVolume", ScreenOutputFormat::SCIENTIFIC, "DEFORM", "Maximum volume in the mesh");
    AddHistoryOutput("DEFORM_ITER", "DeformIter", ScreenOutputFormat::INTEGER, "DEFORM", "Linear solver iterations for the mesh deformation");
    AddHistoryOutput("DEFORM_RESIDUAL", "DeformRes", ScreenOutputFormat::FIXED, "DEFORM", "Residual of the linear solver for the mesh deformation");
  }

  /*--- Add analyze surface history fields --- */

  AddAnalyzeSurfaceOutput(config);

  /*--- Add aerodynamic coefficients fields --- */

  AddAerodynamicCoefficients(config);

  /*--- Add Cp diff fields ---*/

  Add_CpInverseDesignOutput(config);

  /*--- Add combo obj value --- */

  AddHistoryOutput("COMBO", "ComboObj", ScreenOutputFormat::SCIENTIFIC, "COMBO", "Combined obj. function value.", HistoryFieldType::COEFFICIENT);
}

void CFlowCompOutput::SetVolumeOutputFields(CConfig *config){

  // Grid coordinates
  AddVolumeOutput("COORD-X", "x", "COORDINATES", "x-component of the coordinate vector");
  AddVolumeOutput("COORD-Y", "y", "COORDINATES", "y-component of the coordinate vector");
  if (nDim == 3)
    AddVolumeOutput("COORD-Z", "z", "COORDINATES", "z-component of the coordinate vector");

  // Solution variables
  AddVolumeOutput("DENSITY",    "Density",    "SOLUTION", "Density");
  AddVolumeOutput("MOMENTUM-X", "Momentum_x", "SOLUTION", "x-component of the momentum vector");
  AddVolumeOutput("MOMENTUM-Y", "Momentum_y", "SOLUTION", "y-component of the momentum vector");
  if (nDim == 3)
    AddVolumeOutput("MOMENTUM-Z", "Momentum_z", "SOLUTION", "z-component of the momentum vector");
  AddVolumeOutput("ENERGY",     "Energy",     "SOLUTION", "Energy");

  // Turbulent Residuals
  switch(config->GetKind_Turb_Model()){
  case SST: case SST_SUST:
    AddVolumeOutput("TKE", "Turb_Kin_Energy", "SOLUTION", "Turbulent kinetic energy");
    AddVolumeOutput("DISSIPATION", "Omega", "SOLUTION", "Rate of dissipation");
    break;
  case SA: case SA_COMP: case SA_E:
  case SA_E_COMP: case SA_NEG:
    AddVolumeOutput("NU_TILDE", "Nu_Tilde", "SOLUTION", "Spalart-Allmaras variable");
    break;
  case NONE:
    break;
  }

  // Grid velocity
  if (config->GetGrid_Movement()){
    AddVolumeOutput("GRID_VELOCITY-X", "Grid_Velocity_x", "GRID_VELOCITY", "x-component of the grid velocity vector");
    AddVolumeOutput("GRID_VELOCITY-Y", "Grid_Velocity_y", "GRID_VELOCITY", "y-component of the grid velocity vector");
    if (nDim == 3 )
      AddVolumeOutput("GRID_VELOCITY-Z", "Grid_Velocity_z", "GRID_VELOCITY", "z-component of the grid velocity vector");
  }

  // Primitive variables
  AddVolumeOutput("PRESSURE",    "Pressure",                "PRIMITIVE", "Pressure");
  AddVolumeOutput("TEMPERATURE", "Temperature",             "PRIMITIVE", "Temperature");
  AddVolumeOutput("MACH",        "Mach",                    "PRIMITIVE", "Mach number");
  AddVolumeOutput("PRESSURE_COEFF", "Pressure_Coefficient", "PRIMITIVE", "Pressure coefficient");

  if (config->GetKind_Solver() == RANS || config->GetKind_Solver() == NAVIER_STOKES){
    AddVolumeOutput("LAMINAR_VISCOSITY", "Laminar_Viscosity", "PRIMITIVE", "Laminar viscosity");

    AddVolumeOutput("SKIN_FRICTION-X", "Skin_Friction_Coefficient_x", "PRIMITIVE", "x-component of the skin friction vector");
    AddVolumeOutput("SKIN_FRICTION-Y", "Skin_Friction_Coefficient_y", "PRIMITIVE", "y-component of the skin friction vector");
    if (nDim == 3)
      AddVolumeOutput("SKIN_FRICTION-Z", "Skin_Friction_Coefficient_z", "PRIMITIVE", "z-component of the skin friction vector");

    AddVolumeOutput("HEAT_FLUX", "Heat_Flux", "PRIMITIVE", "Heat-flux");
    AddVolumeOutput("Y_PLUS", "Y_Plus", "PRIMITIVE", "Non-dim. wall distance (Y-Plus)");

  }

  if (config->GetKind_Solver() == RANS) {
    AddVolumeOutput("EDDY_VISCOSITY", "Eddy_Viscosity", "PRIMITIVE", "Turbulent eddy viscosity");
  }

  if (config->GetKind_Trans_Model() == BC){
    AddVolumeOutput("INTERMITTENCY", "gamma_BC", "INTERMITTENCY", "Intermittency");
  }

  //Residuals
  AddVolumeOutput("RES_DENSITY", "Residual_Density", "RESIDUAL", "Residual of the density");
  AddVolumeOutput("RES_MOMENTUM-X", "Residual_Momentum_x", "RESIDUAL", "Residual of the x-momentum component");
  AddVolumeOutput("RES_MOMENTUM-Y", "Residual_Momentum_y", "RESIDUAL", "Residual of the y-momentum component");
  if (nDim == 3)
    AddVolumeOutput("RES_MOMENTUM-Z", "Residual_Momentum_z", "RESIDUAL", "Residual of the z-momentum component");
  AddVolumeOutput("RES_ENERGY", "Residual_Energy", "RESIDUAL", "Residual of the energy");

  switch(config->GetKind_Turb_Model()){
  case SST: case SST_SUST:
    AddVolumeOutput("RES_TKE", "Residual_TKE", "RESIDUAL", "Residual of turbulent kinetic energy");
    AddVolumeOutput("RES_DISSIPATION", "Residual_Omega", "RESIDUAL", "Residual of the rate of dissipation");
    break;
  case SA: case SA_COMP: case SA_E:
  case SA_E_COMP: case SA_NEG:
    AddVolumeOutput("RES_NU_TILDE", "Residual_Nu_Tilde", "RESIDUAL", "Residual of the Spalart-Allmaras variable");
    break;
  case NONE:
    break;
  }

  // Limiter values
  AddVolumeOutput("LIMITER_DENSITY", "Limiter_Density", "LIMITER", "Limiter value of the density");
  AddVolumeOutput("LIMITER_MOMENTUM-X", "Limiter_Momentum_x", "LIMITER", "Limiter value of the x-momentum");
  AddVolumeOutput("LIMITER_MOMENTUM-Y", "Limiter_Momentum_y", "LIMITER", "Limiter value of the y-momentum");
  if (nDim == 3)
    AddVolumeOutput("LIMITER_MOMENTUM-Z", "Limiter_Momentum_z", "LIMITER", "Limiter value of the z-momentum");
  AddVolumeOutput("LIMITER_ENERGY", "Limiter_Energy", "LIMITER", "Limiter value of the energy");

  switch(config->GetKind_Turb_Model()){
  case SST: case SST_SUST:
    AddVolumeOutput("LIMITER_TKE", "Limiter_TKE", "LIMITER", "Limiter value of turb. kinetic energy");
    AddVolumeOutput("LIMITER_DISSIPATION", "Limiter_Omega", "LIMITER", "Limiter value of dissipation rate");
    break;
  case SA: case SA_COMP: case SA_E:
  case SA_E_COMP: case SA_NEG:
    AddVolumeOutput("LIMITER_NU_TILDE", "Limiter_Nu_Tilde", "LIMITER", "Limiter value of the Spalart-Allmaras variable");
    break;
  case NONE:
    break;
  }


  // Hybrid RANS-LES
  if (config->GetKind_HybridRANSLES() != NO_HYBRIDRANSLES){
    AddVolumeOutput("DES_LENGTHSCALE", "DES_LengthScale", "DDES", "DES length scale value");
    AddVolumeOutput("WALL_DISTANCE", "Wall_Distance", "DDES", "Wall distance value");
  }

  // Roe Low Dissipation
  if (config->GetKind_RoeLowDiss() != NO_ROELOWDISS){
    AddVolumeOutput("ROE_DISSIPATION", "Roe_Dissipation", "ROE_DISSIPATION", "Value of the Roe dissipation");
  }

  if(config->GetKind_Solver() == RANS || config->GetKind_Solver() == NAVIER_STOKES){
    if (nDim == 3){
      AddVolumeOutput("VORTICITY_X", "Vorticity_x", "VORTEX_IDENTIFICATION", "x-component of the vorticity vector");
      AddVolumeOutput("VORTICITY_Y", "Vorticity_y", "VORTEX_IDENTIFICATION", "y-component of the vorticity vector");
      AddVolumeOutput("Q_CRITERION", "Q_Criterion", "VORTEX_IDENTIFICATION", "Value of the Q-Criterion");
    }
    AddVolumeOutput("VORTICITY_Z", "Vorticity_z", "VORTEX_IDENTIFICATION", "z-component of the vorticity vector");
  }

<<<<<<< HEAD
  // Anisotropic metric
  if(config->GetError_Estimate() || config->GetKind_SU2() == SU2_MET) {
    if (nDim == 2){
      AddVolumeOutput("ANISO_METR0", "Aniso_Metric[0]", "ANISOTROPIC_METRIC", "x-x-component of the metric");
      AddVolumeOutput("ANISO_METR1", "Aniso_Metric[1]", "ANISOTROPIC_METRIC", "x-y-component of the metric");
      AddVolumeOutput("ANISO_METR2", "Aniso_Metric[2]", "ANISOTROPIC_METRIC", "y-y-component of the metric");
    }
    else{
      AddVolumeOutput("ANISO_METR0", "Aniso_Metric[0]", "ANISOTROPIC_METRIC", "x-x-component of the metric");
      AddVolumeOutput("ANISO_METR1", "Aniso_Metric[1]", "ANISOTROPIC_METRIC", "x-y-component of the metric");
      AddVolumeOutput("ANISO_METR2", "Aniso_Metric[2]", "ANISOTROPIC_METRIC", "x-z-component of the metric");
      AddVolumeOutput("ANISO_METR3", "Aniso_Metric[3]", "ANISOTROPIC_METRIC", "y-y-component of the metric");
      AddVolumeOutput("ANISO_METR4", "Aniso_Metric[4]", "ANISOTROPIC_METRIC", "y-z-component of the metric");
      AddVolumeOutput("ANISO_METR5", "Aniso_Metric[5]", "ANISOTROPIC_METRIC", "z-z-component of the metric");
    }
  }
  
=======
>>>>>>> cc6fe0ea
  if (config->GetTime_Domain()){
    SetTimeAveragedFields();
  }
}

void CFlowCompOutput::LoadVolumeData(CConfig *config, CGeometry *geometry, CSolver **solver, unsigned long iPoint){

  CVariable* Node_Flow = solver[FLOW_SOL]->GetNodes();
  CVariable* Node_Turb = NULL;

  if (config->GetKind_Turb_Model() != NONE){
    Node_Turb = solver[TURB_SOL]->GetNodes();
  }

  CPoint*    Node_Geo  = geometry->node[iPoint];

  SetVolumeOutputValue("COORD-X", iPoint,  Node_Geo->GetCoord(0));
  SetVolumeOutputValue("COORD-Y", iPoint,  Node_Geo->GetCoord(1));
  if (nDim == 3)
    SetVolumeOutputValue("COORD-Z", iPoint, Node_Geo->GetCoord(2));

  SetVolumeOutputValue("DENSITY",    iPoint, Node_Flow->GetSolution(iPoint, 0));
  SetVolumeOutputValue("MOMENTUM-X", iPoint, Node_Flow->GetSolution(iPoint, 1));
  SetVolumeOutputValue("MOMENTUM-Y", iPoint, Node_Flow->GetSolution(iPoint, 2));
  if (nDim == 3){
    SetVolumeOutputValue("MOMENTUM-Z", iPoint, Node_Flow->GetSolution(iPoint, 3));
    SetVolumeOutputValue("ENERGY",     iPoint, Node_Flow->GetSolution(iPoint, 4));
  } else {
    SetVolumeOutputValue("ENERGY",     iPoint, Node_Flow->GetSolution(iPoint, 3));
  }

  // Turbulent Residuals
  switch(config->GetKind_Turb_Model()){
  case SST: case SST_SUST:
    SetVolumeOutputValue("TKE",         iPoint, Node_Turb->GetSolution(iPoint, 0));
    SetVolumeOutputValue("DISSIPATION", iPoint, Node_Turb->GetSolution(iPoint, 1));
    break;
  case SA: case SA_COMP: case SA_E:
  case SA_E_COMP: case SA_NEG:
    SetVolumeOutputValue("NU_TILDE", iPoint, Node_Turb->GetSolution(iPoint, 0));
    break;
  case NONE:
    break;
  }

  if (config->GetGrid_Movement()){
    SetVolumeOutputValue("GRID_VELOCITY-X", iPoint, Node_Geo->GetGridVel()[0]);
    SetVolumeOutputValue("GRID_VELOCITY-Y", iPoint, Node_Geo->GetGridVel()[1]);
    if (nDim == 3)
      SetVolumeOutputValue("GRID_VELOCITY-Z", iPoint, Node_Geo->GetGridVel()[2]);
  }

  SetVolumeOutputValue("PRESSURE", iPoint, Node_Flow->GetPressure(iPoint));
  SetVolumeOutputValue("TEMPERATURE", iPoint, Node_Flow->GetTemperature(iPoint));
  SetVolumeOutputValue("MACH", iPoint, sqrt(Node_Flow->GetVelocity2(iPoint))/Node_Flow->GetSoundSpeed(iPoint));

  su2double VelMag = 0.0;
  for (unsigned short iDim = 0; iDim < nDim; iDim++){
    VelMag += pow(solver[FLOW_SOL]->GetVelocity_Inf(iDim),2.0);
  }
  su2double factor = 1.0/(0.5*solver[FLOW_SOL]->GetDensity_Inf()*VelMag);
  SetVolumeOutputValue("PRESSURE_COEFF", iPoint, (Node_Flow->GetPressure(iPoint) - solver[FLOW_SOL]->GetPressure_Inf())*factor);

  if (config->GetKind_Solver() == RANS || config->GetKind_Solver() == NAVIER_STOKES){
    SetVolumeOutputValue("LAMINAR_VISCOSITY", iPoint, Node_Flow->GetLaminarViscosity(iPoint));
  }

  if (config->GetKind_Solver() == RANS) {
    SetVolumeOutputValue("EDDY_VISCOSITY", iPoint, Node_Flow->GetEddyViscosity(iPoint));
  }

  if (config->GetKind_Trans_Model() == BC){
    SetVolumeOutputValue("INTERMITTENCY", iPoint, Node_Turb->GetGammaBC(iPoint));
  }

  SetVolumeOutputValue("RES_DENSITY", iPoint, solver[FLOW_SOL]->LinSysRes.GetBlock(iPoint, 0));
  SetVolumeOutputValue("RES_MOMENTUM-X", iPoint, solver[FLOW_SOL]->LinSysRes.GetBlock(iPoint, 1));
  SetVolumeOutputValue("RES_MOMENTUM-Y", iPoint, solver[FLOW_SOL]->LinSysRes.GetBlock(iPoint, 2));
  if (nDim == 3){
    SetVolumeOutputValue("RES_MOMENTUM-Z", iPoint, solver[FLOW_SOL]->LinSysRes.GetBlock(iPoint, 3));
    SetVolumeOutputValue("RES_ENERGY", iPoint, solver[FLOW_SOL]->LinSysRes.GetBlock(iPoint, 4));
  } else {
    SetVolumeOutputValue("RES_ENERGY", iPoint, solver[FLOW_SOL]->LinSysRes.GetBlock(iPoint, 3));
  }

  switch(config->GetKind_Turb_Model()){
  case SST: case SST_SUST:
    SetVolumeOutputValue("RES_TKE", iPoint, solver[TURB_SOL]->LinSysRes.GetBlock(iPoint, 0));
    SetVolumeOutputValue("RES_DISSIPATION", iPoint, solver[TURB_SOL]->LinSysRes.GetBlock(iPoint, 1));
    break;
  case SA: case SA_COMP: case SA_E:
  case SA_E_COMP: case SA_NEG:
    SetVolumeOutputValue("RES_NU_TILDE", iPoint, solver[TURB_SOL]->LinSysRes.GetBlock(iPoint, 0));
    break;
  case NONE:
    break;
  }

  SetVolumeOutputValue("LIMITER_DENSITY",    iPoint, Node_Flow->GetLimiter_Primitive(iPoint, 0));
  SetVolumeOutputValue("LIMITER_MOMENTUM-X", iPoint, Node_Flow->GetLimiter_Primitive(iPoint, 1));
  SetVolumeOutputValue("LIMITER_MOMENTUM-Y", iPoint, Node_Flow->GetLimiter_Primitive(iPoint, 2));
  if (nDim == 3){
    SetVolumeOutputValue("LIMITER_MOMENTUM-Z", iPoint, Node_Flow->GetLimiter_Primitive(iPoint, 3));
    SetVolumeOutputValue("LIMITER_ENERGY",     iPoint, Node_Flow->GetLimiter_Primitive(iPoint, 4));
  } else {
    SetVolumeOutputValue("LIMITER_ENERGY", iPoint, Node_Flow->GetLimiter_Primitive(iPoint, 3));
  }

  switch(config->GetKind_Turb_Model()){
  case SST: case SST_SUST:
    SetVolumeOutputValue("LIMITER_TKE",         iPoint, Node_Turb->GetLimiter_Primitive(iPoint, 0));
    SetVolumeOutputValue("LIMITER_DISSIPATION", iPoint, Node_Turb->GetLimiter_Primitive(iPoint, 1));
    break;
  case SA: case SA_COMP: case SA_E:
  case SA_E_COMP: case SA_NEG:
    SetVolumeOutputValue("LIMITER_NU_TILDE", iPoint, Node_Turb->GetLimiter_Primitive(iPoint, 0));
    break;
  case NONE:
    break;
  }

  if (config->GetKind_HybridRANSLES() != NO_HYBRIDRANSLES){
    SetVolumeOutputValue("DES_LENGTHSCALE", iPoint, Node_Flow->GetDES_LengthScale(iPoint));
    SetVolumeOutputValue("WALL_DISTANCE", iPoint, Node_Geo->GetWall_Distance());
  }

  if (config->GetKind_RoeLowDiss() != NO_ROELOWDISS){
    SetVolumeOutputValue("ROE_DISSIPATION", iPoint, Node_Flow->GetRoe_Dissipation(iPoint));
  }

  if(config->GetKind_Solver() == RANS || config->GetKind_Solver() == NAVIER_STOKES){
    if (nDim == 3){
      SetVolumeOutputValue("VORTICITY_X", iPoint, Node_Flow->GetVorticity(iPoint)[0]);
      SetVolumeOutputValue("VORTICITY_Y", iPoint, Node_Flow->GetVorticity(iPoint)[1]);
      SetVolumeOutputValue("Q_CRITERION", iPoint, GetQ_Criterion(&(Node_Flow->GetGradient_Primitive(iPoint)[1])));
    }
    SetVolumeOutputValue("VORTICITY_Z", iPoint, Node_Flow->GetVorticity(iPoint)[2]);
  }

<<<<<<< HEAD
  if(config->GetError_Estimate() || config->GetKind_SU2() == SU2_MET) {
    if (nDim == 2){
      SetVolumeOutputValue("ANISO_METR0", iPoint, Node_Flow->GetAnisoMetr(iPoint, 0));
      SetVolumeOutputValue("ANISO_METR1", iPoint, Node_Flow->GetAnisoMetr(iPoint, 1));
      SetVolumeOutputValue("ANISO_METR2", iPoint, Node_Flow->GetAnisoMetr(iPoint, 2));
    }
    else{
      SetVolumeOutputValue("ANISO_METR0", iPoint, Node_Flow->GetAnisoMetr(iPoint, 0));
      SetVolumeOutputValue("ANISO_METR1", iPoint, Node_Flow->GetAnisoMetr(iPoint, 1));
      SetVolumeOutputValue("ANISO_METR2", iPoint, Node_Flow->GetAnisoMetr(iPoint, 2));
      SetVolumeOutputValue("ANISO_METR3", iPoint, Node_Flow->GetAnisoMetr(iPoint, 3));
      SetVolumeOutputValue("ANISO_METR4", iPoint, Node_Flow->GetAnisoMetr(iPoint, 4));
      SetVolumeOutputValue("ANISO_METR5", iPoint, Node_Flow->GetAnisoMetr(iPoint, 5));
    }
  }
  
=======
>>>>>>> cc6fe0ea
  if (config->GetTime_Domain()){
    LoadTimeAveragedData(iPoint, Node_Flow);
  }
}

void CFlowCompOutput::LoadSurfaceData(CConfig *config, CGeometry *geometry, CSolver **solver, unsigned long iPoint, unsigned short iMarker, unsigned long iVertex){

  if ((config->GetKind_Solver() == NAVIER_STOKES) || (config->GetKind_Solver()  == RANS)) {
    SetVolumeOutputValue("SKIN_FRICTION-X", iPoint, solver[FLOW_SOL]->GetCSkinFriction(iMarker, iVertex, 0));
    SetVolumeOutputValue("SKIN_FRICTION-Y", iPoint, solver[FLOW_SOL]->GetCSkinFriction(iMarker, iVertex, 1));
    if (nDim == 3)
      SetVolumeOutputValue("SKIN_FRICTION-Z", iPoint, solver[FLOW_SOL]->GetCSkinFriction(iMarker, iVertex, 2));

    SetVolumeOutputValue("HEAT_FLUX", iPoint, solver[FLOW_SOL]->GetHeatFlux(iMarker, iVertex));
    SetVolumeOutputValue("Y_PLUS", iPoint, solver[FLOW_SOL]->GetYPlus(iMarker, iVertex));
  }
}

void CFlowCompOutput::LoadHistoryData(CConfig *config, CGeometry *geometry, CSolver **solver)  {

  CSolver* flow_solver = solver[FLOW_SOL];
  CSolver* turb_solver = solver[TURB_SOL];
  CSolver* mesh_solver = solver[MESH_SOL];

  SetHistoryOutputValue("RMS_DENSITY", log10(flow_solver->GetRes_RMS(0)));
  SetHistoryOutputValue("RMS_MOMENTUM-X", log10(flow_solver->GetRes_RMS(1)));
  SetHistoryOutputValue("RMS_MOMENTUM-Y", log10(flow_solver->GetRes_RMS(2)));
  if (nDim == 2)
    SetHistoryOutputValue("RMS_ENERGY", log10(flow_solver->GetRes_RMS(3)));
  else {
    SetHistoryOutputValue("RMS_MOMENTUM-Z", log10(flow_solver->GetRes_RMS(3)));
    SetHistoryOutputValue("RMS_ENERGY", log10(flow_solver->GetRes_RMS(4)));
  }

  switch(turb_model){
  case SA: case SA_NEG: case SA_E: case SA_COMP: case SA_E_COMP:
    SetHistoryOutputValue("RMS_NU_TILDE", log10(turb_solver->GetRes_RMS(0)));
    break;
  case SST: case SST_SUST:
    SetHistoryOutputValue("RMS_TKE", log10(turb_solver->GetRes_RMS(0)));
    SetHistoryOutputValue("RMS_DISSIPATION",    log10(turb_solver->GetRes_RMS(1)));
    break;
  default: break;
  }

  SetHistoryOutputValue("MAX_DENSITY", log10(flow_solver->GetRes_Max(0)));
  SetHistoryOutputValue("MAX_MOMENTUM-X", log10(flow_solver->GetRes_Max(1)));
  SetHistoryOutputValue("MAX_MOMENTUM-Y", log10(flow_solver->GetRes_Max(2)));
  if (nDim == 2)
    SetHistoryOutputValue("MAX_ENERGY", log10(flow_solver->GetRes_Max(3)));
  else {
    SetHistoryOutputValue("MAX_MOMENTUM-Z", log10(flow_solver->GetRes_Max(3)));
    SetHistoryOutputValue("MAX_ENERGY", log10(flow_solver->GetRes_Max(4)));
  }

  switch(turb_model){
  case SA: case SA_NEG: case SA_E: case SA_COMP: case SA_E_COMP:
    SetHistoryOutputValue("MAX_NU_TILDE", log10(turb_solver->GetRes_Max(0)));
    break;
  case SST: case SST_SUST:
    SetHistoryOutputValue("MAX_TKE", log10(turb_solver->GetRes_Max(0)));
    SetHistoryOutputValue("MAX_DISSIPATION",    log10(turb_solver->GetRes_Max(1)));
    break;
  default: break;
  }

  if (multiZone){
    SetHistoryOutputValue("BGS_DENSITY", log10(flow_solver->GetRes_BGS(0)));
    SetHistoryOutputValue("BGS_MOMENTUM-X", log10(flow_solver->GetRes_BGS(1)));
    SetHistoryOutputValue("BGS_MOMENTUM-Y", log10(flow_solver->GetRes_BGS(2)));
    if (nDim == 2)
      SetHistoryOutputValue("BGS_ENERGY", log10(flow_solver->GetRes_BGS(3)));
    else {
      SetHistoryOutputValue("BGS_MOMENTUM-Z", log10(flow_solver->GetRes_BGS(3)));
      SetHistoryOutputValue("BGS_ENERGY", log10(flow_solver->GetRes_BGS(4)));
    }


    switch(turb_model){
    case SA: case SA_NEG: case SA_E: case SA_COMP: case SA_E_COMP:
      SetHistoryOutputValue("BGS_NU_TILDE", log10(turb_solver->GetRes_BGS(0)));
      break;
    case SST:
      SetHistoryOutputValue("BGS_TKE", log10(turb_solver->GetRes_BGS(0)));
      SetHistoryOutputValue("BGS_DISSIPATION",    log10(turb_solver->GetRes_BGS(1)));
      break;
    default: break;
    }
  }

  SetHistoryOutputValue("HEATFLUX",     flow_solver->GetTotal_HeatFlux());
  SetHistoryOutputValue("HEATFLUX_MAX", flow_solver->GetTotal_MaxHeatFlux());
  SetHistoryOutputValue("TEMPERATURE",  flow_solver->GetTotal_AvgTemperature());

  SetHistoryOutputValue("MIN_DELTA_TIME", flow_solver->GetMin_Delta_Time());
  SetHistoryOutputValue("MAX_DELTA_TIME", flow_solver->GetMax_Delta_Time());

  SetHistoryOutputValue("MIN_CFL", flow_solver->GetMin_CFL_Local());
  SetHistoryOutputValue("MAX_CFL", flow_solver->GetMax_CFL_Local());
  SetHistoryOutputValue("AVG_CFL", flow_solver->GetAvg_CFL_Local());

  SetHistoryOutputValue("LINSOL_ITER", flow_solver->GetIterLinSolver());
  SetHistoryOutputValue("LINSOL_RESIDUAL", log10(flow_solver->GetResLinSolver()));

  if (config->GetDeform_Mesh()){
    SetHistoryOutputValue("DEFORM_MIN_VOLUME", mesh_solver->GetMinimum_Volume());
    SetHistoryOutputValue("DEFORM_MAX_VOLUME", mesh_solver->GetMaximum_Volume());
    SetHistoryOutputValue("DEFORM_ITER", mesh_solver->GetIterLinSolver());
    SetHistoryOutputValue("DEFORM_RESIDUAL", log10(mesh_solver->GetResLinSolver()));
  }

  if(config->GetFixed_CL_Mode()){
    SetHistoryOutputValue("DELTA_CL", fabs(flow_solver->GetTotal_CL() - config->GetTarget_CL()));
    SetHistoryOutputValue("PREV_AOA", flow_solver->GetPrevious_AoA());
    SetHistoryOutputValue("CHANGE_IN_AOA", config->GetAoA()-flow_solver->GetPrevious_AoA());
    SetHistoryOutputValue("CL_DRIVER_COMMAND", flow_solver->GetAoA_inc());

  }

  /*--- Set the analyse surface history values --- */

  SetAnalyzeSurface(flow_solver, geometry, config, false);

  /*--- Set aeroydnamic coefficients --- */

  SetAerodynamicCoefficients(config, flow_solver);

  /*--- Set Cp diff fields ---*/

  Set_CpInverseDesign(flow_solver, geometry, config);

  /*--- Set combo obj value --- */

  SetHistoryOutputValue("COMBO", flow_solver->GetTotal_ComboObj());

}

bool CFlowCompOutput::SetInit_Residuals(CConfig *config){

  return (config->GetTime_Marching() != STEADY && (curInnerIter == 0))||
        (config->GetTime_Marching() == STEADY && (curInnerIter < 2));

}

bool CFlowCompOutput::SetUpdate_Averages(CConfig *config){

  return (config->GetTime_Marching() != STEADY && (curInnerIter == config->GetnInner_Iter() - 1 || convergence));

}


void CFlowCompOutput::SetAdditionalScreenOutput(CConfig *config){

  if (config->GetFixed_CL_Mode()){
    SetFixedCLScreenOutput(config);
  }
}

void CFlowCompOutput::SetFixedCLScreenOutput(CConfig *config){
  PrintingToolbox::CTablePrinter FixedCLSummary(&cout);

  if (fabs(historyOutput_Map["CL_DRIVER_COMMAND"].value) > 1e-16){
    FixedCLSummary.AddColumn("Fixed CL Mode", 40);
    FixedCLSummary.AddColumn("Value", 30);
    FixedCLSummary.SetAlign(PrintingToolbox::CTablePrinter::LEFT);
    FixedCLSummary.PrintHeader();
    FixedCLSummary << "Current CL" << historyOutput_Map["LIFT"].value;
    FixedCLSummary << "Target CL" << config->GetTarget_CL();
    FixedCLSummary << "Previous AOA" << historyOutput_Map["PREV_AOA"].value;
    if (config->GetFinite_Difference_Mode()){
      FixedCLSummary << "Changed AoA by (Finite Difference step)" << historyOutput_Map["CL_DRIVER_COMMAND"].value;
      lastInnerIter = curInnerIter - 1;
    }
    else
      FixedCLSummary << "Changed AoA by" << historyOutput_Map["CL_DRIVER_COMMAND"].value;
    FixedCLSummary.PrintFooter();
    SetScreen_Header(config);
  }

  else if (config->GetFinite_Difference_Mode() && historyOutput_Map["AOA"].value == historyOutput_Map["PREV_AOA"].value){
    FixedCLSummary.AddColumn("Fixed CL Mode (Finite Difference)", 40);
    FixedCLSummary.AddColumn("Value", 30);
    FixedCLSummary.SetAlign(PrintingToolbox::CTablePrinter::LEFT);
    FixedCLSummary.PrintHeader();
    FixedCLSummary << "Delta CL / Delta AoA" << config->GetdCL_dAlpha();
    FixedCLSummary << "Delta CD / Delta CL" << config->GetdCD_dCL();
    if (nDim == 3){
      FixedCLSummary << "Delta CMx / Delta CL" << config->GetdCMx_dCL();
      FixedCLSummary << "Delta CMy / Delta CL" << config->GetdCMy_dCL();
    }
    FixedCLSummary << "Delta CMz / Delta CL" << config->GetdCMz_dCL();
    FixedCLSummary.PrintFooter();
    curInnerIter = lastInnerIter;
    WriteMetaData(config);
    curInnerIter = config->GetInnerIter();
  }
}

bool CFlowCompOutput::WriteHistoryFile_Output(CConfig *config) {
  return !config->GetFinite_Difference_Mode() && COutput::WriteHistoryFile_Output(config);
}<|MERGE_RESOLUTION|>--- conflicted
+++ resolved
@@ -409,9 +409,8 @@
     AddVolumeOutput("VORTICITY_Z", "Vorticity_z", "VORTEX_IDENTIFICATION", "z-component of the vorticity vector");
   }
 
-<<<<<<< HEAD
   // Anisotropic metric
-  if(config->GetError_Estimate() || config->GetKind_SU2() == SU2_MET) {
+  if(config->GetError_Estimate()) {
     if (nDim == 2){
       AddVolumeOutput("ANISO_METR0", "Aniso_Metric[0]", "ANISOTROPIC_METRIC", "x-x-component of the metric");
       AddVolumeOutput("ANISO_METR1", "Aniso_Metric[1]", "ANISOTROPIC_METRIC", "x-y-component of the metric");
@@ -427,8 +426,6 @@
     }
   }
   
-=======
->>>>>>> cc6fe0ea
   if (config->GetTime_Domain()){
     SetTimeAveragedFields();
   }
@@ -568,8 +565,7 @@
     SetVolumeOutputValue("VORTICITY_Z", iPoint, Node_Flow->GetVorticity(iPoint)[2]);
   }
 
-<<<<<<< HEAD
-  if(config->GetError_Estimate() || config->GetKind_SU2() == SU2_MET) {
+  if(config->GetError_Estimate()) {
     if (nDim == 2){
       SetVolumeOutputValue("ANISO_METR0", iPoint, Node_Flow->GetAnisoMetr(iPoint, 0));
       SetVolumeOutputValue("ANISO_METR1", iPoint, Node_Flow->GetAnisoMetr(iPoint, 1));
@@ -585,8 +581,6 @@
     }
   }
   
-=======
->>>>>>> cc6fe0ea
   if (config->GetTime_Domain()){
     LoadTimeAveragedData(iPoint, Node_Flow);
   }
