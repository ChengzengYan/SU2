--- conflicted
+++ resolved
@@ -3280,9 +3280,9 @@
 
 void CUpwGeneralRoe_Flow::ComputeRoeAverage() {
 
-  su2double delta_rhoStaticEnergy, err_P, s, D;//, stateSeparationLimit;
+  //su2double delta_rhoStaticEnergy, err_P, s, D;
   // su2double tol = 10-6;
-  //
+
   R = sqrt(fabs(Density_j/Density_i));
   RoeDensity = R*Density_i;
   sq_vel = 0;  for (iDim = 0; iDim < nDim; iDim++) {
@@ -3298,22 +3298,21 @@
   RoeChi = 0.5*(Chi_i + Chi_j);
   RoeChi = (Chi_i + Chi_j + 4*RoeChi)/6;
 
-  //
-
-  RoeKappaStaticEnthalpy = 0.5*(StaticEnthalpy_i*Kappa_i + StaticEnthalpy_j*Kappa_j);
-  RoeKappaStaticEnthalpy = (StaticEnthalpy_i*Kappa_i + StaticEnthalpy_j*Kappa_j + 4*RoeKappaStaticEnthalpy)/6;
-  s = RoeChi + RoeKappaStaticEnthalpy;
-  D = s*s*delta_rho*delta_rho + delta_p*delta_p;
-  delta_rhoStaticEnergy = Density_j*StaticEnergy_j - Density_i*StaticEnergy_i;
-  err_P = delta_p - RoeChi*delta_rho - RoeKappa*delta_rhoStaticEnergy;
-
-
-  if (abs((D - delta_p*err_P)/Density_i)>1e-3 && abs(delta_rho/Density_i)>1e-3 && s/Density_i > 1e-3) {
-
-    RoeKappa = (D*RoeKappa)/(D - delta_p*err_P);
-    RoeChi = (D*RoeChi+ s*s*delta_rho*err_P)/(D - delta_p*err_P);
-
-  }
+
+//  RoeKappaStaticEnthalpy = 0.5*(StaticEnthalpy_i*Kappa_i + StaticEnthalpy_j*Kappa_j);
+//  RoeKappaStaticEnthalpy = (StaticEnthalpy_i*Kappa_i + StaticEnthalpy_j*Kappa_j + 4*RoeKappaStaticEnthalpy)/6;
+//  s = RoeChi + RoeKappaStaticEnthalpy;
+//  D = s*s*delta_rho*delta_rho + delta_p*delta_p;
+//  delta_rhoStaticEnergy = Density_j*StaticEnergy_j - Density_i*StaticEnergy_i;
+//  err_P = delta_p - RoeChi*delta_rho - RoeKappa*delta_rhoStaticEnergy;
+//
+//
+//  if (abs((D - delta_p*err_P)/Density_i)>1e-3 && abs(delta_rho/Density_i)>1e-3 && s/Density_i > 1e-3) {
+//
+//    RoeKappa = (D*RoeKappa)/(D - delta_p*err_P);
+//    RoeChi = (D*RoeChi+ s*s*delta_rho*err_P)/(D - delta_p*err_P);
+//
+//  }
 
   RoeSoundSpeed2 = RoeChi + RoeKappa*(RoeEnthalpy-0.5*sq_vel);
 
@@ -3917,49 +3916,6 @@
 }
 
 
-<<<<<<< HEAD
-=======
-void CUpwGeneralRoe_Flow::ComputeRoeAverage() {
-
-  //su2double delta_rhoStaticEnergy, err_P, s, D;
-  // su2double tol = 10-6;
-
-  R = sqrt(fabs(Density_j/Density_i));
-  RoeDensity = R*Density_i;
-  sq_vel = 0;  for (iDim = 0; iDim < nDim; iDim++) {
-    RoeVelocity[iDim] = (R*Velocity_j[iDim]+Velocity_i[iDim])/(R+1);
-    sq_vel += RoeVelocity[iDim]*RoeVelocity[iDim];
-  }
-
-  RoeEnthalpy = (R*Enthalpy_j+Enthalpy_i)/(R+1);
-  delta_rho = Density_j - Density_i;
-  delta_p = Pressure_j - Pressure_i;
-  RoeKappa = 0.5*(Kappa_i + Kappa_j);
-  RoeKappa = (Kappa_i + Kappa_j + 4*RoeKappa)/6;
-  RoeChi = 0.5*(Chi_i + Chi_j);
-  RoeChi = (Chi_i + Chi_j + 4*RoeChi)/6;
-
-
-//  RoeKappaStaticEnthalpy = 0.5*(StaticEnthalpy_i*Kappa_i + StaticEnthalpy_j*Kappa_j);
-//  RoeKappaStaticEnthalpy = (StaticEnthalpy_i*Kappa_i + StaticEnthalpy_j*Kappa_j + 4*RoeKappaStaticEnthalpy)/6;
-//  s = RoeChi + RoeKappaStaticEnthalpy;
-//  D = s*s*delta_rho*delta_rho + delta_p*delta_p;
-//  delta_rhoStaticEnergy = Density_j*StaticEnergy_j - Density_i*StaticEnergy_i;
-//  err_P = delta_p - RoeChi*delta_rho - RoeKappa*delta_rhoStaticEnergy;
-//
-//
-//  if (abs((D - delta_p*err_P)/Density_i)>1e-3 && abs(delta_rho/Density_i)>1e-3 && s/Density_i > 1e-3) {
-//
-//    RoeKappa = (D*RoeKappa)/(D - delta_p*err_P);
-//    RoeChi = (D*RoeChi+ s*s*delta_rho*err_P)/(D - delta_p*err_P);
-//
-//  }
-
-  RoeSoundSpeed2 = RoeChi + RoeKappa*(RoeEnthalpy-0.5*sq_vel);
-
-}
-
->>>>>>> bc839db0
 CUpwMSW_Flow::CUpwMSW_Flow(unsigned short val_nDim, unsigned short val_nVar, CConfig *config) : CNumerics(val_nDim, val_nVar, config) {
   
   /*--- Set booleans from CConfig settings ---*/
