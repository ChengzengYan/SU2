# Continous Integration setup for SU2.
# Tests on the develop branch in both serial and parallel.

dist: trusty
sudo: required

language: python

compiler:
    - gcc

notifications:
    email:
        recipients:
            - molinaedu85@gmail.com
            - tim.albring@scicomp.uni-kl.de
  
branches:
    only:
<<<<<<< HEAD
        - feature_DDESv5.0
=======
        - develop  

python:
    - 2.7
    - 3.6
>>>>>>> c138bbab

env:
    global:
        CXXFLAGS="-O3 -Wall -Wextra -Wno-unused-parameter -Wno-empty-body -Wno-format-security" 
    matrix:
        # Serial build and test
        - CONFIGURE_COMMAND="./preconfigure.py --prefix=$TRAVIS_BUILD_DIR --enable-PY_WRAPPER"
          TEST_SCRIPT=serial_regression.py

        # Parallel build and test
        - CONFIGURE_COMMAND="./preconfigure.py --enable-mpi --with-cc=mpicc --with-cxx=mpicxx --prefix=$TRAVIS_BUILD_DIR --enable-PY_WRAPPER"
          TEST_SCRIPT=parallel_regression.py

        # Serial build and test for AD
        - CONFIGURE_COMMAND="./preconfigure.py --with-cc=gcc --with-cxx=g++ --prefix=$TRAVIS_BUILD_DIR --enable-autodiff --enable-direct-diff"
          TEST_SCRIPT=serial_regression_AD.py

        # Parallel build and test for AD:
        - CONFIGURE_COMMAND="./preconfigure.py --enable-mpi --with-cc=mpicc --with-cxx=mpicxx --prefix=$TRAVIS_BUILD_DIR --enable-autodiff --enable-direct-diff"
          TEST_SCRIPT=parallel_regression_AD.py

before_install:
    # Temporarily fixes Travis CI issue with paths for Python packages
    - export PATH=/usr/bin:$PATH

    # Install the necessary packages using apt-get with sudo
    - sudo apt-get update -qq
    - sudo apt-get install -qq build-essential libopenmpi-dev
 
    # Install Python dependencies
    # http://conda.pydata.org/docs/travis.html#the-travis-yml-file
    - wget https://repo.continuum.io/miniconda/Miniconda3-latest-Linux-x86_64.sh -O miniconda.sh
    - bash miniconda.sh -b -p $HOME/miniconda
    - export PATH="$HOME/miniconda/bin:$PATH"
    - hash -r
    - conda config --set always_yes yes --set changeps1 no
    - conda update -q conda
    - conda install -q python=$TRAVIS_PYTHON_VERSION numpy scipy mpi4py swig

    # to avoid interference with MPI
    - test -n $CC  && unset CC
    - test -n $CXX && unset CXX

install:
    # Configure, make, and install SU2
    - echo $TRAVIS_BUILD_DIR
    - echo $CONFIGURE_COMMAND
    - $CONFIGURE_COMMAND
    - make -j 4
    - make install

    # Add environmental variables according to the configure step
    - export SU2_RUN=$TRAVIS_BUILD_DIR/bin
    - export SU2_HOME=$TRAVIS_BUILD_DIR
    - export PATH=$PATH:$SU2_RUN
    - export PYTHONPATH=$PYTHONPATH:$SU2_RUN

before_script:
    # Get the test cases
    - git clone -b feature_DDES https://github.com/su2code/TestCases.git ./TestData
    - cp -R ./TestData/* ./TestCases/

    # Enter the SU2/TestCases/ directory, which is now ready to run
    - cd TestCases/

script:
    # Run the tests via the Python scripts
    - python $TEST_SCRIPT<|MERGE_RESOLUTION|>--- conflicted
+++ resolved
@@ -17,15 +17,11 @@
   
 branches:
     only:
-<<<<<<< HEAD
         - feature_DDESv5.0
-=======
-        - develop  
 
 python:
     - 2.7
     - 3.6
->>>>>>> c138bbab
 
 env:
     global:
