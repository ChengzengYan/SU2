--- conflicted
+++ resolved
@@ -126,22 +126,14 @@
       config_container[iZone] = new CConfig(driver_config, zone_file_name, SU2_DOT, iZone, nZone, true);
     }
     else{
-<<<<<<< HEAD
-    config_container[iZone] = new CConfig(config_file_name, SU2_DOT, iZone, nZone, 0, VERB_HIGH);
-=======
       config_container[iZone] = new CConfig(driver_config, config_file_name, SU2_DOT, iZone, nZone, true);
->>>>>>> 0515509c
     }
     config_container[iZone]->SetMPICommunicator(MPICommunicator);
 
   }
   
   /*--- Set the multizone part of the problem. ---*/
-<<<<<<< HEAD
-  if (driver_config->GetKind_Solver() == MULTIZONE){
-=======
   if (driver_config->GetMultizone_Problem()){
->>>>>>> 0515509c
     for (iZone = 0; iZone < nZone; iZone++) {
       /*--- Set the interface markers for multizone ---*/
       config_container[iZone]->SetMultizone(driver_config, config_container);
