/*!
 * \file SU2_DOT.cpp
 * \brief Main file of the Gradient Projection Code (SU2_DOT).
 * \author F. Palacios, T. Economon
 * \version 6.0.0 "Falcon"
 *
 * The current SU2 release has been coordinated by the
 * SU2 International Developers Society <www.su2devsociety.org>
 * with selected contributions from the open-source community.
 *
 * The main research teams contributing to the current release are:
 *  - Prof. Juan J. Alonso's group at Stanford University.
 *  - Prof. Piero Colonna's group at Delft University of Technology.
 *  - Prof. Nicolas R. Gauger's group at Kaiserslautern University of Technology.
 *  - Prof. Alberto Guardone's group at Polytechnic University of Milan.
 *  - Prof. Rafael Palacios' group at Imperial College London.
 *  - Prof. Vincent Terrapon's group at the University of Liege.
 *  - Prof. Edwin van der Weide's group at the University of Twente.
 *  - Lab. of New Concepts in Aeronautics at Tech. Institute of Aeronautics.
 *
 * Copyright 2012-2018, Francisco D. Palacios, Thomas D. Economon,
 *                      Tim Albring, and the SU2 contributors.
 *
 * SU2 is free software; you can redistribute it and/or
 * modify it under the terms of the GNU Lesser General Public
 * License as published by the Free Software Foundation; either
 * version 2.1 of the License, or (at your option) any later version.
 *
 * SU2 is distributed in the hope that it will be useful,
 * but WITHOUT ANY WARRANTY; without even the implied warranty of
 * MERCHANTABILITY or FITNESS FOR A PARTICULAR PURPOSE. See the GNU
 * Lesser General Public License for more details.
 *
 * You should have received a copy of the GNU Lesser General Public
 * License along with SU2. If not, see <http://www.gnu.org/licenses/>.
 */

#include "../include/SU2_DOT.hpp"
using namespace std;

int main(int argc, char *argv[]) {
  
  unsigned short iZone, nZone = SINGLE_ZONE;
  su2double StartTime = 0.0, StopTime = 0.0, UsedTime = 0.0;
  
  char config_file_name[MAX_STRING_SIZE], *cstr;
  ofstream Gradient_file;
<<<<<<< HEAD
  int rank = MASTER_NODE;
  int size = SINGLE_NODE;
  bool periodic = false;
=======
>>>>>>> 446d20f2

  su2double** Gradient;
  unsigned short iDV, iDV_Value;
  int rank, size;

  /*--- MPI initialization, and buffer setting ---*/
  
#ifdef HAVE_MPI
  SU2_MPI::Init(&argc,&argv);
  SU2_MPI::Comm MPICommunicator(MPI_COMM_WORLD);
#else
  SU2_Comm MPICommunicator(0);
#endif

  rank = SU2_MPI::GetRank();
  size = SU2_MPI::GetSize();
  
  /*--- Pointer to different structures that will be used throughout the entire code ---*/
  
  CConfig **config_container          = NULL;
  CGeometry **geometry_container      = NULL;
  CSurfaceMovement **surface_movement = NULL;
  CVolumetricMovement **grid_movement = NULL;
  
  /*--- Load in the number of zones and spatial dimensions in the mesh file (if no config
   file is specified, default.cfg is used) ---*/
  
  if (argc == 2) { strcpy(config_file_name,argv[1]); }
  else { strcpy(config_file_name, "default.cfg"); }

  /*--- Read the name and format of the input mesh file to get from the mesh
   file the number of zones and dimensions from the numerical grid (required
   for variables allocation)  ---*/

  CConfig *config = NULL;
  config = new CConfig(config_file_name, SU2_DEF);

  nZone    = CConfig::GetnZone(config->GetMesh_FileName(), config->GetMesh_FileFormat(), config);
  periodic = CConfig::GetPeriodic(config->GetMesh_FileName(), config->GetMesh_FileFormat(), config);

  /*--- Definition of the containers per zones ---*/
  
  config_container = new CConfig*[nZone];
  geometry_container = new CGeometry*[nZone];
  surface_movement   = new CSurfaceMovement*[nZone];
  grid_movement      = new CVolumetricMovement*[nZone];
  
  for (iZone = 0; iZone < nZone; iZone++) {
    config_container[iZone]       = NULL;
    geometry_container[iZone]     = NULL;
    grid_movement [iZone]     = NULL;
    surface_movement[iZone]   = NULL;
  }
  
  /*--- Loop over all zones to initialize the various classes. In most
   cases, nZone is equal to one. This represents the solution of a partial
   differential equation on a single block, unstructured mesh. ---*/
  
  for (iZone = 0; iZone < nZone; iZone++) {
    
    /*--- Definition of the configuration option class for all zones. In this
     constructor, the input configuration file is parsed and all options are
     read and stored. ---*/
    
    config_container[iZone] = new CConfig(config_file_name, SU2_DOT, iZone, nZone, 0, VERB_HIGH);

    /*--- Set the MPI communicator ---*/
    config_container[iZone]->SetMPICommunicator(MPICommunicator);
        
    /*--- Definition of the geometry class to store the primal grid in the partitioning process. ---*/
    
    CGeometry *geometry_aux = NULL;
    
    /*--- All ranks process the grid and call ParMETIS for partitioning ---*/
    
    geometry_aux = new CPhysicalGeometry(config_container[iZone], iZone, nZone);
    
    /*--- Color the initial grid and set the send-receive domains (ParMETIS) ---*/
    
    geometry_aux->SetColorGrid_Parallel(config_container[iZone]);
    
    /*--- Until we finish the new periodic BC implementation, use the old
     partitioning routines for cases with periodic BCs. The old routines 
     will be entirely removed eventually in favor of the new methods. ---*/

    if (periodic) {
      geometry_container[iZone] = new CPhysicalGeometry(geometry_aux, config_container[iZone]);
    } else {
      geometry_container[iZone] = new CPhysicalGeometry(geometry_aux, config_container[iZone], periodic);
    }
    
    /*--- Deallocate the memory of geometry_aux ---*/
    
    delete geometry_aux;
    
    /*--- Add the Send/Receive boundaries ---*/
    
    geometry_container[iZone]->SetSendReceive(config_container[iZone]);
    
    /*--- Add the Send/Receive boundaries ---*/
    
    geometry_container[iZone]->SetBoundaries(config_container[iZone]);
    
  }
  
  /*--- Set up a timer for performance benchmarking (preprocessing time is included) ---*/
  
#ifdef HAVE_MPI
  StartTime = MPI_Wtime();
#else
  StartTime = su2double(clock())/su2double(CLOCKS_PER_SEC);
#endif
  
  for (iZone = 0; iZone < nZone; iZone++){
  
  if (rank == MASTER_NODE)
    cout << endl <<"----------------------- Preprocessing computations ----------------------" << endl;
  
  /*--- Compute elements surrounding points, points surrounding points ---*/
  
  if (rank == MASTER_NODE) cout << "Setting local point connectivity." <<endl;
    geometry_container[iZone]->SetPoint_Connectivity();
  
  /*--- Check the orientation before computing geometrical quantities ---*/
  
    geometry_container[iZone]->SetBoundVolume();
    if (config_container[iZone]->GetReorientElements()) {
      if (rank == MASTER_NODE) cout << "Checking the numerical grid orientation of the elements." <<endl;
      geometry_container[iZone]->Check_IntElem_Orientation(config_container[iZone]);
      geometry_container[iZone]->Check_BoundElem_Orientation(config_container[iZone]);
    }
  
  /*--- Create the edge structure ---*/
  
  if (rank == MASTER_NODE) cout << "Identify edges and vertices." <<endl;
    geometry_container[iZone]->SetEdges(); geometry_container[iZone]->SetVertex(config_container[iZone]);
  
  /*--- Compute center of gravity ---*/
  
  if (rank == MASTER_NODE) cout << "Computing centers of gravity." << endl;
  geometry_container[iZone]->SetCoord_CG();
  
  /*--- Create the dual control volume structures ---*/
  
  if (rank == MASTER_NODE) cout << "Setting the bound control volume structure." << endl;
  geometry_container[iZone]->SetBoundControlVolume(config_container[ZONE_0], ALLOCATE);

  /*--- Store the global to local mapping after preprocessing. ---*/
 
  if (rank == MASTER_NODE) cout << "Storing a mapping from global to local point index." << endl;
  geometry_container[iZone]->SetGlobal_to_Local_Point();
 
  /*--- Load the surface sensitivities from file. This is done only
   once: if this is an unsteady problem, a time-average of the surface
   sensitivities at each node is taken within this routine. ---*/
    if (!config_container[iZone]->GetDiscrete_Adjoint()){
      if (rank == MASTER_NODE) cout << "Reading surface sensitivities at each node from file." << endl;
      geometry_container[iZone]->SetBoundSensitivity(config_container[iZone]);
    } else {
      if (rank == MASTER_NODE) cout << "Reading volume sensitivities at each node from file." << endl;
      grid_movement[iZone] = new CVolumetricMovement(geometry_container[iZone], config_container[iZone]);
      geometry_container[iZone]->SetSensitivity(config_container[iZone]);

      if (rank == MASTER_NODE)
        cout << endl <<"---------------------- Mesh sensitivity computation ---------------------" << endl;
      grid_movement[iZone]->SetVolume_Deformation(geometry_container[iZone], config_container[iZone], false, true);

    }
  }

   if (config_container[ZONE_0]->GetDiscrete_Adjoint()){
     if (rank == MASTER_NODE)
       cout << endl <<"------------------------ Mesh sensitivity Output ------------------------" << endl;
     COutput *output = new COutput(config_container[ZONE_0]);
     output->SetSensitivity_Files(geometry_container, config_container, nZone);
   }

   if (config_container[ZONE_0]->GetDesign_Variable(0) != NONE){

     /*--- Initialize structure to store the gradient ---*/

     Gradient = new su2double*[config_container[ZONE_0]->GetnDV()];

     for (iDV = 0; iDV  < config_container[ZONE_0]->GetnDV(); iDV++){
       Gradient[iDV] = new su2double[config_container[ZONE_0]->GetnDV_Value(iDV)];
       for (iDV_Value = 0; iDV_Value < config_container[ZONE_0]->GetnDV_Value(iDV); iDV_Value++){
         Gradient[iDV][iDV_Value] = 0.0;
       }
     }

     if (rank == MASTER_NODE)
       cout << endl <<"---------- Start gradient evaluation using sensitivity information ----------" << endl;

     /*--- Write the gradient in a external file ---*/

     if (rank == MASTER_NODE) {
       cstr = new char [config_container[ZONE_0]->GetObjFunc_Grad_FileName().size()+1];
       strcpy (cstr, config_container[ZONE_0]->GetObjFunc_Grad_FileName().c_str());
       Gradient_file.open(cstr, ios::out);
     }

     /*--- Loop through each zone and add it's contribution to the gradient array ---*/

     for (iZone = 0; iZone < nZone; iZone++){

       /*--- Definition of the Class for surface deformation ---*/

       surface_movement[iZone] = new CSurfaceMovement();

       /*--- Copy coordinates to the surface structure ---*/

       surface_movement[iZone]->CopyBoundary(geometry_container[iZone], config_container[iZone]);

       /*--- If AD mode is enabled we can use it to compute the projection,
        *    otherwise we use finite differences. ---*/

       if (config_container[iZone]->GetAD_Mode()){
         SetProjection_AD(geometry_container[iZone], config_container[iZone], surface_movement[iZone] , Gradient);
       }else{
         SetProjection_FD(geometry_container[iZone], config_container[iZone], surface_movement[iZone] , Gradient);
       }
     }

     /*--- Print gradients to screen and file ---*/

     OutputGradient(Gradient, config_container[ZONE_0], Gradient_file);

     if (rank == MASTER_NODE)
       Gradient_file.close();

     for (iDV = 0; iDV  < config_container[ZONE_0]->GetnDV(); iDV++){
       delete [] Gradient[iDV];
     }
     delete [] Gradient;

   }

  delete config;
  config = NULL;

    /*--- Synchronization point after a single solver iteration. Compute the
     wall clock time required. ---*/

#ifdef HAVE_MPI
  StopTime = MPI_Wtime();
#else
  StopTime = su2double(clock())/su2double(CLOCKS_PER_SEC);
#endif
  
  /*--- Compute/print the total time for performance benchmarking. ---*/
  
  UsedTime = StopTime-StartTime;
  if (rank == MASTER_NODE) {
    cout << "\nCompleted in " << fixed << UsedTime << " seconds on "<< size;
    if (size == 1) cout << " core." << endl; else cout << " cores." << endl;
  }
  
  /*--- Exit the solver cleanly ---*/
  
  if (rank == MASTER_NODE)
    cout << endl <<"------------------------- Exit Success (SU2_DOT) ------------------------" << endl << endl;
  
  /*--- Finalize MPI parallelization ---*/
  
#ifdef HAVE_MPI
  SU2_MPI::Finalize();
#endif
  
  return EXIT_SUCCESS;
  
}

void SetProjection_FD(CGeometry *geometry, CConfig *config, CSurfaceMovement *surface_movement, su2double** Gradient){
  
  unsigned short iDV, nDV, iFFDBox, nDV_Value, iMarker, iDim;
  unsigned long iVertex, iPoint;
  su2double delta_eps, my_Gradient, localGradient, *Normal, dS, *VarCoord, Sensitivity,
  dalpha[3], deps[3], dalpha_deps;
  bool *UpdatePoint, MoveSurface, Local_MoveSurface;
  CFreeFormDefBox **FFDBox;
  
  int rank = SU2_MPI::GetRank();
  
  nDV = config->GetnDV();
  
  /*--- Boolean controlling points to be updated ---*/
  
  UpdatePoint = new bool[geometry->GetnPoint()];
  
  /*--- Definition of the FFD deformation class ---*/
  
  unsigned short nFFDBox = MAX_NUMBER_FFD;
  FFDBox = new CFreeFormDefBox*[nFFDBox];

  for (iDV = 0; iDV  < nDV; iDV++){
    nDV_Value = config->GetnDV_Value(iDV);
    if (nDV_Value != 1){
      SU2_MPI::Error("The projection using finite differences currently only supports a fixed direction of movement for FFD points.", CURRENT_FUNCTION);
    }
  }

  /*--- Continuous adjoint gradient computation ---*/
  
  if (rank == MASTER_NODE)
    cout << "Evaluate functional gradient using Finite Differences." << endl;
  
  for (iDV = 0; iDV < nDV; iDV++) {
    
    MoveSurface = true;
    Local_MoveSurface = true;
    
    /*--- Free Form deformation based ---*/
    
    if ((config->GetDesign_Variable(iDV) == FFD_CONTROL_POINT_2D) ||
        (config->GetDesign_Variable(iDV) == FFD_CAMBER_2D) ||
        (config->GetDesign_Variable(iDV) == FFD_THICKNESS_2D) ||
        (config->GetDesign_Variable(iDV) == FFD_TWIST_2D) ||
        (config->GetDesign_Variable(iDV) == FFD_CONTROL_POINT) ||
        (config->GetDesign_Variable(iDV) == FFD_NACELLE) ||
        (config->GetDesign_Variable(iDV) == FFD_GULL) ||
        (config->GetDesign_Variable(iDV) == FFD_TWIST) ||
        (config->GetDesign_Variable(iDV) == FFD_ROTATION) ||
        (config->GetDesign_Variable(iDV) == FFD_CAMBER) ||
        (config->GetDesign_Variable(iDV) == FFD_THICKNESS) ||
        (config->GetDesign_Variable(iDV) == FFD_ANGLE_OF_ATTACK)) {
      
      /*--- Read the FFD information in the first iteration ---*/
      
      if (iDV == 0) {
        
        if (rank == MASTER_NODE)
          cout << "Read the FFD information from mesh file." << endl;
        
        /*--- Read the FFD information from the grid file ---*/
        
        surface_movement->ReadFFDInfo(geometry, config, FFDBox, config->GetMesh_FileName());
        
        /*--- If the FFDBox was not defined in the input file ---*/
        if (!surface_movement->GetFFDBoxDefinition()) {
          SU2_MPI::Error("The input grid doesn't have the entire FFD information!", CURRENT_FUNCTION);
        }
        
        for (iFFDBox = 0; iFFDBox < surface_movement->GetnFFDBox(); iFFDBox++) {
          
          if (rank == MASTER_NODE) cout << "Checking FFD box dimension." << endl;
          surface_movement->CheckFFDDimension(geometry, config, FFDBox[iFFDBox], iFFDBox);
          
          if (rank == MASTER_NODE) cout << "Check the FFD box intersections with the solid surfaces." << endl;
          surface_movement->CheckFFDIntersections(geometry, config, FFDBox[iFFDBox], iFFDBox);
          
        }
        
        if (rank == MASTER_NODE)
          cout <<"-------------------------------------------------------------------------" << endl;
        
      }
      
      if (rank == MASTER_NODE) {
        cout << endl << "Design variable number "<< iDV <<"." << endl;
        cout << "Performing 3D deformation of the surface." << endl;
      }
      
      /*--- Apply the control point change ---*/
      
      MoveSurface = false;
      
      for (iFFDBox = 0; iFFDBox < surface_movement->GetnFFDBox(); iFFDBox++) {
        
        /*--- Reset FFD box ---*/
        
        switch (config->GetDesign_Variable(iDV) ) {
          case FFD_CONTROL_POINT_2D : Local_MoveSurface = surface_movement->SetFFDCPChange_2D(geometry, config, FFDBox[iFFDBox], FFDBox, iDV, true); break;
          case FFD_CAMBER_2D :        Local_MoveSurface = surface_movement->SetFFDCamber_2D(geometry, config, FFDBox[iFFDBox], FFDBox, iDV, true); break;
          case FFD_THICKNESS_2D :     Local_MoveSurface = surface_movement->SetFFDThickness_2D(geometry, config, FFDBox[iFFDBox], FFDBox, iDV, true); break;
          case FFD_TWIST_2D :         Local_MoveSurface = surface_movement->SetFFDTwist_2D(geometry, config, FFDBox[iFFDBox], FFDBox, iDV, true); break;
          case FFD_CONTROL_POINT :    Local_MoveSurface = surface_movement->SetFFDCPChange(geometry, config, FFDBox[iFFDBox], FFDBox, iDV, true); break;
          case FFD_NACELLE :          Local_MoveSurface = surface_movement->SetFFDNacelle(geometry, config, FFDBox[iFFDBox], FFDBox, iDV, true); break;
          case FFD_GULL :             Local_MoveSurface = surface_movement->SetFFDGull(geometry, config, FFDBox[iFFDBox], FFDBox, iDV, true); break;
          case FFD_TWIST :            Local_MoveSurface = surface_movement->SetFFDTwist(geometry, config, FFDBox[iFFDBox], FFDBox, iDV, true); break;
          case FFD_ROTATION :         Local_MoveSurface = surface_movement->SetFFDRotation(geometry, config, FFDBox[iFFDBox], FFDBox, iDV, true); break;
          case FFD_CAMBER :           Local_MoveSurface = surface_movement->SetFFDCamber(geometry, config, FFDBox[iFFDBox], FFDBox, iDV, true); break;
          case FFD_THICKNESS :        Local_MoveSurface = surface_movement->SetFFDThickness(geometry, config, FFDBox[iFFDBox], FFDBox, iDV, true); break;
          case FFD_CONTROL_SURFACE :  Local_MoveSurface = surface_movement->SetFFDControl_Surface(geometry, config, FFDBox[iFFDBox], FFDBox, iDV, true); break;
          case FFD_ANGLE_OF_ATTACK :  Gradient[iDV][0] = config->GetAoA_Sens(); break;
        }
        
        /*--- Recompute cartesian coordinates using the new control points position ---*/
        
        if (Local_MoveSurface) {
          MoveSurface = true;
          surface_movement->SetCartesianCoord(geometry, config, FFDBox[iFFDBox], iFFDBox, true);
        }
        
      }
      
    }
    
    /*--- Hicks Henne design variable ---*/
    
    else if (config->GetDesign_Variable(iDV) == HICKS_HENNE) {
      surface_movement->SetHicksHenne(geometry, config, iDV, true);
    }
    
    /*--- Surface bump design variable ---*/

    else if (config->GetDesign_Variable(iDV) == SURFACE_BUMP) {
      surface_movement->SetSurface_Bump(geometry, config, iDV, true);
    }

    /*--- Kulfan (CST) design variable ---*/
    
    else if (config->GetDesign_Variable(iDV) == CST) {
      surface_movement->SetCST(geometry, config, iDV, true);
    }
    
    /*--- Displacement design variable ---*/
    
    else if (config->GetDesign_Variable(iDV) == TRANSLATION) {
      surface_movement->SetTranslation(geometry, config, iDV, true);
    }
    
    /*--- Angle of Attack design variable ---*/
    
    else if (config->GetDesign_Variable(iDV) == ANGLE_OF_ATTACK) {
      Gradient[iDV][0] = config->GetAoA_Sens();
    }
    
    /*--- Scale design variable ---*/
    
    else if (config->GetDesign_Variable(iDV) == SCALE) {
      surface_movement->SetScale(geometry, config, iDV, true);
    }
    
    /*--- Rotation design variable ---*/
    
    else if (config->GetDesign_Variable(iDV) == ROTATION) {
      surface_movement->SetRotation(geometry, config, iDV, true);
    }
    
    /*--- NACA_4Digits design variable ---*/
    
    else if (config->GetDesign_Variable(iDV) == NACA_4DIGITS) {
      surface_movement->SetNACA_4Digits(geometry, config);
    }
    
    /*--- Parabolic design variable ---*/
    
    else if (config->GetDesign_Variable(iDV) == PARABOLIC) {
      surface_movement->SetParabolic(geometry, config);
    }
    
    /*--- Design variable not implement ---*/
    
    else {
      if (rank == MASTER_NODE)
        cout << "Design Variable not implement yet" << endl;
    }
    
    /*--- Load the delta change in the design variable (finite difference step). ---*/
    
    if ((config->GetDesign_Variable(iDV) != ANGLE_OF_ATTACK) &&
        (config->GetDesign_Variable(iDV) != FFD_ANGLE_OF_ATTACK)) {
      
      /*--- If the Angle of attack is not involved, reset the value of the gradient ---*/
      
      my_Gradient = 0.0; Gradient[iDV][0] = 0.0;
      
      if (MoveSurface) {
        
        delta_eps = config->GetDV_Value(iDV);
        
        for (iPoint = 0; iPoint < geometry->GetnPoint(); iPoint++)
          UpdatePoint[iPoint] = true;
        
        for (iMarker = 0; iMarker < config->GetnMarker_All(); iMarker++) {
          if (config->GetMarker_All_DV(iMarker) == YES) {
            for (iVertex = 0; iVertex < geometry->nVertex[iMarker]; iVertex++) {
              
              iPoint = geometry->vertex[iMarker][iVertex]->GetNode();
              if ((iPoint < geometry->GetnPointDomain()) && UpdatePoint[iPoint]) {
                
                Normal = geometry->vertex[iMarker][iVertex]->GetNormal();
                VarCoord = geometry->vertex[iMarker][iVertex]->GetVarCoord();
                Sensitivity = geometry->vertex[iMarker][iVertex]->GetAuxVar();
                
                dS = 0.0;
                for (iDim = 0; iDim < geometry->GetnDim(); iDim++) {
                  dS += Normal[iDim]*Normal[iDim];
                  deps[iDim] = VarCoord[iDim] / delta_eps;
                }
                dS = sqrt(dS);
                
                dalpha_deps = 0.0;
                for (iDim = 0; iDim < geometry->GetnDim(); iDim++) {
                  dalpha[iDim] = Normal[iDim] / dS;
                  dalpha_deps -= dalpha[iDim]*deps[iDim];
                }
                
                my_Gradient += Sensitivity*dalpha_deps;
                UpdatePoint[iPoint] = false;
              }
            }
          }
        }
        
      }
      
#ifdef HAVE_MPI
    SU2_MPI::Allreduce(&my_Gradient, &localGradient, 1, MPI_DOUBLE, MPI_SUM, MPI_COMM_WORLD);
#else
    localGradient = my_Gradient;
#endif
    Gradient[iDV][0] += localGradient;
    }
  }
}
  

void SetProjection_AD(CGeometry *geometry, CConfig *config, CSurfaceMovement *surface_movement, su2double** Gradient){

  su2double DV_Value, *VarCoord, Sensitivity, my_Gradient, localGradient, *Normal, Area = 0.0;
  unsigned short iDV_Value = 0, iMarker, nMarker, iDim, nDim, iDV, nDV, nDV_Value;
  unsigned long iVertex, nVertex, iPoint;
  
  int rank = SU2_MPI::GetRank();

  nMarker = config->GetnMarker_All();
  nDim    = geometry->GetnDim();
  nDV     = config->GetnDV();
  
  VarCoord = NULL;

  /*--- Discrete adjoint gradient computation ---*/
  
  if (rank == MASTER_NODE)
    cout  << endl << "Evaluate functional gradient using Algorithmic Differentiation (ZONE " << config->GetiZone() << ")." << endl;

  /*--- Start recording of operations ---*/
  
  AD::StartRecording();
  
  /*--- Register design variables as input and set them to zero
   * (since we want to have the derivative at alpha = 0, i.e. for the current design) ---*/
  
  
  
  for (iDV = 0; iDV < nDV; iDV++){
    
    nDV_Value =  config->GetnDV_Value(iDV);
    
    for (iDV_Value = 0; iDV_Value < nDV_Value; iDV_Value++){
      
      /*--- Initilization with su2double resets the index ---*/
      
      DV_Value = 0.0;
      
      AD::RegisterInput(DV_Value);
      
      config->SetDV_Value(iDV, iDV_Value, DV_Value);
    }
  }
  
  /*--- Call the surface deformation routine ---*/
  
  surface_movement->SetSurface_Deformation(geometry, config);
  
  /*--- Stop the recording --- */
  
  AD::StopRecording();
  
  /*--- Create a structure to identify points that have been already visited. 
   * We need that to make sure to set the sensitivity of surface points only once
   *  (Markers share points, so we would visit them more than once in the loop over the markers below) ---*/
  
  bool* visited = new bool[geometry->GetnPoint()];
  for (iPoint = 0; iPoint < geometry->GetnPoint(); iPoint++){
    visited[iPoint] = false;
  }
  
  /*--- Initialize the derivatives of the output of the surface deformation routine
   * with the discrete adjoints from the CFD solution ---*/
  
  for (iMarker = 0; iMarker < nMarker; iMarker++) {
    if (config->GetMarker_All_DV(iMarker) == YES) {
      nVertex = geometry->nVertex[iMarker];
      for (iVertex = 0; iVertex <nVertex; iVertex++) {
        iPoint      = geometry->vertex[iMarker][iVertex]->GetNode();
        if (!visited[iPoint]){
          VarCoord    = geometry->vertex[iMarker][iVertex]->GetVarCoord();
          Normal      = geometry->vertex[iMarker][iVertex]->GetNormal();
          
          Area = 0.0;
          for (iDim = 0; iDim < nDim; iDim++){
            Area += Normal[iDim]*Normal[iDim];
          }
          Area = sqrt(Area);
          
          for (iDim = 0; iDim < nDim; iDim++){
            if (config->GetDiscrete_Adjoint()){
              Sensitivity = geometry->GetSensitivity(iPoint, iDim);
            } else {
              Sensitivity = -Normal[iDim]*geometry->vertex[iMarker][iVertex]->GetAuxVar()/Area;
            }
            SU2_TYPE::SetDerivative(VarCoord[iDim], SU2_TYPE::GetValue(Sensitivity));
          }
          visited[iPoint] = true;
        }
      }
    }
  }
  
  delete [] visited;
  
  /*--- Compute derivatives and extract gradient ---*/
  
  AD::ComputeAdjoint();
  
  for (iDV = 0; iDV  < nDV; iDV++){
    nDV_Value =  config->GetnDV_Value(iDV);
    
    for (iDV_Value = 0; iDV_Value < nDV_Value; iDV_Value++){
      DV_Value = config->GetDV_Value(iDV, iDV_Value);
      my_Gradient = SU2_TYPE::GetDerivative(DV_Value);
#ifdef HAVE_MPI
    SU2_MPI::Allreduce(&my_Gradient, &localGradient, 1, MPI_DOUBLE, MPI_SUM, MPI_COMM_WORLD);
#else
      localGradient = my_Gradient;
#endif
      /*--- Angle of Attack design variable (this is different,
       the value comes form the input file) ---*/
      
      if ((config->GetDesign_Variable(iDV) == ANGLE_OF_ATTACK) ||
          (config->GetDesign_Variable(iDV) == FFD_ANGLE_OF_ATTACK))  {
        Gradient[iDV][iDV_Value] = config->GetAoA_Sens();
      }

      Gradient[iDV][iDV_Value] += localGradient;
    }
  }

  AD::Reset();

}

void OutputGradient(su2double** Gradient, CConfig* config, ofstream& Gradient_file){
  
  unsigned short nDV, iDV, iDV_Value, nDV_Value;
  
  int rank = SU2_MPI::GetRank();
  
  nDV = config->GetnDV();
  
  /*--- Loop through all design variables and their gradients ---*/
  
  for (iDV = 0; iDV  < nDV; iDV++){
    nDV_Value = config->GetnDV_Value(iDV);
    if (rank == MASTER_NODE){
      
      /*--- Print the kind of design variable on screen ---*/
      
      cout << endl << "Design variable (";
      for (std::map<string, ENUM_PARAM>::const_iterator it = Param_Map.begin(); it != Param_Map.end(); ++it ){
        if (it->second == config->GetDesign_Variable(iDV)){
          cout << it->first << ") number "<< iDV << "." << endl;
        }
      }
      
      /*--- Print the kind of objective function to screen ---*/
      
      for (std::map<string, ENUM_OBJECTIVE>::const_iterator it = Objective_Map.begin(); it != Objective_Map.end(); ++it ){
        if (it->second == config->GetKind_ObjFunc()){
          cout << it->first << " gradient : ";
          if (iDV == 0) Gradient_file << it->first << " gradient " << endl;
        }
      }
      
      /*--- Print the gradient to file and screen ---*/
      
      for (iDV_Value = 0; iDV_Value < nDV_Value; iDV_Value++){
        cout << Gradient[iDV][iDV_Value];
        if (iDV_Value != nDV_Value-1 ){
          cout << ", ";
        }
        Gradient_file << Gradient[iDV][iDV_Value] << endl;
      }
      cout << endl;
      cout <<"-------------------------------------------------------------------------" << endl;
    }
  }
}<|MERGE_RESOLUTION|>--- conflicted
+++ resolved
@@ -45,12 +45,7 @@
   
   char config_file_name[MAX_STRING_SIZE], *cstr;
   ofstream Gradient_file;
-<<<<<<< HEAD
-  int rank = MASTER_NODE;
-  int size = SINGLE_NODE;
   bool periodic = false;
-=======
->>>>>>> 446d20f2
 
   su2double** Gradient;
   unsigned short iDV, iDV_Value;
