--- conflicted
+++ resolved
@@ -100,11 +100,7 @@
   }
 
   /*--- Initialize the configuration of the driver ---*/
-<<<<<<< HEAD
-  driver_config = new CConfig(config_file_name, SU2_SOL, nZone,VERB_NONE);
-=======
   driver_config = new CConfig(config_file_name, SU2_SOL, nZone, false);
->>>>>>> 62e6edb8
 
   /*--- Initialize a char to store the zone filename ---*/
   char zone_file_name[MAX_STRING_SIZE];
