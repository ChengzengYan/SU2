# SU2 autoconf file
# SU2 v3.2.8 "eagle"
#
# SU2 Lead Developers: Dr. Francisco Palacios (fpalacios@stanford.edu).
#                      Dr. Thomas D. Economon (economon@stanford.edu).
#
# SU2 Developers: Prof. Juan J. Alonso's group at Stanford University.
#                 Prof. Piero Colonna's group at Delft University of Technology.
#                 Prof. Nicolas R. Gauger's group at Kaiserslautern University of Technology.
#                 Prof. Alberto Guardone's group at Polytechnic University of Milan.
#                 Prof. Rafael Palacios' group at Imperial College London.
#
# Copyright (C) 2012-2015 SU2, the open-source CFD code.
#
# SU2 is free software; you can redistribute it and/or
# modify it under the terms of the GNU Lesser General Public
# License as published by the Free Software Foundation; either
# version 2.1 of the License, or (at your option) any later version.
#
# SU2 is distributed in the hope that it will be useful,
# but WITHOUT ANY WARRANTY; without even the implied warranty of
# MERCHANTABILITY or FITNESS FOR A PARTICULAR PURPOSE. See the GNU
# Lesser General Public License for more details.
#
# You should have received a copy of the GNU Lesser General Public
# License along with SU2. If not, see <http://www.gnu.org/licenses/>.
#
# Created: 		10/26/12
# Last updated:         03/24/14
#
# Created by: 		M. Colonno  10/26/12
# Updated by: 		T. Economon 	3/24/14
#
# Major Changes/Contributions:
# METIS & TECIO integration added by Ben Kirk, 3/24/2014
# LAPACK connection added by Teus van der Stelt, 11/13/2014
<<<<<<< HEAD
#
######################################################################################

AC_INIT([SU2], [3.2.8], [su2code-dev@lists.stanford.edu],
=======
# ParMETIS integration added by Ben Kirk & Thomas D. Economon, 2/3/2015
##########################

AC_INIT([SU2], [3.2.5], [su2code-dev@lists.stanford.edu],
>>>>>>> 7c29cb4a
        [SU2], [https://github.com/su2code])
AC_PREREQ([2.59])
AC_CONFIG_MACRO_DIR([m4])
AC_CANONICAL_TARGET
AM_INIT_AUTOMAKE([subdir-objects foreign])
m4_ifdef([AM_SILENT_RULES], [AM_SILENT_RULES(yes)])

# AC_CONFIG_HEADERS([config.h])
SU2_SET_COMPILERS
AM_PROG_CC_C_O
AC_PROG_RANLIB
AC_PROG_MKDIR_P

# --------------------------------------------------------------
# Check for important type sizes
# --------------------------------------------------------------
AC_CHECK_SIZEOF(short int)
AC_CHECK_SIZEOF(int)
AC_CHECK_SIZEOF(unsigned int)
AC_CHECK_SIZEOF(long int)
AC_CHECK_SIZEOF(float)
AC_CHECK_SIZEOF(double)
AC_CHECK_SIZEOF(void *)

# optional bindings
AC_ARG_WITH(CGNS-lib,
    	AS_HELP_STRING([--with-CGNS-lib[=ARG]], [CGNS library directory, ARG = path to libcgns.a]),
	[with_CGNS_lib=$withval], [with_CGNS_lib="no"])
AC_ARG_WITH(CGNS-include,
    	AS_HELP_STRING([--with-CGNS-include[=ARG]], [CGNS include directory, ARG = path to cgnslib.h]),
	[with_CGNS_include=$withval], [with_CGNS_include="no"])
AC_ARG_WITH(Mutationpp-lib,
   	AS_HELP_STRING([--with-Mutationpp-lib[=ARG]], [Mutation++ library directory, ARG = path to libmutation++.dylib]),
	[with_Mutationpp_lib=$withval], [with_Mutationpp_lib="no"])
AC_ARG_WITH(Mutationpp-include,
   	AS_HELP_STRING([--with-Mutationpp-include[=ARG]], [Mutation++ include directory, ARG = path to mutation++.h]),
	[with_Mutationpp_include=$withval], [with_Mutationpp_include="no"])
AC_ARG_WITH(Jsoncpp-lib,
   	AS_HELP_STRING([--with-Jsoncpp-lib[=ARG]], [Jsoncpp library directory, ARG = path to jsoncpp_SYS.a]),
	[with_Jsoncpp_lib=$withval], [with_Jsoncpp_lib="no"])
AC_ARG_WITH(Jsoncpp-include,
   	AS_HELP_STRING([--with-Jsoncpp-include[=ARG]], [Jsoncpp include directory, ARG = path to json.h]),
	[with_Jsoncpp_include=$withval], [with_Jsoncpp_include="no"])
AC_ARG_WITH(LAPACK-lib,
    AS_HELP_STRING([--with-LAPACK-lib[=ARG]], [LAPACK library directory, ARG = path to liblapacke.a]),
    [with_LAPACK_lib=$withval], [with_LAPACK_lib="no"])
AC_ARG_WITH(LAPACK-include,
    AS_HELP_STRING([--with-LAPACK-include[=ARG]], [LAPACK include directory, ARG = path to lapacke.h]),
    [with_LAPACK_include=$withval], [with_LAPACK_include="no"])
AC_ARG_ENABLE(CFD,
   	AS_HELP_STRING([--disable-CFD], [build the SU2_CFD executable (default = yes)]),
	[build_CFD=$enableval], [build_CFD="yes"])
AC_ARG_ENABLE(DOT,
   	AS_HELP_STRING([--disable-DOT], [build the SU2_DOT executable (default = yes)]),
	[build_DOT=$enableval], [build_DOT="yes"])
AC_ARG_ENABLE(MSH,
   	AS_HELP_STRING([--disable-MSH], [build the SU2_MSH executable (default = yes)]),
	[build_MSH=$enableval], [build_MSH="yes"])
AC_ARG_ENABLE(DEF,
   	AS_HELP_STRING([--disable-DEF], [build the SU2_DEF executable (default = yes)]),
	[build_DEF=$enableval], [build_DEF="yes"])
AC_ARG_ENABLE(SOL,
   	AS_HELP_STRING([--disable-SOL], [build the SU2_SOL executable (default = yes)]),
	[build_SOL=$enableval], [build_SOL="yes"])
AC_ARG_ENABLE(GEO,
   	AS_HELP_STRING([--disable-GEO], [build the SU2_GEO executable (default = yes)]),
	[build_GEO=$enableval], [build_GEO="yes"])

# --------------------------------------------------------------
# Build up contributed packages that we will build from source
# --------------------------------------------------------------
su2_externals_INCLUDES=""
su2_externals_LIBS=""

# Tecplot
CONFIGURE_TECIO
if (test $enabletecio = yes); then
  su2_externals_INCLUDES="-DHAVE_TECIO $TECIO_INCLUDE $su2_externals_INCLUDES"
  su2_externals_LIBS="$TECIO_LIB $su2_externals_LIBS"
else
  su2_externals_INCLUDES="$su2_externals_INCLUDES"
fi
AM_CONDITIONAL(BUILD_TECIO, test x$enabletecio = xyes)
AC_CONFIG_FILES([externals/tecio/Makefile])

# Metis
CONFIGURE_METIS
if (test $enablemetis = yes); then
  su2_externals_INCLUDES="-DHAVE_METIS $METIS_INCLUDE $su2_externals_INCLUDES"
  su2_externals_LIBS="$METIS_LIB $su2_externals_LIBS"
else
  su2_externals_INCLUDES="$su2_externals_INCLUDES"
fi
AM_CONDITIONAL(BUILD_METIS, test x$enablemetis = xyes)
AC_CONFIG_FILES([externals/metis/Makefile])

# Parmetis
CONFIGURE_PARMETIS
if (test $enableparmetis = yes); then
  su2_externals_INCLUDES="-DHAVE_PARMETIS $PARMETIS_INCLUDE $su2_externals_INCLUDES"
  su2_externals_LIBS="$PARMETIS_LIB $su2_externals_LIBS"
else
  su2_externals_INCLUDES="$su2_externals_INCLUDES"
fi
AM_CONDITIONAL(BUILD_PARMETIS, test x$enableparmetis = xyes)
AC_CONFIG_FILES([externals/parmetis/Makefile])


AC_SUBST([su2_externals_INCLUDES])
AC_SUBST([su2_externals_LIBS])

##########################

# check for lib
CGNSlib=libcgns.a
CGNSheader=cgnslib.h
have_CGNS="no"

if test "$with_CGNS_lib" != "no"
then
  	AC_CHECK_FILE([$with_CGNS_lib/$CGNSlib],[have_CGNS="yes"],[have_CGNS="no"])
	if test "$have_CGNS" == "no"
	then
		AC_MSG_ERROR([CGNS requested but library file not found.])
	fi
fi

# check for header
if test "$have_CGNS" != "no"
then
	if test "$with_CGNS_include" != "no"
	then
		AC_CHECK_FILE([$with_CGNS_include/$CGNSheader],[have_CGNS='yes'],[have_CGNS='no'])
		if test "$have_CGNS" == "no"
		then
			AC_MSG_ERROR([CGNS requested but header file not found.])
		fi
	else
		have_CGNS="no"
	fi
fi

if test "$have_CGNS" != "no"
then
  	AM_CONDITIONAL(BUILD_CGNS,true)
	CGNS_CXX="-DHAVE_CGNS -I"$with_CGNS_include""
	CGNS_LD="$with_CGNS_lib"/$CGNSlib
else
	AM_CONDITIONAL(BUILD_CGNS,false)
	CGNS_CXX=
	CGNS_LD=
fi
AC_SUBST([CGNS_CXX])
AC_SUBST([CGNS_LD])

##########################

# check for lib
Mutationpplib=libmutation++.dylib
Mutationppheader=mutation++.h
have_Mutationpp="no"

if test "$with_Mutationpp_lib" != "no"
then
  	AC_CHECK_FILE([$with_Mutationpp_lib/$Mutationpplib],[have_Mutationpp="yes"],[have_Mutationpp="no"])
	if test "$have_Mutationpp" == "no"
	then
		AC_MSG_ERROR([Mutation++ requested but library file not found.])
	fi
fi

# check for header
if test "$have_Mutationpp" != "no"
then
	if test "$with_Mutationpp_include" != "no"
	then
		AC_CHECK_FILE([$with_Mutationpp_include/$Mutationppheader],[have_Mutationpp='yes'],[have_Mutationpp='no'])
		if test "$have_Mutationpp" == "no"
		then
			AC_MSG_ERROR([Mutation++ requested but header file not found.])
		fi
	else
		have_Mutationpp="no"
	fi
fi

if test "$have_Mutationpp" != "no"
then
  	AM_CONDITIONAL(BUILD_MUTATIONPP,true)
	MUTATIONPP_CXX="-DHAVE_MUTATIONPP -I"$with_Mutationpp_include""
	MUTATIONPP_LD="$with_Mutationpp_lib"/$Mutationpplib
else
	AM_CONDITIONAL(BUILD_MUTATIONPP,false)
	MUTATIONPP_CXX=
	MUTATION_LD=
fi
AC_SUBST([MUTATIONPP_CXX])
AC_SUBST([MUTATIONPP_LD])

##########################

# check for lib
Jsoncpplib=libjson.a
Jsoncppheader=json/json.h
have_Jsoncpp="no"

if test "$with_Jsoncpp_lib" != "no"
then
  	AC_CHECK_FILE([$with_Jsoncpp_lib/$Jsoncpplib],[have_Jsoncpp="yes"],[have_Jsoncpp="no"])
	if test "$have_Jsoncpp" == "no"
	then
		AC_MSG_ERROR([Jsoncpp requested but library file not found.])
	fi
fi

# check for header
if test "$have_Jsoncpp" != "no"
then
	if test "$with_Jsoncpp_include" != "no"
	then
		AC_CHECK_FILE([$with_Jsoncpp_include/$Jsoncppheader],[have_Jsoncpp='yes'],[have_Jsoncpp='no'])
		if test "$have_Jsoncpp" == "no"
		then
			AC_MSG_ERROR([Jsoncpp requested but header file not found.])
		fi
	else
		have_Jsoncpp="no"
	fi
fi

if test "$have_Jsoncpp" != "no"
then
  	AM_CONDITIONAL(BUILD_JSONCPP,true)
	JSONCPP_CXX="-DHAVE_JSONCPP -I"$with_Jsoncpp_include""
	JSONCPP_LD="$with_Jsoncpp_lib"/$Jsoncpplib
else
	AM_CONDITIONAL(BUILD_JSONCPP,false)
	JSONCPP_CXX=
	JSONCPP_LD=
fi
AC_SUBST([JSONCPP_CXX])
AC_SUBST([JSONCPP_LD])

##########################

# check for lib
LAPACKlib=liblapacke.a
LAPACKheader=lapacke.h
have_LAPACK="no"

if test "$with_LAPACK_lib" != "no"
then
AC_CHECK_FILE([$with_LAPACK_lib/$LAPACKlib],[have_LAPACK="yes"],[have_LAPACK="no"])
if test "$have_LAPACK" == "no"
then
AC_MSG_ERROR([LAPACK requested but library file not found.])
fi
fi

# check for header
if test "$have_LAPACK" != "no"
then
if test "$with_LAPACK_include" != "no"
then
AC_CHECK_FILE([$with_LAPACK_include/$LAPACKheader],[have_LAPACK='yes'],[have_LAPACK='no'])
if test "$have_LAPACK" == "no"
then
AC_MSG_ERROR([LAPACK requested but header file not found.])
fi
else
have_LAPACK="no"
fi
fi

if test "$have_LAPACK" != "no"
then
AM_CONDITIONAL(BUILD_LAPACK,true)
LAPACK_CXX="-DHAVE_LAPACK -I"$with_LAPACK_include""
LAPACK_LD="$with_LAPACK_lib"/$LAPACKlib
else
AM_CONDITIONAL(BUILD_LAPACK,false)
LAPACK_CXX=
LAPACK_LD=
fi
AC_SUBST([LAPACK_CXX])
AC_SUBST([LAPACK_LD])

###########################

AM_CONDITIONAL([BUILD_CFD],[test $build_CFD != "no"])
AM_CONDITIONAL([BUILD_DOT],[test $build_DOT != "no"])
AM_CONDITIONAL([BUILD_MSH],[test $build_MSH != "no"])
AM_CONDITIONAL([BUILD_DEF],[test $build_DEF != "no"])
AM_CONDITIONAL([BUILD_SOL],[test $build_SOL != "no"])
AM_CONDITIONAL([BUILD_GEO],[test $build_GEO != "no"])

###########################

AC_OUTPUT(Makefile \
        externals/Makefile \
	Common/lib/Makefile \
	SU2_CFD/obj/Makefile \
	SU2_DOT/obj/Makefile \
	SU2_MSH/obj/Makefile \
	SU2_DEF/obj/Makefile \
	SU2_SOL/obj/Makefile \
	SU2_GEO/obj/Makefile \
	SU2_PY/Makefile)

abs_srcdir=`(cd $srcdir && pwd)`
abs_prefix=$prefix #`(cd $prefix && pwd)`


AC_MSG_RESULT([

-------------------------------------------------------------------------
|    ___ _   _ ___                                                      |
|   / __| | | |_  )   Release 3.2.8 'eagle'                             |
|   \\__ \\ |_| |/ /                                                      |
|   |___/\\___//___|   Suite (Computational Fluid Dynamics Code)         |
|                                                                       |
-------------------------------------------------------------------------
| SU2 Lead Developers: Dr. Francisco Palacios (fpalacios@stanford.edu). |
|                      Dr. Thomas D. Economon (economon@stanford.edu).  |
-------------------------------------------------------------------------
| SU2 Developers:                                                       |
| - Prof. Juan J. Alonso's group at Stanford University.                |
| - Prof. Piero Colonna's group at Delft University of Technology.      |
| - Prof. Nicolas R. Gauger's group at Kaiserslautern U. of Technology. |
| - Prof. Alberto Guardone's group at Polytechnic University of Milan.  |
| - Prof. Rafael Palacios' group at Imperial College London.            |
-------------------------------------------------------------------------
| Copyright (C) 2012-2015 SU2, the open-source CFD code.                |
|                                                                       |
| SU2 is free software; you can redistribute it and/or                  |
| modify it under the terms of the GNU Lesser General Public            |
| License as published by the Free Software Foundation; either          |
| version 2.1 of the License, or (at your option) any later version.    |
|                                                                       |
| SU2 is distributed in the hope that it will be useful,                |
| but WITHOUT ANY WARRANTY; without even the implied warranty of        |
| MERCHANTABILITY or FITNESS FOR A PARTICULAR PURPOSE. See the GNU      |
| Lesser General Public License for more details.                       |
|                                                                       |
| You should have received a copy of the GNU Lesser General Public      |
| License along with SU2. If not, see <http://www.gnu.org/licenses/>.   |
-------------------------------------------------------------------------

Build Configuration Summary:

    Source code location: ${abs_srcdir}
    Install location: 	  ${abs_prefix}
    Version:              ${VERSION}
    C++ Compiler:         ${CXX}
    C Compiler:           ${CC}
    Preprocessor flags:   ${CPPFLAGS}
    Compiler flags:       ${CXXFLAGS}
    Linker flags:         ${LDFLAGS}
    CGNS support:         $have_CGNS
    MPI support:          $have_MPI
    Metis support:        $enablemetis
    Parmetis support:     $enableparmetis
    TecIO support:        $enabletecio
    Mutation++ support:   $have_Mutationpp
    Jsoncpp support: 	  $have_Jsoncpp
    LAPACK support:       $have_LAPACK

    External includes:    $su2_externals_INCLUDES
    External libs:        $su2_externals_LIBS

    Build SU2_CFD:        $build_CFD
    Build SU2_DOT:        $build_DOT
    Build SU2_MSH:        $build_MSH
    Build SU2_DEF:        $build_DEF
    Build SU2_SOL:        $build_SOL
    Build SU2_GEO:        $build_GEO

Please be sure to add the [\$]SU2_HOME and [\$]SU2_RUN environment variables,
and update your [\$]PATH (and [\$]PYTHONPATH if applicable) with [\$]SU2_RUN.

Based on the input to this configuration, add these lines to your .bashrc file:

export SU2_RUN="${abs_prefix}/bin"
export SU2_HOME="${abs_srcdir}"
export PATH=[\$]PATH:[\$]SU2_RUN
export PYTHONPATH=[\$]PYTHONPATH:[\$]SU2_RUN

])<|MERGE_RESOLUTION|>--- conflicted
+++ resolved
@@ -34,17 +34,10 @@
 # Major Changes/Contributions:
 # METIS & TECIO integration added by Ben Kirk, 3/24/2014
 # LAPACK connection added by Teus van der Stelt, 11/13/2014
-<<<<<<< HEAD
-#
-######################################################################################
-
-AC_INIT([SU2], [3.2.8], [su2code-dev@lists.stanford.edu],
-=======
 # ParMETIS integration added by Ben Kirk & Thomas D. Economon, 2/3/2015
 ##########################
 
-AC_INIT([SU2], [3.2.5], [su2code-dev@lists.stanford.edu],
->>>>>>> 7c29cb4a
+AC_INIT([SU2], [3.2.8], [su2code-dev@lists.stanford.edu],
         [SU2], [https://github.com/su2code])
 AC_PREREQ([2.59])
 AC_CONFIG_MACRO_DIR([m4])
@@ -113,6 +106,15 @@
    	AS_HELP_STRING([--disable-GEO], [build the SU2_GEO executable (default = yes)]),
 	[build_GEO=$enableval], [build_GEO="yes"])
 
+# Check for the old  MPI option so that we can throw an error
+AC_ARG_WITH(MPI,
+AS_HELP_STRING(),
+        [with_MPI=$withval], [with_MPI="no"])
+if test "$with_MPI" != "no"
+then
+    AC_MSG_ERROR([unsupported option --with-MPI. For MPI support, use --enable-mpi and specify your MPI implementations with --with-cc=`which mpicc` and --with-cxx=`which mpicxx` in your configure call.])
+fi
+
 # --------------------------------------------------------------
 # Build up contributed packages that we will build from source
 # --------------------------------------------------------------
